--- conflicted
+++ resolved
@@ -18,14 +18,7 @@
 */
 
 use std::io;
-<<<<<<< HEAD
-use std::io::prelude::*;
-use std::io::{Read, Write};
-
-use crate::util::hash::to_hex;
-=======
 use std::io::Read;
->>>>>>> 14d439f7
 
 /// Wrap a Read so that we store a copy of what was read.
 /// Used for re-trying reads when we don't know what to expect from the stream.
