#!/usr/bin/env python
# -*- coding: utf-8 -*-
"""
    Blockstack-client
    ~~~~~
    copyright: (c) 2014-2015 by Halfmoon Labs, Inc.
    copyright: (c) 2016 by Blockstack.org

    This file is part of Blockstack-client.

    Blockstack-client is free software: you can redistribute it and/or modify
    it under the terms of the GNU General Public License as published by
    the Free Software Foundation, either version 3 of the License, or
    (at your option) any later version.

    Blockstack-client is distributed in the hope that it will be useful,
    but WITHOUT ANY WARRANTY; without even the implied warranty of
    MERCHANTABILITY or FITNESS FOR A PARTICULAR PURPOSE.  See the
    GNU General Public License for more details.
    You should have received a copy of the GNU General Public License
    along with Blockstack-client. If not, see <http://www.gnu.org/licenses/>.
"""

<<<<<<< HEAD
from keys import *
from proxy import *
from profile import *
=======
import argparse
import sys
import json
import traceback
import types
import socket
import uuid
import os
import importlib
import pprint
import random
import time
import copy
import blockstack_profiles
import urllib

import pybitcoin
import bitcoin
import binascii
from utilitybelt import is_hex

from .keys import *
from .proxy import *
from .profile import *
>>>>>>> 92efa5a6

log = get_logger()


def get_profile_accounts(profile, service, identifier):
    """
    List all accounts in a profile with the given service ID and account ID (identifier).
    """
    accounts = profile.get('account', [])

    return [
        acc for acc in accounts if
        service == acc.get('service', None) and
        identifer == acc.get('identifier', None)
    ]


def list_accounts(name, proxy=None, wallet_keys=None):
    """
    List all of the accounts in a user's profile
    Each account will have at least the following:
        service:  the type of service
        identifier:  a type-specific ID
        role:  a type-specific role

    Return {'error': ...} on error
    """

    proxy = get_default_proxy() if proxy is None else proxy

    user_profile, user_zonefile = get_name_profile(name, proxy=proxy)
    if user_profile is None:
        # user_zonefile will contain an error message
        return user_zonefile

    # user_profile will be in the new zonefile format
    return {'accounts': user_profile.get('account', [])}


def get_account(name, service, identifier, proxy=None, wallet_keys=None):
    """
    Get an account by identifier.  Return duplicates
    Return {'account': account information} on success
    Return {'error': ...} on error
    """
    proxy = get_default_proxy() if proxy is None else proxy

    accounts = list_accounts(name, proxy=proxy, wallet_keys=wallet_keys)
    if 'error' in accounts:
        return accounts

    ret = [
        acc for acc in accounts['accounts'] if
        service == acc.get('service', None) and
        identifier == acc.get('identifier', None)
    ]

    return {'account': ret}


def put_account(name, service, identifier, content_url, create=True, replace=False,
                proxy=None, wallet_keys=None, txid=None, required_drivers=None, **extra_fields):
    """
    Put an account's information into a profile.

    If @create is True and @replace is False, then this method appends a new account with @service and @identifier (even if one already exists)
    If @create is True and @replace is True, then this method creates an account and replaces one that has the same @service and @identifier.
        If there are no accounts to replace, then a new account is created.
    If @create is False and @replace is True, then this method replaces an existing account with the same @service and @identifier.
        If there are no such accounts, then this method fails.

    NOTE: the account must already be in the latest form.

    Return a dict with {'status': True} on success (optionally also with 'transaction_hash' set if we updated the zonefile)
    Return a dict with {'error': ...} set on failure.
    """

    if not create and not replace:
        return {'error': 'Invalid create/replace arguments'}

    proxy = get_default_proxy() if proxy is None else proxy

    need_update = False

    user_profile, user_zonefile, need_update = get_and_migrate_profile(
        name, proxy=proxy, create_if_absent=True,
        wallet_keys=wallet_keys, include_name_record=True
    )

    if 'error' in user_profile:
        return user_profile

    if need_update:
        return {'error': 'Profile is in legacy format. Please migrate it with the `migrate` command.'}

    name_record = user_zonefile.pop('name_record')

    user_zonefile, user_profile = user_zonefile['zonefile'], user_profile['profile']

    # user_profile will be in the new zonefile format
    user_profile.setdefault('account', [])

    new_account = {}
    new_account.update(extra_fields)
    new_account.update({
        'service': service,
        'identifier': identifier,
        'contentUrl': content_url
    })

    replaced = False
    if replace:
        # replace one instance of this account
        for i in range(len(user_profile['account'])):
            acc = user_profile['account'][i]
            if identifier == acc['identifier'] and service == acc['service']:
                user_profile['account'][i] = new_account
                replaced = True
                break

    if not replaced:
        if create:
            user_profile['account'].append(new_account)
        else:
            return {'error': 'No such existing account'}

    return profile_update(
        name, user_zonefile, user_profile, name_record['address'],
        proxy=proxy, wallet_keys=wallet_keys, required_drivers=required_drivers
    )


def delete_account(name, service, identifier, proxy=None, wallet_keys=None):
    """
    Remove an account's information.
    Return {'status': True, 'removed': [list of removed accounts], ...} on success
    Return {'error': ...} on error
    """

    proxy = get_default_proxy() if proxy is None else proxy

    need_update, removed = False, False

    user_profile, user_zonefile, need_update = get_and_migrate_profile(
        name, proxy=proxy, create_if_absent=True,
        wallet_keys=wallet_keys, include_name_record=True
    )

    if 'error' in user_profile:
        return user_profile

    if need_update:
        return {
            'error': (
                'Profile is in legacy format. '
                'Please migrate it using with the `migrate` command.'
            )
        }

    name_record = user_zonefile.pop('name_record')

    user_zonefile, user_profile = user_zonefile['zonefile'], user_profile['profile']

    # user_profile will be in the new zonefile format
    removed = []
    for account in user_profile.get('account', []):
        if service == account['service'] and identifier == account['identifier']:
            user_profile['account'].remove(account)
            removed.append(account)

    if not removed:
        return {'status': True, 'removed': []}

    res = profile_update(
        name, user_zonefile,
        user_profile, name_record['address'],
        proxy=proxy, wallet_keys=wallet_keys
    )

    if 'error' in res:
        return res

    res['removed'] = removed
    return res


def create_app_account(name, service, identifier, app_url, storage_drivers,
                       data_pubkey, proxy=None, wallet_keys=None, **extra_fields):
    """
    Make a Blockstck application account.
    This account is different than one created by `put_account`, since
    it is constructed specifically for Blockstack applications.
    It has a few other goodies in it.

    Return {'status': True} on success
    Return {'error': ...} on failure

    Raise on invalid input
    """

    if storage_drivers is None or not storage_drivers:
        raise ValueError('No storage drivers given')

    return put_account(
        name, service, identifier, app_url, create=True, replace=False,
        proxy=proxy, wallet_keys=wallet_keys, data_pubkey=data_pubkey,
        storage_drivers=storage_drivers, **extra_fields
    )


def delete_app_account(name, service, identifier, wallet_keys=None, proxy=None):
    """
    Delete an application-specific account

    Return {'status': True} on success
    Return {'error': ...} on failure
    """

    res = delete_account(name, service, identifier, proxy=proxy, wallet_keys=wallet_keys)

    return res if 'error' in res else {'status': True}<|MERGE_RESOLUTION|>--- conflicted
+++ resolved
@@ -21,36 +21,9 @@
     along with Blockstack-client. If not, see <http://www.gnu.org/licenses/>.
 """
 
-<<<<<<< HEAD
-from keys import *
-from proxy import *
-from profile import *
-=======
-import argparse
-import sys
-import json
-import traceback
-import types
-import socket
-import uuid
-import os
-import importlib
-import pprint
-import random
-import time
-import copy
-import blockstack_profiles
-import urllib
-
-import pybitcoin
-import bitcoin
-import binascii
-from utilitybelt import is_hex
-
 from .keys import *
 from .proxy import *
 from .profile import *
->>>>>>> 92efa5a6
 
 log = get_logger()
 
