#!/usr/bin/env python
# -*- coding: utf-8 -*-
"""
    Blockstack-client
    ~~~~~
    copyright: (c) 2014-2015 by Halfmoon Labs, Inc.
    copyright: (c) 2016 by Blockstack.org

    This file is part of Blockstack-client.

    Blockstack-client is free software: you can redistribute it and/or modify
    it under the terms of the GNU General Public License as published by
    the Free Software Foundation, either version 3 of the License, or
    (at your option) any later version.

    Blockstack-client is distributed in the hope that it will be useful,
    but WITHOUT ANY WARRANTY; without even the implied warranty of
    MERCHANTABILITY or FITNESS FOR A PARTICULAR PURPOSE.  See the
    GNU General Public License for more details.
    You should have received a copy of the GNU General Public License
    along with Blockstack-client. If not, see <http://www.gnu.org/licenses/>.
"""

from binascii import hexlify, unhexlify
from decimal import *

import bitcoin
import pybitcoin
import virtualchain

from pybitcoin.transactions.outputs import calculate_change_amount
from virtualchain import tx_serialize, tx_deserialize, tx_script_to_asm, tx_output_parse_scriptPubKey

from .b40 import *
from .config import MAGIC_BYTES, NAME_OPCODES, LENGTH_MAX_NAME, LENGTH_MAX_NAMESPACE_ID, TX_MIN_CONFIRMATIONS
from .keys import *


log = virtualchain.get_logger('blockstack-client')


class UTXOException(Exception):
    pass


def add_magic_bytes(hex_script):
    return '{}{}'.format(hexlify(MAGIC_BYTES), hex_script)


def common_checks(n):
    """
    Checks common to both name and namespace_id
    """
    if not n:
        return False

    if '+' in n or '.' in n:
        return False

<<<<<<< HEAD
    if len(fqn) > LENGTH_MAX_NAME:
       # too long
       return False 
=======
    if not is_b40(n):
        return False
>>>>>>> 93bb8dad

    return True


def is_namespace_valid(namespace_id):
    """
    Is a namespace ID valid?
    """
    if not common_checks(namespace_id):
        return False

    # validate max length
    return len(namespace_id) <= LENGTH_MAX_NAMESPACE_ID


def is_name_valid(fqn):
    """
    Is a fully-qualified name acceptable?
    Return True if so
    Return False if not
    """

    if fqn.count('.') != 1:
        return False

    name, namespace_id = fqn.split('.')

    if not common_checks(name):
        return False

    if not is_namespace_valid(namespace_id):
        return False

    # validate max length
    return len(fqn) < LENGTH_MAX_NAME


def blockstack_script_to_hex(script):
    """ Parse the readable version of a script, return the hex version.
    """
    hex_script = ''
    parts = script.split(' ')
    for part in parts:
        if part in NAME_OPCODES:
            try:
                hex_script += '{:02x}'.format(ord(NAME_OPCODES[part]))
            except:
                raise Exception('Invalid opcode: {}'.format(part))
        elif part.startswith('0x'):
            # literal hex string
            hex_script += part[2:]
        elif is_valid_int(part):
            hex_part = '{:02x}'.format(int(part))
            if len(hex_part) % 2 != 0:
                hex_part = '0' + hex_part
            hex_script += hex_part
        elif is_hex(part) and len(part) % 2 == 0:
            hex_script += part
        else:
            raise ValueError(
                'Invalid script (at {}), contains invalid characters: {}'.format(part, script))

    if len(hex_script) % 2 != 0:
        raise ValueError('Invalid script: must have an even number of chars (got {}).'.format(hex_script))

    return hex_script


def hash_name(name, script_pubkey, register_addr=None):
    """
    Generate the hash over a name and hex-string script pubkey
    """
    bin_name = b40_to_bin(name)
    name_and_pubkey = bin_name + unhexlify(script_pubkey)

    if register_addr is not None:
        name_and_pubkey += str(register_addr)

    return pybitcoin.hex_hash160(name_and_pubkey)


def hash256_trunc128(data):
    """
    Hash a string of data by taking its 256-bit sha256 and truncating it to 128 bits.
    """
    return hexlify(pybitcoin.hash.bin_sha256(data)[0:16])


def tx_output_is_op_return(output):
    """
    Is an output's script an OP_RETURN script?
    """
    return int(output['script_hex'][0:2], 16) == pybitcoin.opcodes.OP_RETURN


def tx_extend(partial_tx_hex, new_inputs, new_outputs):
    """
    Given an unsigned serialized transaction, add more inputs and outputs to it.
    @new_inputs and @new_outputs will be pybitcoin-formatted:
    * new_inputs[i] will have {'output_index': ..., 'script_hex': ..., 'transaction_hash': ...}
    * new_outputs[i] will have {'script_hex': ..., 'value': ... (in satoshis!)}
    """

    # recover tx
    tx = tx_deserialize(partial_tx_hex)

    tx_inputs, tx_outputs = tx['vin'], tx['vout']
    locktime, version = tx['locktime'], tx['version']

    # format new inputs
    btc_new_inputs = []
    for inp in new_inputs:
        new_inp = {
            'vout': inp['output_index'],
            'txid': inp['transaction_hash'],
            'scriptSig': {
                'asm': tx_script_to_asm(inp['script_hex']),
                'hex': inp['script_hex']
            }
        }

        btc_new_inputs.append(new_inp)

    # format new outputs
    btc_new_outputs = []
    for i, new_output in enumerate(new_outputs):
        new_outp = {
            'n': i + len(tx_outputs),
            'value': Decimal(new_output['value']) / Decimal(10 ** 8),
            'scriptPubKey': tx_output_parse_scriptPubKey(new_output['script_hex']),
            'script_hex': new_output['script_hex']
        }

        btc_new_outputs.append(new_outp)

    new_tx = {
        'vin': tx_inputs + btc_new_inputs,
        'vout': tx_outputs + btc_new_outputs,
        'locktime': locktime,
        'version': version
    }

    # new tx
    new_unsigned_tx = tx_serialize(new_tx)

    return new_unsigned_tx


def tx_make_subsidization_output(payer_utxo_inputs, payer_address, op_fee, dust_fee):
    """
    Given the set of utxo inputs for both the client and payer, as well as the client's
    desired tx outputs, generate the inputs and outputs that will cause the payer to pay
    the operation's fees and dust fees.

    The client should send its own address as an input, with the same amount of BTC as the output.

    Return the payer output to include in the transaction on success, which should pay for the operation's
    fee and dust.

    Raise ValueError it here aren't enough inputs to subsidize
    """

    return {
        'script_hex': virtualchain.make_payment_script(payer_address),
        'value': calculate_change_amount(payer_utxo_inputs, op_fee, int(round(dust_fee)))
    }


def tx_sign_multisig(blockstack_tx, idx, redeem_script, private_keys, hashcode=bitcoin.SIGHASH_ALL):
    """
    Sign a p2sh multisig input.
    Return the signed transaction
    """

    # sign in the right order
    privs = {virtualchain.BitcoinPrivateKey(str(pk)).public_key().to_hex(): str(pk) for pk in private_keys}
    m, public_keys = virtualchain.parse_multisig_redeemscript(str(redeem_script))

    used_keys, sigs = [], []
    for public_key in public_keys:
        if public_key not in privs:
            continue

        if len(used_keys) == m:
            break

        assert public_key not in used_keys, 'Tried to reuse key {}'.format(public_key)

        pk_str = privs[public_key]
        used_keys.append(public_key)

        pk_hex = virtualchain.BitcoinPrivateKey(str(pk_str)).to_hex()
        sig = bitcoin.multisign(blockstack_tx, idx, str(redeem_script), pk_hex, hashcode=hashcode)
        sigs.append(sig)

    assert len(used_keys) == m, 'Missing private keys'

    return bitcoin.apply_multisignatures(blockstack_tx, idx, str(redeem_script), sigs)


def tx_sign_input(blockstack_tx, idx, private_key_info, hashcode=bitcoin.SIGHASH_ALL):
    """
    Sign a particular input in the given transaction.
    @private_key_info can either be a private key, or it can be a dict with 'redeem_script' and 'private_keys' defined
    """
    if isinstance(private_key_info, (str, unicode)):
        # single private key
        return bitcoin.sign(
            blockstack_tx, idx,
            virtualchain.BitcoinPrivateKey(str(private_key_info)).to_hex(),
            hashcode=hashcode
        )

    assert isinstance(private_key_info, dict)
    assert 'redeem_script' in private_key_info
    assert 'private_keys' in private_key_info

    redeem_script = private_key_info['redeem_script']
    private_keys = private_key_info['private_keys']

    assert isinstance(redeem_script, (str, unicode))
    redeem_script = str(redeem_script)

    # multisig
    return tx_sign_multisig(blockstack_tx, idx, str(redeem_script), private_keys, hashcode=bitcoin.SIGHASH_ALL)


def tx_sign_all_unsigned_inputs(private_key_info, unsigned_tx_hex):
    """
    Sign all unsigned inputs in the given transaction.

    @private_key_info: either a hex private key, or a dict with 'private_keys' and 'redeem_script'
    defined as keys.
    @unsigned_hex_tx: hex transaction with unsigned inputs

    Returns: signed hex transaction
    """
    inputs, outputs, locktime, version = pybitcoin.deserialize_transaction(unsigned_tx_hex)
    tx_hex = unsigned_tx_hex
    for i, input in enumerate(inputs):
        if input['script_sig']:
            continue

        # tx with index i signed with privkey
        tx_hex = tx_sign_input(str(unsigned_tx_hex), i, private_key_info)
        unsigned_tx_hex = tx_hex

    return tx_hex


def tx_get_address_and_utxos(private_key_info, utxo_client):
    """
    Get information about a private key (or a set of private keys used for multisig).
    Return (payer_address, payer_utxos) on success.
    UTXOs will be in BTC, not satoshis!
    """
    if isinstance(private_key_info, (str, unicode)):
        _, payer_address, payer_utxos = virtualchain.analyze_private_key(
            str(private_key_info), utxo_client
        )
        return payer_address, payer_utxos

    if isinstance(private_key_info, dict):
        assert 'redeem_script' in private_key_info
        assert 'private_keys' in private_key_info

        redeem_script = str(private_key_info['redeem_script'])
        addr = virtualchain.make_multisig_address(redeem_script)
        unspents = pybitcoin.get_unspents(addr, utxo_client)

        return addr, unspents

    raise ValueError('Invalid private key info')


def tx_make_subsidizable(blockstack_tx, fee_cb, max_fee, subsidy_key_info, utxo_client, tx_fee=0):
    """
    Given an unsigned serialized transaction from Blockstack, make it into a subsidized transaction
    for the client to go sign off on.
    * Add subsidization inputs/outputs
    * Make sure the subsidy does not exceed the maximum subsidy fee
    * Sign our inputs with SIGHASH_ANYONECANPAY

    @tx_fee should be in satoshis
    Raise ValueError if there are not enough inputs to subsidize
    """

    # get subsidizer key info
    # private_key_obj, payer_address, payer_utxo_inputs =
    # virtualchain.analyze_private_key(subsidy_key, utxo_client)
    payer_address, payer_utxo_inputs = tx_get_address_and_utxos(
        subsidy_key_info, utxo_client
    )

    tx = tx_deserialize(blockstack_tx)

    # NOTE: will be in BTC; convert to satoshis below
    tx_inputs, tx_outputs = tx['vin'], tx['vout']

    for tx_output in tx_outputs:
        tx_output['value'] = int(tx_output['value'] * Decimal(10 ** 8))

    # what's the fee?  does it exceed the subsidy?
    # NOTE: units are satoshis here
    dust_fee, op_fee = fee_cb(tx_inputs, tx_outputs)

    if dust_fee is None or op_fee is None:
        log.error('Invalid fee structure')
        return None

    if dust_fee + op_fee + tx_fee > max_fee:
        log.error('Op fee ({}) + dust fee ({}) exceeds maximum subsidy {}'.format(dust_fee, op_fee, max_fee))
        return None
    else:
<<<<<<< HEAD
        if tx_fee > 0:
            log.debug("%s will subsidize %s (ops+dust) + %s (txfee) satoshi" % (get_privkey_info_address(subsidy_key_info), dust_fee + op_fee, tx_fee ))
        else:
            log.debug("%s will subsidize %s (ops+dust) satoshi" % (get_privkey_info_address(subsidy_key_info), dust_fee + op_fee ))
  
=======
        log.debug('{} will subsidize {} satoshi'.format(get_privkey_info_address(subsidy_key_info), dust_fee + op_fee))

>>>>>>> 93bb8dad
    # NOTE: pybitcoin-formatted output; values are still in satoshis!
    subsidy_output = tx_make_subsidization_output(
        payer_utxo_inputs, payer_address, op_fee, dust_fee + tx_fee
    )

    # add our inputs and output (recall: pybitcoin-formatted; so values are satoshis)
    subsidized_tx = tx_extend(blockstack_tx, payer_utxo_inputs, [subsidy_output])

    # sign each of our inputs with our key, but use
    # SIGHASH_ANYONECANPAY so the client can sign its inputs
    for i in range(len(payer_utxo_inputs)):
        idx = i + len(tx_inputs)
        subsidized_tx = tx_sign_input(
            subsidized_tx, idx, subsidy_key_info, hashcode=bitcoin.SIGHASH_ANYONECANPAY
        )

    return subsidized_tx


def tx_get_unspents(address, utxo_client, min_confirmations=TX_MIN_CONFIRMATIONS):
    """
    Given an address get unspent outputs (UTXOs)
    Return array of UTXOs on success
    Raise UTXOException on error
    """

    min_confirmations = 1
    data = pybitcoin.get_unspents(address, utxo_client)

    try:
        assert type(data) == list, "No UTXO list returned"
        for d in data:
<<<<<<< HEAD
            assert type(d) == dict, "Invalid UTXO information returned"
            assert d.has_key('value'), "Missing value in UTXOs from %s" % address
=======
            assert 'value' in d, 'Missing value in UTXOs from {}'.format(address)
>>>>>>> 93bb8dad
    except AssertionError, ae:
        log.exception(ae)
        raise UTXOException()

    # filter minimum confirmations
    return [d for d in data if d.get('confirmations', 0) >= min_confirmations]<|MERGE_RESOLUTION|>--- conflicted
+++ resolved
@@ -57,14 +57,12 @@
     if '+' in n or '.' in n:
         return False
 
-<<<<<<< HEAD
     if len(fqn) > LENGTH_MAX_NAME:
        # too long
        return False 
-=======
+
     if not is_b40(n):
         return False
->>>>>>> 93bb8dad
 
     return True
 
@@ -379,16 +377,11 @@
         log.error('Op fee ({}) + dust fee ({}) exceeds maximum subsidy {}'.format(dust_fee, op_fee, max_fee))
         return None
     else:
-<<<<<<< HEAD
         if tx_fee > 0:
-            log.debug("%s will subsidize %s (ops+dust) + %s (txfee) satoshi" % (get_privkey_info_address(subsidy_key_info), dust_fee + op_fee, tx_fee ))
+            log.debug('{} will subsidize {} (ops+dust) + {} (txfee) satoshi'.format(get_privkey_info_address(subsidy_key_info), dust_fee + op_fee, tx_fee ))
         else:
-            log.debug("%s will subsidize %s (ops+dust) satoshi" % (get_privkey_info_address(subsidy_key_info), dust_fee + op_fee ))
+            log.debug('{} will subsidize {} (ops+dust) satoshi'.format(get_privkey_info_address(subsidy_key_info), dust_fee + op_fee ))
   
-=======
-        log.debug('{} will subsidize {} satoshi'.format(get_privkey_info_address(subsidy_key_info), dust_fee + op_fee))
-
->>>>>>> 93bb8dad
     # NOTE: pybitcoin-formatted output; values are still in satoshis!
     subsidy_output = tx_make_subsidization_output(
         payer_utxo_inputs, payer_address, op_fee, dust_fee + tx_fee
@@ -421,12 +414,9 @@
     try:
         assert type(data) == list, "No UTXO list returned"
         for d in data:
-<<<<<<< HEAD
-            assert type(d) == dict, "Invalid UTXO information returned"
-            assert d.has_key('value'), "Missing value in UTXOs from %s" % address
-=======
+            assert isinstance(d, dict), 'Invalid UTXO information returned'
             assert 'value' in d, 'Missing value in UTXOs from {}'.format(address)
->>>>>>> 93bb8dad
+
     except AssertionError, ae:
         log.exception(ae)
         raise UTXOException()
