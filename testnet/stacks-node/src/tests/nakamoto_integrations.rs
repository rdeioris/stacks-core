// Copyright (C) 2013-2020 Blockstack PBC, a public benefit corporation
// Copyright (C) 2020-2023 Stacks Open Internet Foundation
//
// This program is free software: you can redistribute it and/or modify
// it under the terms of the GNU General Public License as published by
// the Free Software Foundation, either version 3 of the License, or
// (at your option) any later version.
//
// This program is distributed in the hope that it will be useful,
// but WITHOUT ANY WARRANTY; without even the implied warranty of
// MERCHANTABILITY or FITNESS FOR A PARTICULAR PURPOSE.  See the
// GNU General Public License for more details.
//
// You should have received a copy of the GNU General Public License
// along with this program.  If not, see <http://www.gnu.org/licenses/>.
use std::collections::{BTreeMap, HashMap, HashSet};
use std::sync::atomic::{AtomicU64, Ordering};
use std::sync::mpsc::{channel, Receiver, Sender};
use std::sync::{Arc, Mutex};
use std::thread::JoinHandle;
use std::time::{Duration, Instant};
use std::{env, thread};

use clarity::vm::ast::ASTRules;
use clarity::vm::costs::ExecutionCost;
use clarity::vm::types::{PrincipalData, QualifiedContractIdentifier};
use clarity::vm::{ClarityName, ClarityVersion, Value};
use http_types::headers::AUTHORIZATION;
use lazy_static::lazy_static;
use libsigner::v0::messages::SignerMessage as SignerMessageV0;
use libsigner::{SignerSession, StackerDBSession};
use stacks::burnchains::{MagicBytes, Txid};
use stacks::chainstate::burn::db::sortdb::SortitionDB;
use stacks::chainstate::burn::operations::{
    BlockstackOperationType, DelegateStxOp, PreStxOp, StackStxOp, TransferStxOp,
    VoteForAggregateKeyOp,
};
use stacks::chainstate::coordinator::comm::CoordinatorChannels;
use stacks::chainstate::coordinator::OnChainRewardSetProvider;
use stacks::chainstate::nakamoto::coordinator::load_nakamoto_reward_set;
use stacks::chainstate::nakamoto::miner::NakamotoBlockBuilder;
use stacks::chainstate::nakamoto::test_signers::TestSigners;
use stacks::chainstate::nakamoto::{NakamotoBlock, NakamotoBlockHeader, NakamotoChainState};
use stacks::chainstate::stacks::address::{PoxAddress, StacksAddressExtensions};
use stacks::chainstate::stacks::boot::{
    MINERS_NAME, SIGNERS_VOTING_FUNCTION_NAME, SIGNERS_VOTING_NAME,
};
use stacks::chainstate::stacks::db::StacksChainState;
use stacks::chainstate::stacks::miner::{
    BlockBuilder, BlockLimitFunction, TransactionEvent, TransactionResult, TransactionSuccessEvent,
};
use stacks::chainstate::stacks::{
    SinglesigHashMode, SinglesigSpendingCondition, StacksTransaction, TenureChangeCause,
    TenureChangePayload, TransactionAnchorMode, TransactionAuth, TransactionPayload,
    TransactionPostConditionMode, TransactionPublicKeyEncoding, TransactionSpendingCondition,
    TransactionVersion, MAX_BLOCK_LEN,
};
use stacks::core::mempool::MAXIMUM_MEMPOOL_TX_CHAINING;
use stacks::core::{
    StacksEpoch, StacksEpochId, BLOCK_LIMIT_MAINNET_10, HELIUM_BLOCK_LIMIT_20,
    PEER_VERSION_EPOCH_1_0, PEER_VERSION_EPOCH_2_0, PEER_VERSION_EPOCH_2_05,
    PEER_VERSION_EPOCH_2_1, PEER_VERSION_EPOCH_2_2, PEER_VERSION_EPOCH_2_3, PEER_VERSION_EPOCH_2_4,
    PEER_VERSION_EPOCH_2_5, PEER_VERSION_EPOCH_3_0, PEER_VERSION_TESTNET,
};
use stacks::libstackerdb::SlotMetadata;
use stacks::net::api::callreadonly::CallReadOnlyRequestBody;
use stacks::net::api::get_tenures_fork_info::TenureForkingInfo;
use stacks::net::api::getsigner::GetSignerResponse;
use stacks::net::api::getstackers::GetStackersResponse;
use stacks::net::api::postblock_proposal::{
    BlockValidateReject, BlockValidateResponse, NakamotoBlockProposal, ValidateRejectCode,
};
use stacks::util::hash::hex_bytes;
use stacks::util_lib::boot::boot_code_id;
use stacks::util_lib::signed_structured_data::pox4::{
    make_pox_4_signer_key_signature, Pox4SignatureTopic,
};
use stacks_common::address::AddressHashMode;
use stacks_common::bitvec::BitVec;
use stacks_common::codec::StacksMessageCodec;
use stacks_common::consts::STACKS_EPOCH_MAX;
use stacks_common::types::chainstate::{
    BlockHeaderHash, BurnchainHeaderHash, StacksAddress, StacksPrivateKey, StacksPublicKey,
    TrieHash,
};
use stacks_common::types::StacksPublicKeyBuffer;
use stacks_common::util::hash::{to_hex, Hash160, Sha512Trunc256Sum};
use stacks_common::util::secp256k1::{MessageSignature, Secp256k1PrivateKey, Secp256k1PublicKey};
use stacks_common::util::{get_epoch_time_secs, sleep_ms};
use stacks_signer::chainstate::{ProposalEvalConfig, SortitionsView};
use stacks_signer::signerdb::{BlockInfo, BlockState, ExtraBlockInfo, SignerDb};

use super::bitcoin_regtest::BitcoinCoreController;
use crate::config::{EventKeyType, InitialBalance};
use crate::nakamoto_node::miner::{
    TEST_BLOCK_ANNOUNCE_STALL, TEST_BROADCAST_STALL, TEST_MINE_STALL, TEST_SKIP_P2P_BROADCAST,
};
use crate::neon::{Counters, RunLoopCounter};
use crate::operations::BurnchainOpSigner;
use crate::run_loop::boot_nakamoto;
use crate::tests::neon_integrations::{
    call_read_only, get_account, get_account_result, get_chain_info_opt, get_chain_info_result,
    get_neighbors, get_pox_info, next_block_and_wait, run_until_burnchain_height, submit_tx,
    test_observer, wait_for_runloop,
};
use crate::tests::{
    gen_random_port, get_chain_info, make_contract_publish, make_contract_publish_versioned,
    make_stacks_transfer, to_addr,
};
use crate::{tests, BitcoinRegtestController, BurnchainController, Config, ConfigFile, Keychain};

pub static POX_4_DEFAULT_STACKER_BALANCE: u64 = 100_000_000_000_000;
pub static POX_4_DEFAULT_STACKER_STX_AMT: u128 = 99_000_000_000_000;

lazy_static! {
    pub static ref NAKAMOTO_INTEGRATION_EPOCHS: [StacksEpoch; 9] = [
        StacksEpoch {
            epoch_id: StacksEpochId::Epoch10,
            start_height: 0,
            end_height: 0,
            block_limit: BLOCK_LIMIT_MAINNET_10.clone(),
            network_epoch: PEER_VERSION_EPOCH_1_0
        },
        StacksEpoch {
            epoch_id: StacksEpochId::Epoch20,
            start_height: 0,
            end_height: 1,
            block_limit: HELIUM_BLOCK_LIMIT_20.clone(),
            network_epoch: PEER_VERSION_EPOCH_2_0
        },
        StacksEpoch {
            epoch_id: StacksEpochId::Epoch2_05,
            start_height: 1,
            end_height: 2,
            block_limit: HELIUM_BLOCK_LIMIT_20.clone(),
            network_epoch: PEER_VERSION_EPOCH_2_05
        },
        StacksEpoch {
            epoch_id: StacksEpochId::Epoch21,
            start_height: 2,
            end_height: 3,
            block_limit: HELIUM_BLOCK_LIMIT_20.clone(),
            network_epoch: PEER_VERSION_EPOCH_2_1
        },
        StacksEpoch {
            epoch_id: StacksEpochId::Epoch22,
            start_height: 3,
            end_height: 4,
            block_limit: HELIUM_BLOCK_LIMIT_20.clone(),
            network_epoch: PEER_VERSION_EPOCH_2_2
        },
        StacksEpoch {
            epoch_id: StacksEpochId::Epoch23,
            start_height: 4,
            end_height: 5,
            block_limit: HELIUM_BLOCK_LIMIT_20.clone(),
            network_epoch: PEER_VERSION_EPOCH_2_3
        },
        StacksEpoch {
            epoch_id: StacksEpochId::Epoch24,
            start_height: 5,
            end_height: 201,
            block_limit: HELIUM_BLOCK_LIMIT_20.clone(),
            network_epoch: PEER_VERSION_EPOCH_2_4
        },
        StacksEpoch {
            epoch_id: StacksEpochId::Epoch25,
            start_height: 201,
            end_height: 231,
            block_limit: HELIUM_BLOCK_LIMIT_20.clone(),
            network_epoch: PEER_VERSION_EPOCH_2_5
        },
        StacksEpoch {
            epoch_id: StacksEpochId::Epoch30,
            start_height: 231,
            end_height: STACKS_EPOCH_MAX,
            block_limit: HELIUM_BLOCK_LIMIT_20.clone(),
            network_epoch: PEER_VERSION_EPOCH_3_0
        },
    ];
}

pub static TEST_SIGNING: Mutex<Option<TestSigningChannel>> = Mutex::new(None);

pub struct TestSigningChannel {
    // pub recv: Option<Receiver<ThresholdSignature>>,
    pub recv: Option<Receiver<Vec<MessageSignature>>>,
    // pub send: Sender<ThresholdSignature>,
    pub send: Sender<Vec<MessageSignature>>,
}

impl TestSigningChannel {
    /// If the integration test has instantiated the singleton TEST_SIGNING channel,
    ///  wait for a signature from the blind-signer.
    /// Returns None if the singleton isn't instantiated and the miner should coordinate
    ///  a real signer set signature.
    /// Panics if the blind-signer times out.
    ///
    /// TODO: update to use signatures vec
    pub fn get_signature() -> Option<Vec<MessageSignature>> {
        let mut signer = TEST_SIGNING.lock().unwrap();
        let Some(sign_channels) = signer.as_mut() else {
            return None;
        };
        let recv = sign_channels.recv.take().unwrap();
        drop(signer); // drop signer so we don't hold the lock while receiving.
        let signatures = recv.recv_timeout(Duration::from_secs(30)).unwrap();
        let overwritten = TEST_SIGNING
            .lock()
            .unwrap()
            .as_mut()
            .unwrap()
            .recv
            .replace(recv);
        assert!(overwritten.is_none());
        Some(signatures)
    }

    /// Setup the TestSigningChannel as a singleton using TEST_SIGNING,
    ///  returning an owned Sender to the channel.
    pub fn instantiate() -> Sender<Vec<MessageSignature>> {
        let (send, recv) = channel();
        let existed = TEST_SIGNING.lock().unwrap().replace(Self {
            recv: Some(recv),
            send: send.clone(),
        });
        assert!(existed.is_none());
        send
    }
}

/// Assert that the block events captured by the test observer
///  all match the miner heuristic of *exclusively* including the
///  tenure change transaction in tenure changing blocks.
pub fn check_nakamoto_empty_block_heuristics() {
    let blocks = test_observer::get_blocks();
    for block in blocks.iter() {
        // if its not a nakamoto block, don't check anything
        if block.get("miner_signature").is_none() {
            continue;
        }
        let txs = test_observer::parse_transactions(block);
        let has_tenure_change = txs
            .iter()
            .any(|tx| matches!(tx.payload, TransactionPayload::TenureChange(_)));
        if has_tenure_change {
            let only_coinbase_and_tenure_change = txs.iter().all(|tx| {
                matches!(
                    tx.payload,
                    TransactionPayload::TenureChange(_) | TransactionPayload::Coinbase(..)
                )
            });
            assert!(only_coinbase_and_tenure_change, "Nakamoto blocks with a tenure change in them should only have coinbase or tenure changes");
        }
    }
}

pub fn get_stacker_set(http_origin: &str, cycle: u64) -> Result<GetStackersResponse, String> {
    let client = reqwest::blocking::Client::new();
    let path = format!("{http_origin}/v3/stacker_set/{cycle}");
    let res = client
        .get(&path)
        .send()
        .unwrap()
        .json::<serde_json::Value>()
        .map_err(|e| format!("{e}"))?;
    info!("Stacker set response: {res}");
    serde_json::from_value(res).map_err(|e| format!("{e}"))
}

pub fn get_stackerdb_slot_version(
    http_origin: &str,
    contract: &QualifiedContractIdentifier,
    slot_id: u64,
) -> Option<u32> {
    let client = reqwest::blocking::Client::new();
    let path = format!(
        "{http_origin}/v2/stackerdb/{}/{}",
        &contract.issuer, &contract.name
    );
    let res = client
        .get(&path)
        .send()
        .unwrap()
        .json::<Vec<SlotMetadata>>()
        .unwrap();
    debug!("StackerDB metadata response: {res:?}");
    res.iter().find_map(|slot| {
        if u64::from(slot.slot_id) == slot_id {
            Some(slot.slot_version)
        } else {
            None
        }
    })
}

pub fn add_initial_balances(
    conf: &mut Config,
    accounts: usize,
    amount: u64,
) -> Vec<StacksPrivateKey> {
    (0..accounts)
        .map(|i| {
            let privk = StacksPrivateKey::from_seed(&[5, 5, 5, i as u8]);
            let address = to_addr(&privk).into();

            conf.initial_balances
                .push(InitialBalance { address, amount });
            privk
        })
        .collect()
}

/// Spawn a blind signing thread. `signer` is the private key
///  of the individual signer who broadcasts the response to the StackerDB
pub fn blind_signer(
    conf: &Config,
    signers: &TestSigners,
    proposals_count: RunLoopCounter,
) -> JoinHandle<()> {
    blind_signer_multinode(signers, &[conf], vec![proposals_count])
}

/// Spawn a blind signing thread listening to potentially multiple stacks nodes.
/// `signer` is the private key  of the individual signer who broadcasts the response to the StackerDB.
/// The thread will check each node's proposal counter in order to wake up, but will only read from the first
///  node's StackerDB (it will read all of the StackerDBs to provide logging information, though).
pub fn blind_signer_multinode(
    signers: &TestSigners,
    configs: &[&Config],
    proposals_count: Vec<RunLoopCounter>,
) -> JoinHandle<()> {
    assert_eq!(
        configs.len(),
        proposals_count.len(),
        "Expect the same number of node configs as proposals counters"
    );
    let sender = TestSigningChannel::instantiate();
    let mut signed_blocks = HashSet::new();
    let configs: Vec<_> = configs.iter().map(|x| Clone::clone(*x)).collect();
    let signers = signers.clone();
    let mut last_count: Vec<_> = proposals_count
        .iter()
        .map(|x| x.load(Ordering::SeqCst))
        .collect();
    thread::Builder::new()
        .name("blind-signer".into())
        .spawn(move || loop {
            thread::sleep(Duration::from_millis(100));
            let cur_count: Vec<_> = proposals_count
                .iter()
                .map(|x| x.load(Ordering::SeqCst))
                .collect();
            if cur_count
                .iter()
                .zip(last_count.iter())
                .all(|(cur_count, last_count)| cur_count <= last_count)
            {
                continue;
            }
            thread::sleep(Duration::from_secs(2));
            info!("Checking for a block proposal to sign...");
            last_count = cur_count;
            let configs: Vec<&Config> = configs.iter().map(|x| x).collect();
            match read_and_sign_block_proposal(configs.as_slice(), &signers, &signed_blocks, &sender) {
                Ok(signed_block) => {
                    if signed_blocks.contains(&signed_block) {
                        info!("Already signed block, will sleep and try again"; "signer_sig_hash" => signed_block.to_hex());
                        thread::sleep(Duration::from_secs(5));
                        match read_and_sign_block_proposal(configs.as_slice(), &signers, &signed_blocks, &sender) {
                            Ok(signed_block) => {
                                if signed_blocks.contains(&signed_block) {
                                    info!("Already signed block, ignoring"; "signer_sig_hash" => signed_block.to_hex());
                                    continue;
                                }
                                info!("Signed block"; "signer_sig_hash" => signed_block.to_hex());
                                signed_blocks.insert(signed_block);
                            }
                            Err(e) => {
                                warn!("Error reading and signing block proposal: {e}");
                            }
                        };
                        continue;
                    }
                    info!("Signed block"; "signer_sig_hash" => signed_block.to_hex());
                    signed_blocks.insert(signed_block);
                }
                Err(e) => {
                    warn!("Error reading and signing block proposal: {e}");
                }
            }
        })
        .unwrap()
}

pub fn get_latest_block_proposal(
    conf: &Config,
    sortdb: &SortitionDB,
) -> Result<(NakamotoBlock, StacksPublicKey), String> {
    let tip = SortitionDB::get_canonical_burn_chain_tip(sortdb.conn()).unwrap();
    let (stackerdb_conf, miner_info) =
        NakamotoChainState::make_miners_stackerdb_config(sortdb, &tip)
            .map_err(|e| e.to_string())?;
    let miner_ranges = stackerdb_conf.signer_ranges();
    let latest_miner = usize::from(miner_info.get_latest_winner_index());
    let miner_contract_id = boot_code_id(MINERS_NAME, false);
    let mut miners_stackerdb = StackerDBSession::new(&conf.node.rpc_bind, miner_contract_id);

    let mut proposed_blocks: Vec<_> = stackerdb_conf
        .signers
        .iter()
        .enumerate()
        .zip(miner_ranges)
        .filter_map(|((miner_ix, (miner_addr, _)), miner_slot_id)| {
            let proposed_block = {
                let message: SignerMessageV0 =
                    miners_stackerdb.get_latest(miner_slot_id.start).ok()??;
                let SignerMessageV0::BlockProposal(block_proposal) = message else {
                    warn!("Expected a block proposal. Got {message:?}");
                    return None;
                };
                block_proposal.block
            };
            Some((proposed_block, miner_addr, miner_ix == latest_miner))
        })
        .collect();

    proposed_blocks.sort_by(|(block_a, _, is_latest_a), (block_b, _, is_latest_b)| {
        if block_a.header.chain_length > block_b.header.chain_length {
            return std::cmp::Ordering::Greater;
        } else if block_a.header.chain_length < block_b.header.chain_length {
            return std::cmp::Ordering::Less;
        }
        // the heights are tied, tie break with the latest miner
        if *is_latest_a {
            return std::cmp::Ordering::Greater;
        }
        if *is_latest_b {
            return std::cmp::Ordering::Less;
        }
        return std::cmp::Ordering::Equal;
    });

    for (b, _, is_latest) in proposed_blocks.iter() {
        info!("Consider block"; "signer_sighash" => %b.header.signer_signature_hash(), "is_latest_sortition" => is_latest, "chain_height" => b.header.chain_length);
    }

    let (proposed_block, miner_addr, _) = proposed_blocks.pop().unwrap();

    let pubkey = StacksPublicKey::recover_to_pubkey(
        proposed_block.header.miner_signature_hash().as_bytes(),
        &proposed_block.header.miner_signature,
    )
    .map_err(|e| e.to_string())?;
    let miner_signed_addr = StacksAddress::p2pkh(false, &pubkey);
    if miner_signed_addr.bytes != miner_addr.bytes {
        return Err(format!(
            "Invalid miner signature on proposal. Found {}, expected {}",
            miner_signed_addr.bytes, miner_addr.bytes
        ));
    }

    Ok((proposed_block, pubkey))
}

pub fn read_and_sign_block_proposal(
    configs: &[&Config],
    signers: &TestSigners,
    signed_blocks: &HashSet<Sha512Trunc256Sum>,
    channel: &Sender<Vec<MessageSignature>>,
) -> Result<Sha512Trunc256Sum, String> {
    let conf = configs.first().unwrap();
    let burnchain = conf.get_burnchain();
    let sortdb = burnchain.open_sortition_db(true).unwrap();
    let (mut chainstate, _) = StacksChainState::open(
        conf.is_mainnet(),
        conf.burnchain.chain_id,
        &conf.get_chainstate_path_str(),
        None,
    )
    .unwrap();

    let tip = SortitionDB::get_canonical_burn_chain_tip(sortdb.conn()).unwrap();

    let mut proposed_block = get_latest_block_proposal(conf, &sortdb)?.0;
    let other_views_result: Result<Vec<_>, _> = configs
        .get(1..)
        .unwrap()
        .iter()
        .map(|other_conf| {
            get_latest_block_proposal(other_conf, &sortdb).map(|proposal| {
                (
                    proposal.0.header.signer_signature_hash(),
                    proposal.0.header.chain_length,
                )
            })
        })
        .collect();
    let proposed_block_hash = format!("0x{}", proposed_block.header.block_hash());
    let signer_sig_hash = proposed_block.header.signer_signature_hash();
    let other_views = other_views_result?;
    if !other_views.is_empty() {
        info!(
            "Fetched block proposals";
            "primary_latest_signer_sighash" => %signer_sig_hash,
            "primary_latest_block_height" => proposed_block.header.chain_length,
            "other_views" => ?other_views,
        );
    }

    if signed_blocks.contains(&signer_sig_hash) {
        // already signed off on this block, don't sign again.
        return Ok(signer_sig_hash);
    }

    let reward_set = load_nakamoto_reward_set(
        burnchain
            .block_height_to_reward_cycle(tip.block_height)
            .unwrap(),
        &tip.sortition_id,
        &burnchain,
        &mut chainstate,
        &proposed_block.header.parent_block_id,
        &sortdb,
        &OnChainRewardSetProvider::new(),
    )
    .expect("Failed to query reward set")
    .expect("No reward set calculated")
    .0
    .known_selected_anchor_block_owned()
    .expect("Expected a reward set");

    info!(
        "Fetched proposed block from .miners StackerDB";
        "proposed_block_hash" => &proposed_block_hash,
        "signer_sig_hash" => &signer_sig_hash.to_hex(),
    );

    signers.sign_block_with_reward_set(&mut proposed_block, &reward_set);

    channel
        .send(proposed_block.header.signer_signature)
        .unwrap();
    return Ok(signer_sig_hash);
}

/// Return a working nakamoto-neon config and the miner's bitcoin address to fund
pub fn naka_neon_integration_conf(seed: Option<&[u8]>) -> (Config, StacksAddress) {
    let mut conf = super::new_test_conf();

    conf.burnchain.mode = "nakamoto-neon".into();

    // tests can override this, but these tests run with epoch 2.05 by default
    conf.burnchain.epochs = Some(NAKAMOTO_INTEGRATION_EPOCHS.to_vec());

    if let Some(seed) = seed {
        conf.node.seed = seed.to_vec();
    }

    // instantiate the keychain so we can fund the bitcoin op signer
    let keychain = Keychain::default(conf.node.seed.clone());

    let mining_key = Secp256k1PrivateKey::from_seed(&[1]);
    conf.miner.mining_key = Some(mining_key);

    conf.node.miner = true;
    conf.node.wait_time_for_microblocks = 500;
    conf.burnchain.burn_fee_cap = 20000;

    conf.burnchain.username = Some("neon-tester".into());
    conf.burnchain.password = Some("neon-tester-pass".into());
    conf.burnchain.peer_host = "127.0.0.1".into();
    conf.burnchain.local_mining_public_key =
        Some(keychain.generate_op_signer().get_public_key().to_hex());
    conf.burnchain.commit_anchor_block_within = 0;
    conf.node.add_signers_stackerdbs(false);
    conf.node.add_miner_stackerdb(false);

    // test to make sure config file parsing is correct
    let mut cfile = ConfigFile::xenon();
    cfile.node.as_mut().map(|node| node.bootstrap_node.take());

    if let Some(burnchain) = cfile.burnchain.as_mut() {
        burnchain.peer_host = Some("127.0.0.1".to_string());
    }

    conf.burnchain.magic_bytes = MagicBytes::from(['T' as u8, '3' as u8].as_ref());
    conf.burnchain.poll_time_secs = 1;
    conf.node.pox_sync_sample_secs = 0;

    conf.miner.first_attempt_time_ms = i64::max_value() as u64;
    conf.miner.subsequent_attempt_time_ms = i64::max_value() as u64;

    // if there's just one node, then this must be true for tests to pass
    conf.miner.wait_for_block_download = false;

    conf.node.mine_microblocks = false;
    conf.miner.microblock_attempt_time_ms = 10;
    conf.node.microblock_frequency = 0;
    conf.node.wait_time_for_blocks = 200;

    let miner_account = keychain.origin_address(conf.is_mainnet()).unwrap();

    conf.burnchain.pox_prepare_length = Some(5);
    conf.burnchain.pox_reward_length = Some(20);

    conf.connection_options.inv_sync_interval = 1;

    (conf, miner_account)
}

pub fn next_block_and<F>(
    btc_controller: &mut BitcoinRegtestController,
    timeout_secs: u64,
    mut check: F,
) -> Result<(), String>
where
    F: FnMut() -> Result<bool, String>,
{
    next_block_and_controller(btc_controller, timeout_secs, |_| check())
}

pub fn next_block_and_controller<F>(
    btc_controller: &mut BitcoinRegtestController,
    timeout_secs: u64,
    mut check: F,
) -> Result<(), String>
where
    F: FnMut(&mut BitcoinRegtestController) -> Result<bool, String>,
{
    eprintln!("Issuing bitcoin block");
    btc_controller.build_next_block(1);
    let start = Instant::now();
    while !check(btc_controller)? {
        if start.elapsed() > Duration::from_secs(timeout_secs) {
            error!("Timed out waiting for block to process, trying to continue test");
            return Err("Timed out".into());
        }
        thread::sleep(Duration::from_millis(100));
    }
    Ok(())
}

pub fn wait_for<F>(timeout_secs: u64, mut check: F) -> Result<(), String>
where
    F: FnMut() -> Result<bool, String>,
{
    let start = Instant::now();
    while !check()? {
        if start.elapsed() > Duration::from_secs(timeout_secs) {
            error!("Timed out waiting for check to process");
            return Err("Timed out".into());
        }
        thread::sleep(Duration::from_millis(100));
    }
    Ok(())
}

/// Mine a bitcoin block, and wait until:
///  (1) a new block has been processed by the coordinator
pub fn next_block_and_process_new_stacks_block(
    btc_controller: &mut BitcoinRegtestController,
    timeout_secs: u64,
    coord_channels: &Arc<Mutex<CoordinatorChannels>>,
) -> Result<(), String> {
    let blocks_processed_before = coord_channels
        .lock()
        .expect("Mutex poisoned")
        .get_stacks_blocks_processed();
    next_block_and(btc_controller, timeout_secs, || {
        let blocks_processed = coord_channels
            .lock()
            .expect("Mutex poisoned")
            .get_stacks_blocks_processed();
        if blocks_processed > blocks_processed_before {
            return Ok(true);
        }
        Ok(false)
    })
}

/// Mine a bitcoin block, and wait until:
///  (1) a new block has been processed by the coordinator
///  (2) 2 block commits have been issued ** or ** more than 10 seconds have
///      passed since (1) occurred
pub fn next_block_and_mine_commit(
    btc_controller: &mut BitcoinRegtestController,
    timeout_secs: u64,
    coord_channels: &Arc<Mutex<CoordinatorChannels>>,
    commits_submitted: &Arc<AtomicU64>,
) -> Result<(), String> {
    next_block_and_wait_for_commits(
        btc_controller,
        timeout_secs,
        &[coord_channels],
        &[commits_submitted],
    )
}

/// Mine a bitcoin block, and wait until:
///  (1) a new block has been processed by the coordinator
///  (2) 2 block commits have been issued ** or ** more than 10 seconds have
///      passed since (1) occurred
/// This waits for this check to pass on *all* supplied channels
pub fn next_block_and_wait_for_commits(
    btc_controller: &mut BitcoinRegtestController,
    timeout_secs: u64,
    coord_channels: &[&Arc<Mutex<CoordinatorChannels>>],
    commits_submitted: &[&Arc<AtomicU64>],
) -> Result<(), String> {
    let commits_submitted: Vec<_> = commits_submitted.iter().cloned().collect();
    let blocks_processed_before: Vec<_> = coord_channels
        .iter()
        .map(|x| {
            x.lock()
                .expect("Mutex poisoned")
                .get_stacks_blocks_processed()
        })
        .collect();
    let commits_before: Vec<_> = commits_submitted
        .iter()
        .map(|x| x.load(Ordering::SeqCst))
        .collect();

    let mut block_processed_time: Vec<Option<Instant>> =
        (0..commits_before.len()).map(|_| None).collect();
    let mut commit_sent_time: Vec<Option<Instant>> =
        (0..commits_before.len()).map(|_| None).collect();
    next_block_and(btc_controller, timeout_secs, || {
        for i in 0..commits_submitted.len() {
            let commits_sent = commits_submitted[i].load(Ordering::SeqCst);
            let blocks_processed = coord_channels[i]
                .lock()
                .expect("Mutex poisoned")
                .get_stacks_blocks_processed();
            let now = Instant::now();
            if blocks_processed > blocks_processed_before[i] && block_processed_time[i].is_none() {
                block_processed_time[i].replace(now);
            }
            if commits_sent > commits_before[i] && commit_sent_time[i].is_none() {
                commit_sent_time[i].replace(now);
            }
        }

        for i in 0..commits_submitted.len() {
            let blocks_processed = coord_channels[i]
                .lock()
                .expect("Mutex poisoned")
                .get_stacks_blocks_processed();
            let commits_sent = commits_submitted[i].load(Ordering::SeqCst);

            if blocks_processed > blocks_processed_before[i] {
                let block_processed_time = block_processed_time[i]
                    .as_ref()
                    .ok_or("TEST-ERROR: Processed time wasn't set")?;
                if commits_sent <= commits_before[i] {
                    return Ok(false);
                }
                let commit_sent_time = commit_sent_time[i]
                    .as_ref()
                    .ok_or("TEST-ERROR: Processed time wasn't set")?;
                // try to ensure the commit was sent after the block was processed
                if commit_sent_time > block_processed_time {
                    continue;
                }
                // if two commits have been sent, one of them must have been after
                if commits_sent >= commits_before[i] + 2 {
                    continue;
                }
                // otherwise, just timeout if the commit was sent and its been long enough
                //  for a new commit pass to have occurred
                if block_processed_time.elapsed() > Duration::from_secs(10) {
                    continue;
                }
                return Ok(false);
            } else {
                return Ok(false);
            }
        }
        Ok(true)
    })
}

pub fn setup_stacker(naka_conf: &mut Config) -> Secp256k1PrivateKey {
    let stacker_sk = Secp256k1PrivateKey::new();
    let stacker_address = tests::to_addr(&stacker_sk);
    naka_conf.add_initial_balance(
        PrincipalData::from(stacker_address.clone()).to_string(),
        POX_4_DEFAULT_STACKER_BALANCE,
    );
    stacker_sk
}

///
/// * `stacker_sks` - must be a private key for sending a large `stack-stx` transaction in order
///   for pox-4 to activate
pub fn boot_to_epoch_3(
    naka_conf: &Config,
    blocks_processed: &Arc<AtomicU64>,
    stacker_sks: &[StacksPrivateKey],
    signer_sks: &[StacksPrivateKey],
    self_signing: &mut Option<&mut TestSigners>,
    btc_regtest_controller: &mut BitcoinRegtestController,
) {
    assert_eq!(stacker_sks.len(), signer_sks.len());

    let epochs = naka_conf.burnchain.epochs.clone().unwrap();
    let epoch_3 = &epochs[StacksEpoch::find_epoch_by_id(&epochs, StacksEpochId::Epoch30).unwrap()];
    let current_height = btc_regtest_controller.get_headers_height();
    info!(
        "Chain bootstrapped to bitcoin block {current_height:?}, starting Epoch 2x miner";
        "Epoch 3.0 Boundary" => (epoch_3.start_height - 1),
    );
    let http_origin = format!("http://{}", &naka_conf.node.rpc_bind);
    next_block_and_wait(btc_regtest_controller, &blocks_processed);
    next_block_and_wait(btc_regtest_controller, &blocks_processed);
    // first mined stacks block
    next_block_and_wait(btc_regtest_controller, &blocks_processed);

    let start_time = Instant::now();
    loop {
        if start_time.elapsed() > Duration::from_secs(20) {
            panic!("Timed out waiting for the stacks height to increment")
        }
        let stacks_height = get_chain_info(&naka_conf).stacks_tip_height;
        if stacks_height >= 1 {
            break;
        }
        thread::sleep(Duration::from_millis(100));
    }
    // stack enough to activate pox-4

    let block_height = btc_regtest_controller.get_headers_height();
    let reward_cycle = btc_regtest_controller
        .get_burnchain()
        .block_height_to_reward_cycle(block_height)
        .unwrap();

    for (stacker_sk, signer_sk) in stacker_sks.iter().zip(signer_sks.iter()) {
        let pox_addr = PoxAddress::from_legacy(
            AddressHashMode::SerializeP2PKH,
            tests::to_addr(&stacker_sk).bytes,
        );
        let pox_addr_tuple: clarity::vm::Value =
            pox_addr.clone().as_clarity_tuple().unwrap().into();
        let signature = make_pox_4_signer_key_signature(
            &pox_addr,
            &signer_sk,
            reward_cycle.into(),
            &Pox4SignatureTopic::StackStx,
            naka_conf.burnchain.chain_id,
            12_u128,
            u128::MAX,
            1,
        )
        .unwrap()
        .to_rsv();

        let signer_pk = StacksPublicKey::from_private(signer_sk);

        let stacking_tx = tests::make_contract_call(
            &stacker_sk,
            0,
            1000,
            naka_conf.burnchain.chain_id,
            &StacksAddress::burn_address(false),
            "pox-4",
            "stack-stx",
            &[
                clarity::vm::Value::UInt(POX_4_DEFAULT_STACKER_STX_AMT),
                pox_addr_tuple.clone(),
                clarity::vm::Value::UInt(block_height as u128),
                clarity::vm::Value::UInt(12),
                clarity::vm::Value::some(clarity::vm::Value::buff_from(signature).unwrap())
                    .unwrap(),
                clarity::vm::Value::buff_from(signer_pk.to_bytes_compressed()).unwrap(),
                clarity::vm::Value::UInt(u128::MAX),
                clarity::vm::Value::UInt(1),
            ],
        );
        submit_tx(&http_origin, &stacking_tx);
    }

    // Update TestSigner with `signer_sks` if self-signing
    if let Some(ref mut signers) = self_signing {
        signers.signer_keys = signer_sks.to_vec();
    }

    // the reward set is generally calculated in the first block of the prepare phase hence the + 1
    let reward_set_calculation = btc_regtest_controller
        .get_burnchain()
        .pox_constants
        .prepare_phase_start(
            btc_regtest_controller.get_burnchain().first_block_height,
            reward_cycle,
        )
        + 1;

    // Run until the prepare phase
    run_until_burnchain_height(
        btc_regtest_controller,
        &blocks_processed,
        reward_set_calculation,
        &naka_conf,
    );

    // We need to vote on the aggregate public key if this test is self signing
    if let Some(signers) = self_signing {
        // Get the aggregate key
        let aggregate_key = signers.clone().generate_aggregate_key(reward_cycle + 1);
        let aggregate_public_key = clarity::vm::Value::buff_from(aggregate_key)
            .expect("Failed to serialize aggregate public key");
        let signer_sks_unique: HashMap<_, _> = signer_sks.iter().map(|x| (x.to_hex(), x)).collect();
        wait_for(30, || {
            Ok(get_stacker_set(&http_origin, reward_cycle + 1).is_ok())
        })
        .expect("Timed out waiting for stacker set");
        let signer_set = get_stacker_set(&http_origin, reward_cycle + 1).unwrap();
        // Vote on the aggregate public key
        for signer_sk in signer_sks_unique.values() {
            let signer_index =
                get_signer_index(&signer_set, &Secp256k1PublicKey::from_private(signer_sk))
                    .unwrap();
            let voting_tx = tests::make_contract_call(
                signer_sk,
                0,
                300,
                naka_conf.burnchain.chain_id,
                &StacksAddress::burn_address(false),
                SIGNERS_VOTING_NAME,
                SIGNERS_VOTING_FUNCTION_NAME,
                &[
                    clarity::vm::Value::UInt(u128::try_from(signer_index).unwrap()),
                    aggregate_public_key.clone(),
                    clarity::vm::Value::UInt(0),
                    clarity::vm::Value::UInt(reward_cycle as u128 + 1),
                ],
            );
            submit_tx(&http_origin, &voting_tx);
        }
    }

    run_until_burnchain_height(
        btc_regtest_controller,
        &blocks_processed,
        epoch_3.start_height - 1,
        &naka_conf,
    );

    info!("Bootstrapped to Epoch-3.0 boundary, Epoch2x miner should stop");
}

/// Boot the chain to just before the Epoch 3.0 boundary to allow for flash blocks
/// This function is similar to `boot_to_epoch_3`, but it stops at epoch 3 start height - 2,
/// allowing for flash blocks to occur when the epoch changes.
///
/// * `stacker_sks` - private keys for sending large `stack-stx` transactions to activate pox-4
/// * `signer_sks` - corresponding signer keys for the stackers
pub fn boot_to_pre_epoch_3_boundary(
    naka_conf: &Config,
    blocks_processed: &Arc<AtomicU64>,
    stacker_sks: &[StacksPrivateKey],
    signer_sks: &[StacksPrivateKey],
    self_signing: &mut Option<&mut TestSigners>,
    btc_regtest_controller: &mut BitcoinRegtestController,
) {
    assert_eq!(stacker_sks.len(), signer_sks.len());

    let epochs = naka_conf.burnchain.epochs.clone().unwrap();
    let epoch_3 = &epochs[StacksEpoch::find_epoch_by_id(&epochs, StacksEpochId::Epoch30).unwrap()];
    let current_height = btc_regtest_controller.get_headers_height();
    info!(
        "Chain bootstrapped to bitcoin block {current_height:?}, starting Epoch 2x miner";
        "Epoch 3.0 Boundary" => (epoch_3.start_height - 1),
    );
    let http_origin = format!("http://{}", &naka_conf.node.rpc_bind);
    next_block_and_wait(btc_regtest_controller, &blocks_processed);
    next_block_and_wait(btc_regtest_controller, &blocks_processed);
    // first mined stacks block
    next_block_and_wait(btc_regtest_controller, &blocks_processed);

    let start_time = Instant::now();
    loop {
        if start_time.elapsed() > Duration::from_secs(20) {
            panic!("Timed out waiting for the stacks height to increment")
        }
        let stacks_height = get_chain_info(&naka_conf).stacks_tip_height;
        if stacks_height >= 1 {
            break;
        }
        thread::sleep(Duration::from_millis(100));
    }
    // stack enough to activate pox-4

    let block_height = btc_regtest_controller.get_headers_height();
    let reward_cycle = btc_regtest_controller
        .get_burnchain()
        .block_height_to_reward_cycle(block_height)
        .unwrap();

    for (stacker_sk, signer_sk) in stacker_sks.iter().zip(signer_sks.iter()) {
        let pox_addr = PoxAddress::from_legacy(
            AddressHashMode::SerializeP2PKH,
            tests::to_addr(&stacker_sk).bytes,
        );
        let pox_addr_tuple: clarity::vm::Value =
            pox_addr.clone().as_clarity_tuple().unwrap().into();
        let signature = make_pox_4_signer_key_signature(
            &pox_addr,
            &signer_sk,
            reward_cycle.into(),
            &Pox4SignatureTopic::StackStx,
            naka_conf.burnchain.chain_id,
            12_u128,
            u128::MAX,
            1,
        )
        .unwrap()
        .to_rsv();

        let signer_pk = StacksPublicKey::from_private(signer_sk);

        let stacking_tx = tests::make_contract_call(
            &stacker_sk,
            0,
            1000,
            naka_conf.burnchain.chain_id,
            &StacksAddress::burn_address(false),
            "pox-4",
            "stack-stx",
            &[
                clarity::vm::Value::UInt(POX_4_DEFAULT_STACKER_STX_AMT),
                pox_addr_tuple.clone(),
                clarity::vm::Value::UInt(block_height as u128),
                clarity::vm::Value::UInt(12),
                clarity::vm::Value::some(clarity::vm::Value::buff_from(signature).unwrap())
                    .unwrap(),
                clarity::vm::Value::buff_from(signer_pk.to_bytes_compressed()).unwrap(),
                clarity::vm::Value::UInt(u128::MAX),
                clarity::vm::Value::UInt(1),
            ],
        );
        submit_tx(&http_origin, &stacking_tx);
    }

    // Update TestSigner with `signer_sks` if self-signing
    if let Some(ref mut signers) = self_signing {
        signers.signer_keys = signer_sks.to_vec();
    }

    // the reward set is generally calculated in the first block of the prepare phase hence the + 1
    let reward_set_calculation = btc_regtest_controller
        .get_burnchain()
        .pox_constants
        .prepare_phase_start(
            btc_regtest_controller.get_burnchain().first_block_height,
            reward_cycle,
        )
        + 1;

    // Run until the prepare phase
    run_until_burnchain_height(
        btc_regtest_controller,
        &blocks_processed,
        reward_set_calculation,
        &naka_conf,
    );

    // We need to vote on the aggregate public key if this test is self signing
    if let Some(signers) = self_signing {
        // Get the aggregate key
        let aggregate_key = signers.clone().generate_aggregate_key(reward_cycle + 1);
        let aggregate_public_key = clarity::vm::Value::buff_from(aggregate_key)
            .expect("Failed to serialize aggregate public key");
        let signer_sks_unique: HashMap<_, _> = signer_sks.iter().map(|x| (x.to_hex(), x)).collect();
        wait_for(30, || {
            Ok(get_stacker_set(&http_origin, reward_cycle + 1).is_ok())
        })
        .expect("Timed out waiting for stacker set");
        let signer_set = get_stacker_set(&http_origin, reward_cycle + 1).unwrap();
        // Vote on the aggregate public key
        for signer_sk in signer_sks_unique.values() {
            let signer_index =
                get_signer_index(&signer_set, &Secp256k1PublicKey::from_private(signer_sk))
                    .unwrap();
            let voting_tx = tests::make_contract_call(
                signer_sk,
                0,
                300,
                naka_conf.burnchain.chain_id,
                &StacksAddress::burn_address(false),
                SIGNERS_VOTING_NAME,
                SIGNERS_VOTING_FUNCTION_NAME,
                &[
                    clarity::vm::Value::UInt(u128::try_from(signer_index).unwrap()),
                    aggregate_public_key.clone(),
                    clarity::vm::Value::UInt(0),
                    clarity::vm::Value::UInt(reward_cycle as u128 + 1),
                ],
            );
            submit_tx(&http_origin, &voting_tx);
        }
    }

    run_until_burnchain_height(
        btc_regtest_controller,
        &blocks_processed,
        epoch_3.start_height - 2,
        &naka_conf,
    );

    info!("Bootstrapped to one block before Epoch 3.0 boundary, Epoch 2.x miner should continue for one more block");
}

fn get_signer_index(
    stacker_set: &GetStackersResponse,
    signer_key: &Secp256k1PublicKey,
) -> Result<usize, String> {
    let Some(ref signer_set) = stacker_set.stacker_set.signers else {
        return Err("Empty signer set for reward cycle".into());
    };
    let signer_key_bytes = signer_key.to_bytes_compressed();
    signer_set
        .iter()
        .enumerate()
        .find_map(|(ix, entry)| {
            if entry.signing_key.as_slice() == signer_key_bytes.as_slice() {
                Some(ix)
            } else {
                None
            }
        })
        .ok_or_else(|| {
            format!(
                "Signing key not found. {} not found.",
                to_hex(&signer_key_bytes)
            )
        })
}

/// Use the read-only API to get the aggregate key for a given reward cycle
pub fn get_key_for_cycle(
    reward_cycle: u64,
    is_mainnet: bool,
    http_origin: &str,
) -> Result<Option<Vec<u8>>, String> {
    let client = reqwest::blocking::Client::new();
    let boot_address = StacksAddress::burn_address(is_mainnet);
    let path = format!("http://{http_origin}/v2/contracts/call-read/{boot_address}/signers-voting/get-approved-aggregate-key");
    let body = CallReadOnlyRequestBody {
        sender: boot_address.to_string(),
        sponsor: None,
        arguments: vec![clarity::vm::Value::UInt(reward_cycle as u128)
            .serialize_to_hex()
            .map_err(|_| "Failed to serialize reward cycle")?],
    };
    let res = client
        .post(&path)
        .json(&body)
        .send()
        .map_err(|_| "Failed to send request")?
        .json::<serde_json::Value>()
        .map_err(|_| "Failed to extract json Value")?;
    let result_value = clarity::vm::Value::try_deserialize_hex_untyped(
        &res.get("result")
            .ok_or("No result in response")?
            .as_str()
            .ok_or("Result is not a string")?[2..],
    )
    .map_err(|_| "Failed to deserialize Clarity value")?;

    let buff_opt = result_value
        .expect_optional()
        .expect("Expected optional type");

    match buff_opt {
        Some(buff_val) => {
            let buff = buff_val
                .expect_buff(33)
                .map_err(|_| "Failed to get buffer value")?;
            Ok(Some(buff))
        }
        None => Ok(None),
    }
}

/// Use the read-only to check if the aggregate key is set for a given reward cycle
pub fn is_key_set_for_cycle(
    reward_cycle: u64,
    is_mainnet: bool,
    http_origin: &str,
) -> Result<bool, String> {
    let key = get_key_for_cycle(reward_cycle, is_mainnet, &http_origin)?;
    Ok(key.is_some())
}

pub fn setup_epoch_3_reward_set(
    naka_conf: &Config,
    blocks_processed: &Arc<AtomicU64>,
    stacker_sks: &[StacksPrivateKey],
    signer_sks: &[StacksPrivateKey],
    btc_regtest_controller: &mut BitcoinRegtestController,
    num_stacking_cycles: Option<u64>,
) {
    assert_eq!(stacker_sks.len(), signer_sks.len());

    let epochs = naka_conf.burnchain.epochs.clone().unwrap();
    let epoch_3 = &epochs[StacksEpoch::find_epoch_by_id(&epochs, StacksEpochId::Epoch30).unwrap()];
    let reward_cycle_len = naka_conf.get_burnchain().pox_constants.reward_cycle_length as u64;
    let prepare_phase_len = naka_conf.get_burnchain().pox_constants.prepare_length as u64;

    let epoch_3_start_height = epoch_3.start_height;
    assert!(
        epoch_3_start_height > 0,
        "Epoch 3.0 start height must be greater than 0"
    );
    let epoch_3_reward_cycle_boundary =
        epoch_3_start_height.saturating_sub(epoch_3_start_height % reward_cycle_len);
    let http_origin = format!("http://{}", &naka_conf.node.rpc_bind);
    next_block_and_wait(btc_regtest_controller, &blocks_processed);
    next_block_and_wait(btc_regtest_controller, &blocks_processed);
    // first mined stacks block
    next_block_and_wait(btc_regtest_controller, &blocks_processed);

    // stack enough to activate pox-4
    let block_height = btc_regtest_controller.get_headers_height();
    let reward_cycle = btc_regtest_controller
        .get_burnchain()
        .block_height_to_reward_cycle(block_height)
        .unwrap();
    let lock_period: u128 = num_stacking_cycles.unwrap_or(12_u64).into();
    info!("Test Cycle Info";
          "prepare_phase_len" => {prepare_phase_len},
          "reward_cycle_len" => {reward_cycle_len},
          "block_height" => {block_height},
          "reward_cycle" => {reward_cycle},
          "epoch_3_reward_cycle_boundary" => {epoch_3_reward_cycle_boundary},
          "epoch_3_start_height" => {epoch_3_start_height},
    );
    for (stacker_sk, signer_sk) in stacker_sks.iter().zip(signer_sks.iter()) {
        let pox_addr = PoxAddress::from_legacy(
            AddressHashMode::SerializeP2PKH,
            tests::to_addr(&stacker_sk).bytes,
        );
        let pox_addr_tuple: clarity::vm::Value =
            pox_addr.clone().as_clarity_tuple().unwrap().into();
        let signature = make_pox_4_signer_key_signature(
            &pox_addr,
            &signer_sk,
            reward_cycle.into(),
            &Pox4SignatureTopic::StackStx,
            naka_conf.burnchain.chain_id,
            lock_period,
            u128::MAX,
            1,
        )
        .unwrap()
        .to_rsv();

        let signer_pk = StacksPublicKey::from_private(signer_sk);
        let stacking_tx = tests::make_contract_call(
            &stacker_sk,
            0,
            1000,
            naka_conf.burnchain.chain_id,
            &StacksAddress::burn_address(false),
            "pox-4",
            "stack-stx",
            &[
                clarity::vm::Value::UInt(POX_4_DEFAULT_STACKER_STX_AMT),
                pox_addr_tuple.clone(),
                clarity::vm::Value::UInt(block_height as u128),
                clarity::vm::Value::UInt(lock_period),
                clarity::vm::Value::some(clarity::vm::Value::buff_from(signature).unwrap())
                    .unwrap(),
                clarity::vm::Value::buff_from(signer_pk.to_bytes_compressed()).unwrap(),
                clarity::vm::Value::UInt(u128::MAX),
                clarity::vm::Value::UInt(1),
            ],
        );
        submit_tx(&http_origin, &stacking_tx);
    }
}

///
/// * `stacker_sks` - must be a private key for sending a large `stack-stx` transaction in order
///   for pox-4 to activate
/// * `signer_pks` - must be the same size as `stacker_sks`
pub fn boot_to_epoch_3_reward_set_calculation_boundary(
    naka_conf: &Config,
    blocks_processed: &Arc<AtomicU64>,
    stacker_sks: &[StacksPrivateKey],
    signer_sks: &[StacksPrivateKey],
    btc_regtest_controller: &mut BitcoinRegtestController,
    num_stacking_cycles: Option<u64>,
) {
    setup_epoch_3_reward_set(
        naka_conf,
        blocks_processed,
        stacker_sks,
        signer_sks,
        btc_regtest_controller,
        num_stacking_cycles,
    );

    let epochs = naka_conf.burnchain.epochs.clone().unwrap();
    let epoch_3 = &epochs[StacksEpoch::find_epoch_by_id(&epochs, StacksEpochId::Epoch30).unwrap()];
    let reward_cycle_len = naka_conf.get_burnchain().pox_constants.reward_cycle_length as u64;
    let prepare_phase_len = naka_conf.get_burnchain().pox_constants.prepare_length as u64;

    let epoch_3_start_height = epoch_3.start_height;
    assert!(
        epoch_3_start_height > 0,
        "Epoch 3.0 start height must be greater than 0"
    );
    let epoch_3_reward_cycle_boundary =
        epoch_3_start_height.saturating_sub(epoch_3_start_height % reward_cycle_len);
    let epoch_3_reward_set_calculation_boundary = epoch_3_reward_cycle_boundary
        .saturating_sub(prepare_phase_len)
        .saturating_add(1);

    run_until_burnchain_height(
        btc_regtest_controller,
        &blocks_processed,
        epoch_3_reward_set_calculation_boundary,
        &naka_conf,
    );

    info!("Bootstrapped to Epoch 3.0 reward set calculation boundary height: {epoch_3_reward_set_calculation_boundary}.");
}

///
/// * `stacker_sks` - must be a private key for sending a large `stack-stx` transaction in order
///   for pox-4 to activate
/// * `signer_pks` - must be the same size as `stacker_sks`
pub fn boot_to_epoch_25(
    naka_conf: &Config,
    blocks_processed: &Arc<AtomicU64>,
    btc_regtest_controller: &mut BitcoinRegtestController,
) {
    let epochs = naka_conf.burnchain.epochs.clone().unwrap();
    let epoch_25 = &epochs[StacksEpoch::find_epoch_by_id(&epochs, StacksEpochId::Epoch25).unwrap()];
    let reward_cycle_len = naka_conf.get_burnchain().pox_constants.reward_cycle_length as u64;
    let prepare_phase_len = naka_conf.get_burnchain().pox_constants.prepare_length as u64;

    let epoch_25_start_height = epoch_25.start_height;
    assert!(
        epoch_25_start_height > 0,
        "Epoch 2.5 start height must be greater than 0"
    );
    // stack enough to activate pox-4
    let block_height = btc_regtest_controller.get_headers_height();
    let reward_cycle = btc_regtest_controller
        .get_burnchain()
        .block_height_to_reward_cycle(block_height)
        .unwrap();
    debug!("Test Cycle Info";
     "prepare_phase_len" => {prepare_phase_len},
     "reward_cycle_len" => {reward_cycle_len},
     "block_height" => {block_height},
     "reward_cycle" => {reward_cycle},
     "epoch_25_start_height" => {epoch_25_start_height},
    );
    run_until_burnchain_height(
        btc_regtest_controller,
        &blocks_processed,
        epoch_25_start_height,
        &naka_conf,
    );
    info!("Bootstrapped to Epoch 2.5: {epoch_25_start_height}.");
}

///
/// * `stacker_sks` - must be a private key for sending a large `stack-stx` transaction in order
///   for pox-4 to activate
/// * `signer_pks` - must be the same size as `stacker_sks`
pub fn boot_to_epoch_3_reward_set(
    naka_conf: &Config,
    blocks_processed: &Arc<AtomicU64>,
    stacker_sks: &[StacksPrivateKey],
    signer_sks: &[StacksPrivateKey],
    btc_regtest_controller: &mut BitcoinRegtestController,
    num_stacking_cycles: Option<u64>,
) {
    boot_to_epoch_3_reward_set_calculation_boundary(
        naka_conf,
        blocks_processed,
        stacker_sks,
        signer_sks,
        btc_regtest_controller,
        num_stacking_cycles,
    );
    next_block_and_wait(btc_regtest_controller, &blocks_processed);
    info!(
        "Bootstrapped to Epoch 3.0 reward set calculation height: {}",
        get_chain_info(naka_conf).burn_block_height
    );
}

/// Wait for a block commit, without producing a block
fn wait_for_first_naka_block_commit(timeout_secs: u64, naka_commits_submitted: &Arc<AtomicU64>) {
    let start = Instant::now();
    while naka_commits_submitted.load(Ordering::SeqCst) < 1 {
        if start.elapsed() > Duration::from_secs(timeout_secs) {
            error!("Timed out waiting for block commit");
            panic!();
        }
        thread::sleep(Duration::from_millis(100));
    }
}

#[test]
#[ignore]
/// This test spins up a nakamoto-neon node.
/// It starts in Epoch 2.0, mines with `neon_node` to Epoch 3.0, and then switches
///  to Nakamoto operation (activating pox-4 by submitting a stack-stx tx). The BootLoop
///  struct handles the epoch-2/3 tear-down and spin-up.
/// This test makes three assertions:
///  * 30 blocks are mined after 3.0 starts. This is enough to mine across 2 reward cycles
///  * A transaction submitted to the mempool in 3.0 will be mined in 3.0
///  * The final chain tip is a nakamoto block
fn simple_neon_integration() {
    if env::var("BITCOIND_TEST") != Ok("1".into()) {
        return;
    }

    let (mut naka_conf, _miner_account) = naka_neon_integration_conf(None);
    let prom_bind = format!("{}:{}", "127.0.0.1", 6000);
    naka_conf.node.prometheus_bind = Some(prom_bind.clone());
    naka_conf.miner.wait_on_interim_blocks = Duration::from_secs(5);
    let sender_sk = Secp256k1PrivateKey::new();
    // setup sender + recipient for a test stx transfer
    let sender_addr = tests::to_addr(&sender_sk);
    let send_amt = 1000;
    let send_fee = 100;
    naka_conf.add_initial_balance(
        PrincipalData::from(sender_addr.clone()).to_string(),
        send_amt * 2 + send_fee,
    );
    let sender_signer_sk = Secp256k1PrivateKey::new();
    let sender_signer_addr = tests::to_addr(&sender_signer_sk);
    let mut signers = TestSigners::new(vec![sender_signer_sk.clone()]);
    naka_conf.add_initial_balance(
        PrincipalData::from(sender_signer_addr.clone()).to_string(),
        100000,
    );
    let recipient = PrincipalData::from(StacksAddress::burn_address(false));
    let stacker_sk = setup_stacker(&mut naka_conf);

    test_observer::spawn();
    test_observer::register_any(&mut naka_conf);

    let mut btcd_controller = BitcoinCoreController::new(naka_conf.clone());
    btcd_controller
        .start_bitcoind()
        .expect("Failed starting bitcoind");
    let mut btc_regtest_controller = BitcoinRegtestController::new(naka_conf.clone(), None);
    btc_regtest_controller.bootstrap_chain(201);

    let mut run_loop = boot_nakamoto::BootRunLoop::new(naka_conf.clone()).unwrap();
    let run_loop_stopper = run_loop.get_termination_switch();
    let Counters {
        blocks_processed,
        naka_submitted_commits: commits_submitted,
        naka_proposed_blocks: proposals_submitted,
        ..
    } = run_loop.counters();

    let coord_channel = run_loop.coordinator_channels();

    let run_loop_thread = thread::spawn(move || run_loop.start(None, 0));
    wait_for_runloop(&blocks_processed);
    boot_to_epoch_3(
        &naka_conf,
        &blocks_processed,
        &[stacker_sk],
        &[sender_signer_sk],
        &mut Some(&mut signers),
        &mut btc_regtest_controller,
    );

    info!("Bootstrapped to Epoch-3.0 boundary, starting nakamoto miner");

    let burnchain = naka_conf.get_burnchain();
    let sortdb = burnchain.open_sortition_db(true).unwrap();
    let (mut chainstate, _) = StacksChainState::open(
        naka_conf.is_mainnet(),
        naka_conf.burnchain.chain_id,
        &naka_conf.get_chainstate_path_str(),
        None,
    )
    .unwrap();

    let block_height_pre_3_0 =
        NakamotoChainState::get_canonical_block_header(chainstate.db(), &sortdb)
            .unwrap()
            .unwrap()
            .stacks_block_height;

    // query for prometheus metrics
    #[cfg(feature = "monitoring_prom")]
    {
<<<<<<< HEAD
        let prom_http_origin = format!("http://{}", prom_bind);
        let client = reqwest::blocking::Client::new();
        let info = get_chain_info_result(&naka_conf).unwrap();
        let stacks_tip_height = info.stacks_tip_height;
        let res = client
            .get(&prom_http_origin)
            .send()
            .unwrap()
            .text()
            .unwrap();
        let expected_result = format!("stacks_node_stacks_tip_height {stacks_tip_height}");
        assert!(res.contains(&expected_result));
=======
        wait_for(10, || {
            let prom_http_origin = format!("http://{}", prom_bind);
            let client = reqwest::blocking::Client::new();
            let res = client
                .get(&prom_http_origin)
                .send()
                .unwrap()
                .text()
                .unwrap();
            let expected_result = format!("stacks_node_stacks_tip_height {block_height_pre_3_0}");
            Ok(res.contains(&expected_result))
        })
        .expect("Prometheus metrics did not update");
>>>>>>> 21a196ac
    }

    info!("Nakamoto miner started...");
    blind_signer(&naka_conf, &signers, proposals_submitted);

    wait_for_first_naka_block_commit(60, &commits_submitted);

    // Mine 15 nakamoto tenures
    for _i in 0..15 {
        next_block_and_mine_commit(
            &mut btc_regtest_controller,
            60,
            &coord_channel,
            &commits_submitted,
        )
        .unwrap();
    }

    // Submit a TX
    let transfer_tx = make_stacks_transfer(
        &sender_sk,
        0,
        send_fee,
        naka_conf.burnchain.chain_id,
        &recipient,
        send_amt,
    );
    let transfer_tx_hex = format!("0x{}", to_hex(&transfer_tx));

    let tip = NakamotoChainState::get_canonical_block_header(chainstate.db(), &sortdb)
        .unwrap()
        .unwrap();

    let mut mempool = naka_conf
        .connect_mempool_db()
        .expect("Database failure opening mempool");

    mempool
        .submit_raw(
            &mut chainstate,
            &sortdb,
            &tip.consensus_hash,
            &tip.anchored_header.block_hash(),
            transfer_tx.clone(),
            &ExecutionCost::max_value(),
            &StacksEpochId::Epoch30,
        )
        .unwrap();

    wait_for(30, || {
        let transfer_tx_included = test_observer::get_blocks().into_iter().any(|block_json| {
            block_json["transactions"]
                .as_array()
                .unwrap()
                .iter()
                .find(|tx_json| tx_json["raw_tx"].as_str() == Some(&transfer_tx_hex))
                .is_some()
        });
        Ok(transfer_tx_included)
    })
    .expect("Timed out waiting for submitted transaction to be included in a block");

    // Mine 15 more nakamoto tenures
    for _i in 0..15 {
        next_block_and_mine_commit(
            &mut btc_regtest_controller,
            60,
            &coord_channel,
            &commits_submitted,
        )
        .unwrap();
    }

    // load the chain tip, and assert that it is a nakamoto block and at least 30 blocks have advanced in epoch 3
    let tip = NakamotoChainState::get_canonical_block_header(chainstate.db(), &sortdb)
        .unwrap()
        .unwrap();
    info!(
        "Latest tip";
        "height" => tip.stacks_block_height,
        "is_nakamoto" => tip.anchored_header.as_stacks_nakamoto().is_some(),
    );

    // assert that the transfer tx was observed
    let transfer_tx_included = test_observer::get_blocks()
        .into_iter()
        .find(|block_json| {
            block_json["transactions"]
                .as_array()
                .unwrap()
                .iter()
                .find(|tx_json| tx_json["raw_tx"].as_str() == Some(&transfer_tx_hex))
                .is_some()
        })
        .is_some();

    assert!(
        transfer_tx_included,
        "Nakamoto node failed to include the transfer tx"
    );

    assert!(tip.anchored_header.as_stacks_nakamoto().is_some());
    assert!(tip.stacks_block_height >= block_height_pre_3_0 + 30);

    // Check that we aren't missing burn blocks
    let bhh = u64::from(tip.burn_header_height);
    test_observer::contains_burn_block_range(220..=bhh).unwrap();

    // make sure prometheus returns an updated number of processed blocks
    #[cfg(feature = "monitoring_prom")]
    {
<<<<<<< HEAD
        let prom_http_origin = format!("http://{}", prom_bind);
        let client = reqwest::blocking::Client::new();
        let info = get_chain_info_result(&naka_conf).unwrap();
        let stacks_tip_height = info.stacks_tip_height;
        wait_for(10, || {
=======
        wait_for(10, || {
            let prom_http_origin = format!("http://{}", prom_bind);
            let client = reqwest::blocking::Client::new();
>>>>>>> 21a196ac
            let res = client
                .get(&prom_http_origin)
                .send()
                .unwrap()
                .text()
                .unwrap();
<<<<<<< HEAD
            let expected_result = format!(
                "stacks_node_stacks_tip_height {}",
                stacks_tip_height - 1_u64
            );
            Ok(res.contains(&expected_result))
        })
        .expect("Timed out waiting for updated stacks tip height in prometheus metrics");
=======
            let expected_result_1 = format!(
                "stacks_node_stx_blocks_processed_total {}",
                tip.stacks_block_height
            );

            let expected_result_2 = format!(
                "stacks_node_stacks_tip_height {}",
                tip.stacks_block_height - 1
            );
            Ok(res.contains(&expected_result_1) && res.contains(&expected_result_2))
        })
        .expect("Prometheus metrics did not update");
>>>>>>> 21a196ac
    }

    check_nakamoto_empty_block_heuristics();

    coord_channel
        .lock()
        .expect("Mutex poisoned")
        .stop_chains_coordinator();
    run_loop_stopper.store(false, Ordering::SeqCst);

    run_loop_thread.join().unwrap();
}

#[test]
#[ignore]
/// This test spins up a nakamoto-neon node.
/// It starts in Epoch 2.0, mines with `neon_node` to Epoch 3.0,
/// having flash blocks when epoch updates and expects everything to work normally,
/// then switches to Nakamoto operation (activating pox-4 by submitting a stack-stx tx). The BootLoop
///  struct handles the epoch-2/3 tear-down and spin-up.
/// This test makes three assertions:
///  * 30 blocks are mined after 3.0 starts. This is enough to mine across 2 reward cycles
///  * A transaction submitted to the mempool in 3.0 will be mined in 3.0
///  * The final chain tip is a nakamoto block
fn flash_blocks_on_epoch_3() {
    if env::var("BITCOIND_TEST") != Ok("1".into()) {
        return;
    }

    let (mut naka_conf, _miner_account) = naka_neon_integration_conf(None);
    let prom_bind = format!("{}:{}", "127.0.0.1", 6000);
    naka_conf.node.prometheus_bind = Some(prom_bind.clone());
    naka_conf.miner.wait_on_interim_blocks = Duration::from_secs(1);
    let sender_sk = Secp256k1PrivateKey::new();
    // setup sender + recipient for a test stx transfer
    let sender_addr = tests::to_addr(&sender_sk);
    let send_amt = 1000;
    let send_fee = 100;
    naka_conf.add_initial_balance(
        PrincipalData::from(sender_addr.clone()).to_string(),
        send_amt * 2 + send_fee,
    );
    let sender_signer_sk = Secp256k1PrivateKey::new();
    let sender_signer_addr = tests::to_addr(&sender_signer_sk);
    let mut signers = TestSigners::new(vec![sender_signer_sk.clone()]);
    naka_conf.add_initial_balance(
        PrincipalData::from(sender_signer_addr.clone()).to_string(),
        100000,
    );
    let recipient = PrincipalData::from(StacksAddress::burn_address(false));
    let stacker_sk = setup_stacker(&mut naka_conf);

    test_observer::spawn();
    test_observer::register_any(&mut naka_conf);

    let mut btcd_controller = BitcoinCoreController::new(naka_conf.clone());
    btcd_controller
        .start_bitcoind()
        .expect("Failed starting bitcoind");
    let mut btc_regtest_controller = BitcoinRegtestController::new(naka_conf.clone(), None);
    btc_regtest_controller.bootstrap_chain(201);

    let mut run_loop = boot_nakamoto::BootRunLoop::new(naka_conf.clone()).unwrap();
    let run_loop_stopper = run_loop.get_termination_switch();
    let Counters {
        blocks_processed,
        naka_submitted_commits: commits_submitted,
        naka_proposed_blocks: proposals_submitted,
        ..
    } = run_loop.counters();

    let coord_channel = run_loop.coordinator_channels();

    let run_loop_thread = thread::spawn(move || run_loop.start(None, 0));
    wait_for_runloop(&blocks_processed);
    boot_to_pre_epoch_3_boundary(
        &naka_conf,
        &blocks_processed,
        &[stacker_sk],
        &[sender_signer_sk],
        &mut Some(&mut signers),
        &mut btc_regtest_controller,
    );

    let burnchain = naka_conf.get_burnchain();
    let sortdb = burnchain.open_sortition_db(true).unwrap();
    let tip = SortitionDB::get_canonical_burn_chain_tip(sortdb.conn()).unwrap();
    let block_height_before_mining = tip.block_height;

    // Mine 3 Bitcoin blocks rapidly without waiting for Stacks blocks to be processed.
    // These blocks won't be considered "mined" until the next_block_and_wait call.
    for _i in 0..3 {
        btc_regtest_controller.build_next_block(1);
        let tip = SortitionDB::get_canonical_burn_chain_tip(sortdb.conn()).unwrap();

        // Verify that the canonical burn chain tip hasn't advanced yet
        assert_eq!(
            tip.block_height,
            btc_regtest_controller.get_headers_height() - 1
        );
        assert_eq!(tip.block_height, block_height_before_mining);
    }

    info!("Bootstrapped to Epoch-3.0 boundary, starting nakamoto miner");

    // Mine a new block and wait for it to be processed.
    // This should update the canonical burn chain tip to include all 4 new blocks.
    next_block_and_wait(&mut btc_regtest_controller, &blocks_processed);
    let tip = SortitionDB::get_canonical_burn_chain_tip(sortdb.conn()).unwrap();
    // Verify that the burn chain tip has advanced by 4 blocks
    assert_eq!(
        tip.block_height,
        block_height_before_mining + 4,
        "Burn chain tip should have advanced by 4 blocks"
    );

    assert_eq!(
        tip.block_height,
        btc_regtest_controller.get_headers_height() - 1
    );

    let burnchain = naka_conf.get_burnchain();
    let sortdb = burnchain.open_sortition_db(true).unwrap();
    let (mut chainstate, _) = StacksChainState::open(
        naka_conf.is_mainnet(),
        naka_conf.burnchain.chain_id,
        &naka_conf.get_chainstate_path_str(),
        None,
    )
    .unwrap();

    let block_height_pre_3_0 =
        NakamotoChainState::get_canonical_block_header(chainstate.db(), &sortdb)
            .unwrap()
            .unwrap()
            .stacks_block_height;

    info!("Nakamoto miner started...");
    blind_signer(&naka_conf, &signers, proposals_submitted);

    wait_for_first_naka_block_commit(60, &commits_submitted);

    // Mine 15 nakamoto tenures
    for _i in 0..15 {
        next_block_and_mine_commit(
            &mut btc_regtest_controller,
            60,
            &coord_channel,
            &commits_submitted,
        )
        .unwrap();
    }

    // Submit a TX
    let transfer_tx = make_stacks_transfer(
        &sender_sk,
        0,
        send_fee,
        naka_conf.burnchain.chain_id,
        &recipient,
        send_amt,
    );
    let transfer_tx_hex = format!("0x{}", to_hex(&transfer_tx));

    let tip = NakamotoChainState::get_canonical_block_header(chainstate.db(), &sortdb)
        .unwrap()
        .unwrap();

    let mut mempool = naka_conf
        .connect_mempool_db()
        .expect("Database failure opening mempool");

    mempool
        .submit_raw(
            &mut chainstate,
            &sortdb,
            &tip.consensus_hash,
            &tip.anchored_header.block_hash(),
            transfer_tx.clone(),
            &ExecutionCost::max_value(),
            &StacksEpochId::Epoch30,
        )
        .unwrap();

    // Mine 15 more nakamoto tenures
    for _i in 0..15 {
        next_block_and_mine_commit(
            &mut btc_regtest_controller,
            60,
            &coord_channel,
            &commits_submitted,
        )
        .unwrap();
    }

    // load the chain tip, and assert that it is a nakamoto block and at least 30 blocks have advanced in epoch 3
    let tip = NakamotoChainState::get_canonical_block_header(chainstate.db(), &sortdb)
        .unwrap()
        .unwrap();
    info!(
        "Latest tip";
        "height" => tip.stacks_block_height,
        "is_nakamoto" => tip.anchored_header.as_stacks_nakamoto().is_some(),
    );

    // assert that the transfer tx was observed
    let transfer_tx_included = test_observer::get_blocks()
        .into_iter()
        .find(|block_json| {
            block_json["transactions"]
                .as_array()
                .unwrap()
                .iter()
                .find(|tx_json| tx_json["raw_tx"].as_str() == Some(&transfer_tx_hex))
                .is_some()
        })
        .is_some();

    assert!(
        transfer_tx_included,
        "Nakamoto node failed to include the transfer tx"
    );

    assert!(tip.anchored_header.as_stacks_nakamoto().is_some());
    assert!(tip.stacks_block_height >= block_height_pre_3_0 + 30);

    // Check that we have the expected burn blocks
    // We expect to have around the blocks 220-230 and 234 onwards, with a gap of 3 blocks for the flash blocks
    let bhh = u64::from(tip.burn_header_height);

    // Get the Epoch 3.0 activation height (in terms of Bitcoin block height)
    let epochs = naka_conf.burnchain.epochs.clone().unwrap();
    let epoch_3 = &epochs[StacksEpoch::find_epoch_by_id(&epochs, StacksEpochId::Epoch30).unwrap()];
    let epoch_3_start_height = epoch_3.start_height;

    // Find the gap in burn blocks
    let mut gap_start = 0;
    let mut gap_end = 0;
    for i in 220..=bhh {
        if test_observer::contains_burn_block_range(i..=i).is_err() {
            if gap_start == 0 {
                gap_start = i;
            }
            gap_end = i;
        } else if gap_start != 0 {
            break;
        }
    }

    // Verify that there's a gap of exactly 3 blocks
    assert_eq!(
        gap_end - gap_start + 1,
        3,
        "Expected a gap of exactly 3 burn blocks due to flash blocks, found gap from {} to {}",
        gap_start,
        gap_end
    );

    // Verify that the gap includes the Epoch 3.0 activation height
    assert!(
        gap_start <= epoch_3_start_height && epoch_3_start_height <= gap_end,
        "Expected the gap ({}..={}) to include the Epoch 3.0 activation height ({})",
        gap_start,
        gap_end,
        epoch_3_start_height
    );

    // Verify blocks before and after the gap
    test_observer::contains_burn_block_range(220..=(gap_start - 1)).unwrap();
    test_observer::contains_burn_block_range((gap_end + 1)..=bhh).unwrap();
    check_nakamoto_empty_block_heuristics();

    info!("Verified burn block ranges, including expected gap for flash blocks");
    info!("Confirmed that the gap includes the Epoch 3.0 activation height (Bitcoin block height): {}", epoch_3_start_height);

    coord_channel
        .lock()
        .expect("Mutex poisoned")
        .stop_chains_coordinator();
    run_loop_stopper.store(false, Ordering::SeqCst);

    run_loop_thread.join().unwrap();
}

#[test]
#[ignore]
/// This test spins up a nakamoto-neon node.
/// It starts in Epoch 2.0, mines with `neon_node` to Epoch 3.0, and then switches
///  to Nakamoto operation (activating pox-4 by submitting a stack-stx tx). The BootLoop
///  struct handles the epoch-2/3 tear-down and spin-up.
/// This test makes three assertions:
///  * 5 tenures are mined after 3.0 starts
///  * Each tenure has 10 blocks (the coinbase block and 9 interim blocks)
fn mine_multiple_per_tenure_integration() {
    if env::var("BITCOIND_TEST") != Ok("1".into()) {
        return;
    }

    let (mut naka_conf, _miner_account) = naka_neon_integration_conf(None);
    let http_origin = format!("http://{}", &naka_conf.node.rpc_bind);
    naka_conf.miner.wait_on_interim_blocks = Duration::from_secs(1);
    let sender_sk = Secp256k1PrivateKey::new();
    let sender_signer_sk = Secp256k1PrivateKey::new();
    let sender_signer_addr = tests::to_addr(&sender_signer_sk);
    let tenure_count = 5;
    let inter_blocks_per_tenure = 9;
    // setup sender + recipient for some test stx transfers
    // these are necessary for the interim blocks to get mined at all
    let sender_addr = tests::to_addr(&sender_sk);
    let send_amt = 100;
    let send_fee = 180;
    naka_conf.add_initial_balance(
        PrincipalData::from(sender_addr.clone()).to_string(),
        (send_amt + send_fee) * tenure_count * inter_blocks_per_tenure,
    );
    naka_conf.add_initial_balance(
        PrincipalData::from(sender_signer_addr.clone()).to_string(),
        100000,
    );
    let recipient = PrincipalData::from(StacksAddress::burn_address(false));
    let stacker_sk = setup_stacker(&mut naka_conf);

    test_observer::spawn();
    test_observer::register_any(&mut naka_conf);

    let mut btcd_controller = BitcoinCoreController::new(naka_conf.clone());
    btcd_controller
        .start_bitcoind()
        .expect("Failed starting bitcoind");
    let mut btc_regtest_controller = BitcoinRegtestController::new(naka_conf.clone(), None);
    btc_regtest_controller.bootstrap_chain(201);

    let mut run_loop = boot_nakamoto::BootRunLoop::new(naka_conf.clone()).unwrap();
    let run_loop_stopper = run_loop.get_termination_switch();
    let Counters {
        blocks_processed,
        naka_submitted_commits: commits_submitted,
        naka_proposed_blocks: proposals_submitted,
        ..
    } = run_loop.counters();

    let coord_channel = run_loop.coordinator_channels();

    let run_loop_thread = thread::Builder::new()
        .name("run_loop".into())
        .spawn(move || run_loop.start(None, 0))
        .unwrap();
    wait_for_runloop(&blocks_processed);
    let mut signers = TestSigners::new(vec![sender_signer_sk.clone()]);
    boot_to_epoch_3(
        &naka_conf,
        &blocks_processed,
        &[stacker_sk],
        &[sender_signer_sk],
        &mut Some(&mut signers),
        &mut btc_regtest_controller,
    );

    info!("Bootstrapped to Epoch-3.0 boundary, starting nakamoto miner");

    let burnchain = naka_conf.get_burnchain();
    let sortdb = burnchain.open_sortition_db(true).unwrap();
    let (chainstate, _) = StacksChainState::open(
        naka_conf.is_mainnet(),
        naka_conf.burnchain.chain_id,
        &naka_conf.get_chainstate_path_str(),
        None,
    )
    .unwrap();

    let block_height_pre_3_0 =
        NakamotoChainState::get_canonical_block_header(chainstate.db(), &sortdb)
            .unwrap()
            .unwrap()
            .stacks_block_height;

    info!("Nakamoto miner started...");
    blind_signer(&naka_conf, &signers, proposals_submitted);

    wait_for_first_naka_block_commit(60, &commits_submitted);

    // Mine `tenure_count` nakamoto tenures
    for tenure_ix in 0..tenure_count {
        debug!("Mining tenure {}", tenure_ix);
        let commits_before = commits_submitted.load(Ordering::SeqCst);
        next_block_and_process_new_stacks_block(&mut btc_regtest_controller, 60, &coord_channel)
            .unwrap();

        let mut last_tip = BlockHeaderHash([0x00; 32]);
        let mut last_tip_height = 0;

        // mine the interim blocks
        for interim_block_ix in 0..inter_blocks_per_tenure {
            let blocks_processed_before = coord_channel
                .lock()
                .expect("Mutex poisoned")
                .get_stacks_blocks_processed();
            // submit a tx so that the miner will mine an extra block
            let sender_nonce = tenure_ix * inter_blocks_per_tenure + interim_block_ix;
            let transfer_tx = make_stacks_transfer(
                &sender_sk,
                sender_nonce,
                send_fee,
                naka_conf.burnchain.chain_id,
                &recipient,
                send_amt,
            );
            submit_tx(&http_origin, &transfer_tx);

            loop {
                let blocks_processed = coord_channel
                    .lock()
                    .expect("Mutex poisoned")
                    .get_stacks_blocks_processed();
                if blocks_processed > blocks_processed_before {
                    break;
                }
                thread::sleep(Duration::from_millis(100));
            }

            let info = get_chain_info_result(&naka_conf).unwrap();
            assert_ne!(info.stacks_tip, last_tip);
            assert_ne!(info.stacks_tip_height, last_tip_height);

            last_tip = info.stacks_tip;
            last_tip_height = info.stacks_tip_height;
        }

        let start_time = Instant::now();
        while commits_submitted.load(Ordering::SeqCst) <= commits_before {
            if start_time.elapsed() >= Duration::from_secs(20) {
                panic!("Timed out waiting for block-commit");
            }
            thread::sleep(Duration::from_millis(100));
        }
    }

    // load the chain tip, and assert that it is a nakamoto block and at least 30 blocks have advanced in epoch 3
    let tip = NakamotoChainState::get_canonical_block_header(chainstate.db(), &sortdb)
        .unwrap()
        .unwrap();
    info!(
        "Latest tip";
        "height" => tip.stacks_block_height,
        "is_nakamoto" => tip.anchored_header.as_stacks_nakamoto().is_some(),
    );

    assert!(tip.anchored_header.as_stacks_nakamoto().is_some());
    assert_eq!(
        tip.stacks_block_height,
        block_height_pre_3_0 + ((inter_blocks_per_tenure + 1) * tenure_count),
        "Should have mined (1 + interim_blocks_per_tenure) * tenure_count nakamoto blocks"
    );

    check_nakamoto_empty_block_heuristics();

    coord_channel
        .lock()
        .expect("Mutex poisoned")
        .stop_chains_coordinator();
    run_loop_stopper.store(false, Ordering::SeqCst);

    run_loop_thread.join().unwrap();
}

#[test]
#[ignore]
/// This test spins up two nakamoto nodes, both configured to mine.
/// It starts in Epoch 2.0, mines with `neon_node` to Epoch 3.0, and then switches
///  to Nakamoto operation (activating pox-4 by submitting a stack-stx tx). The BootLoop
///  struct handles the epoch-2/3 tear-down and spin-up.
/// This test makes three assertions:
///  * 15 tenures are mined after 3.0 starts
///  * Each tenure has 6 blocks (the coinbase block and 5 interim blocks)
///  * Both nodes see the same chainstate at the end of the test
fn multiple_miners() {
    if env::var("BITCOIND_TEST") != Ok("1".into()) {
        return;
    }

    let (mut naka_conf, _miner_account) = naka_neon_integration_conf(None);
    naka_conf.node.local_peer_seed = vec![1, 1, 1, 1];
    naka_conf.miner.mining_key = Some(Secp256k1PrivateKey::from_seed(&[1]));

    let node_2_rpc = 51026;
    let node_2_p2p = 51025;
    let http_origin = format!("http://{}", &naka_conf.node.rpc_bind);
    naka_conf.miner.wait_on_interim_blocks = Duration::from_secs(1);
    naka_conf.node.pox_sync_sample_secs = 30;
    let sender_sk = Secp256k1PrivateKey::new();
    let sender_signer_sk = Secp256k1PrivateKey::new();
    let sender_signer_addr = tests::to_addr(&sender_signer_sk);
    let tenure_count = 15;
    let inter_blocks_per_tenure = 6;
    // setup sender + recipient for some test stx transfers
    // these are necessary for the interim blocks to get mined at all
    let sender_addr = tests::to_addr(&sender_sk);
    let send_amt = 100;
    let send_fee = 180;
    naka_conf.add_initial_balance(
        PrincipalData::from(sender_addr.clone()).to_string(),
        (send_amt + send_fee) * tenure_count * inter_blocks_per_tenure,
    );
    naka_conf.add_initial_balance(
        PrincipalData::from(sender_signer_addr.clone()).to_string(),
        100000,
    );
    let recipient = PrincipalData::from(StacksAddress::burn_address(false));
    let stacker_sk = setup_stacker(&mut naka_conf);

    let mut conf_node_2 = naka_conf.clone();
    let localhost = "127.0.0.1";
    conf_node_2.node.rpc_bind = format!("{}:{}", localhost, node_2_rpc);
    conf_node_2.node.p2p_bind = format!("{}:{}", localhost, node_2_p2p);
    conf_node_2.node.data_url = format!("http://{}:{}", localhost, node_2_rpc);
    conf_node_2.node.p2p_address = format!("{}:{}", localhost, node_2_p2p);
    conf_node_2.node.seed = vec![2, 2, 2, 2];
    conf_node_2.burnchain.local_mining_public_key = Some(
        Keychain::default(conf_node_2.node.seed.clone())
            .get_pub_key()
            .to_hex(),
    );
    conf_node_2.node.local_peer_seed = vec![2, 2, 2, 2];
    conf_node_2.node.miner = true;
    conf_node_2.miner.mining_key = Some(Secp256k1PrivateKey::from_seed(&[2]));
    conf_node_2.events_observers.clear();

    let node_1_sk = Secp256k1PrivateKey::from_seed(&naka_conf.node.local_peer_seed);
    let node_1_pk = StacksPublicKey::from_private(&node_1_sk);

    conf_node_2.node.working_dir = format!("{}-{}", conf_node_2.node.working_dir, "1");

    conf_node_2.node.set_bootstrap_nodes(
        format!("{}@{}", &node_1_pk.to_hex(), naka_conf.node.p2p_bind),
        naka_conf.burnchain.chain_id,
        naka_conf.burnchain.peer_version,
    );

    test_observer::spawn();
    test_observer::register_any(&mut naka_conf);

    let mut btcd_controller = BitcoinCoreController::new(naka_conf.clone());
    btcd_controller
        .start_bitcoind()
        .expect("Failed starting bitcoind");
    let mut btc_regtest_controller = BitcoinRegtestController::new(naka_conf.clone(), None);
    btc_regtest_controller.bootstrap_chain_to_pks(
        201,
        &[
            Secp256k1PublicKey::from_hex(
                naka_conf
                    .burnchain
                    .local_mining_public_key
                    .as_ref()
                    .unwrap(),
            )
            .unwrap(),
            Secp256k1PublicKey::from_hex(
                conf_node_2
                    .burnchain
                    .local_mining_public_key
                    .as_ref()
                    .unwrap(),
            )
            .unwrap(),
        ],
    );

    let mut run_loop = boot_nakamoto::BootRunLoop::new(naka_conf.clone()).unwrap();
    let mut run_loop_2 = boot_nakamoto::BootRunLoop::new(conf_node_2.clone()).unwrap();
    let run_loop_stopper = run_loop.get_termination_switch();
    let Counters {
        blocks_processed,
        naka_submitted_commits: commits_submitted,
        naka_proposed_blocks: proposals_submitted,
        ..
    } = run_loop.counters();

    let run_loop_2_stopper = run_loop.get_termination_switch();
    let Counters {
        naka_proposed_blocks: proposals_submitted_2,
        ..
    } = run_loop_2.counters();

    let coord_channel = run_loop.coordinator_channels();
    let coord_channel_2 = run_loop_2.coordinator_channels();

    let _run_loop_2_thread = thread::Builder::new()
        .name("run_loop_2".into())
        .spawn(move || run_loop_2.start(None, 0))
        .unwrap();

    let run_loop_thread = thread::Builder::new()
        .name("run_loop".into())
        .spawn(move || run_loop.start(None, 0))
        .unwrap();
    wait_for_runloop(&blocks_processed);

    let mut signers = TestSigners::new(vec![sender_signer_sk.clone()]);
    boot_to_epoch_3(
        &naka_conf,
        &blocks_processed,
        &[stacker_sk],
        &[sender_signer_sk],
        &mut Some(&mut signers),
        &mut btc_regtest_controller,
    );

    info!("Bootstrapped to Epoch-3.0 boundary, starting nakamoto miner");

    let burnchain = naka_conf.get_burnchain();
    let sortdb = burnchain.open_sortition_db(true).unwrap();
    let (chainstate, _) = StacksChainState::open(
        naka_conf.is_mainnet(),
        naka_conf.burnchain.chain_id,
        &naka_conf.get_chainstate_path_str(),
        None,
    )
    .unwrap();

    let block_height_pre_3_0 =
        NakamotoChainState::get_canonical_block_header(chainstate.db(), &sortdb)
            .unwrap()
            .unwrap()
            .stacks_block_height;

    info!("Nakamoto miner started...");
    blind_signer_multinode(
        &signers,
        &[&naka_conf, &conf_node_2],
        vec![proposals_submitted, proposals_submitted_2],
    );

    info!("Neighbors 1"; "neighbors" => ?get_neighbors(&naka_conf));
    info!("Neighbors 2"; "neighbors" => ?get_neighbors(&conf_node_2));

    // Wait one block to confirm the VRF register, wait until a block commit is submitted
    wait_for_first_naka_block_commit(60, &commits_submitted);

    // Mine `tenure_count` nakamoto tenures
    for tenure_ix in 0..tenure_count {
        info!("Mining tenure {}", tenure_ix);
        let commits_before = commits_submitted.load(Ordering::SeqCst);
        next_block_and_process_new_stacks_block(&mut btc_regtest_controller, 60, &coord_channel)
            .unwrap();

        let mut last_tip = BlockHeaderHash([0x00; 32]);
        let mut last_tip_height = 0;

        // mine the interim blocks
        for interim_block_ix in 0..inter_blocks_per_tenure {
            let blocks_processed_before = coord_channel
                .lock()
                .expect("Mutex poisoned")
                .get_stacks_blocks_processed();
            // submit a tx so that the miner will mine an extra block
            let sender_nonce = tenure_ix * inter_blocks_per_tenure + interim_block_ix;
            let transfer_tx = make_stacks_transfer(
                &sender_sk,
                sender_nonce,
                send_fee,
                naka_conf.burnchain.chain_id,
                &recipient,
                send_amt,
            );
            submit_tx(&http_origin, &transfer_tx);

            wait_for(20, || {
                let blocks_processed = coord_channel
                    .lock()
                    .expect("Mutex poisoned")
                    .get_stacks_blocks_processed();
                Ok(blocks_processed > blocks_processed_before)
            })
            .unwrap();

            let info = get_chain_info_result(&naka_conf).unwrap();
            assert_ne!(info.stacks_tip, last_tip);
            assert_ne!(info.stacks_tip_height, last_tip_height);

            last_tip = info.stacks_tip;
            last_tip_height = info.stacks_tip_height;
        }

        wait_for(20, || {
            Ok(commits_submitted.load(Ordering::SeqCst) > commits_before)
        })
        .unwrap();
    }

    // load the chain tip, and assert that it is a nakamoto block and at least 30 blocks have advanced in epoch 3
    let tip = NakamotoChainState::get_canonical_block_header(chainstate.db(), &sortdb)
        .unwrap()
        .unwrap();
    info!(
        "Latest tip";
        "height" => tip.stacks_block_height,
        "is_nakamoto" => tip.anchored_header.as_stacks_nakamoto().is_some(),
    );

    let peer_1_height = get_chain_info(&naka_conf).stacks_tip_height;
    let peer_2_height = get_chain_info(&conf_node_2).stacks_tip_height;
    info!("Peer height information"; "peer_1" => peer_1_height, "peer_2" => peer_2_height);
    assert_eq!(peer_1_height, peer_2_height);

    assert!(tip.anchored_header.as_stacks_nakamoto().is_some());
    assert_eq!(
        tip.stacks_block_height,
        block_height_pre_3_0 + ((inter_blocks_per_tenure + 1) * tenure_count),
        "Should have mined (1 + interim_blocks_per_tenure) * tenure_count nakamoto blocks"
    );

    check_nakamoto_empty_block_heuristics();

    coord_channel
        .lock()
        .expect("Mutex poisoned")
        .stop_chains_coordinator();
    coord_channel_2
        .lock()
        .expect("Mutex poisoned")
        .stop_chains_coordinator();
    run_loop_stopper.store(false, Ordering::SeqCst);
    run_loop_2_stopper.store(false, Ordering::SeqCst);

    run_loop_thread.join().unwrap();
}

#[test]
#[ignore]
fn correct_burn_outs() {
    if env::var("BITCOIND_TEST") != Ok("1".into()) {
        return;
    }

    let (mut naka_conf, _miner_account) = naka_neon_integration_conf(None);
    naka_conf.burnchain.pox_reward_length = Some(10);
    naka_conf.burnchain.pox_prepare_length = Some(3);

    {
        let epochs = naka_conf.burnchain.epochs.as_mut().unwrap();
        let epoch_24_ix = StacksEpoch::find_epoch_by_id(&epochs, StacksEpochId::Epoch24).unwrap();
        let epoch_25_ix = StacksEpoch::find_epoch_by_id(&epochs, StacksEpochId::Epoch25).unwrap();
        let epoch_30_ix = StacksEpoch::find_epoch_by_id(&epochs, StacksEpochId::Epoch30).unwrap();
        epochs[epoch_24_ix].end_height = 208;
        epochs[epoch_25_ix].start_height = 208;
        epochs[epoch_25_ix].end_height = 225;
        epochs[epoch_30_ix].start_height = 225;
    }

    naka_conf.miner.wait_on_interim_blocks = Duration::from_secs(1);
    naka_conf.initial_balances.clear();
    let accounts: Vec<_> = (0..8)
        .map(|ix| {
            let sk = Secp256k1PrivateKey::from_seed(&[ix, ix, ix, ix]);
            let address = PrincipalData::from(tests::to_addr(&sk));
            (sk, address)
        })
        .collect();
    for (_, ref addr) in accounts.iter() {
        naka_conf.add_initial_balance(addr.to_string(), 10000000000000000);
    }

    let stacker_accounts = accounts[0..3].to_vec();
    let sender_signer_sk = Secp256k1PrivateKey::new();
    let sender_signer_addr = tests::to_addr(&sender_signer_sk);
    naka_conf.add_initial_balance(
        PrincipalData::from(sender_signer_addr.clone()).to_string(),
        100000,
    );

    let signers = TestSigners::new(vec![sender_signer_sk]);

    test_observer::spawn();
    test_observer::register_any(&mut naka_conf);

    let mut btcd_controller = BitcoinCoreController::new(naka_conf.clone());
    btcd_controller
        .start_bitcoind()
        .expect("Failed starting bitcoind");
    let mut btc_regtest_controller = BitcoinRegtestController::new(naka_conf.clone(), None);
    btc_regtest_controller.bootstrap_chain(201);

    let mut run_loop = boot_nakamoto::BootRunLoop::new(naka_conf.clone()).unwrap();
    let run_loop_stopper = run_loop.get_termination_switch();
    let Counters {
        blocks_processed,
        naka_submitted_commits: commits_submitted,
        naka_proposed_blocks: proposals_submitted,
        ..
    } = run_loop.counters();

    let coord_channel = run_loop.coordinator_channels();

    let run_loop_thread = thread::Builder::new()
        .name("run_loop".into())
        .spawn(move || run_loop.start(None, 0))
        .unwrap();
    wait_for_runloop(&blocks_processed);

    let epochs = naka_conf.burnchain.epochs.clone().unwrap();
    let epoch_3 = &epochs[StacksEpoch::find_epoch_by_id(&epochs, StacksEpochId::Epoch30).unwrap()];
    let epoch_25 = &epochs[StacksEpoch::find_epoch_by_id(&epochs, StacksEpochId::Epoch25).unwrap()];
    let current_height = btc_regtest_controller.get_headers_height();
    info!(
        "Chain bootstrapped to bitcoin block {current_height:?}, starting Epoch 2x miner";
        "Epoch 3.0 Boundary" => (epoch_3.start_height - 1),
    );

    run_until_burnchain_height(
        &mut btc_regtest_controller,
        &blocks_processed,
        epoch_25.start_height + 1,
        &naka_conf,
    );

    info!("Chain bootstrapped to Epoch 2.5, submitting stacker transaction");

    next_block_and_wait(&mut btc_regtest_controller, &blocks_processed);

    let http_origin = format!("http://{}", &naka_conf.node.rpc_bind);
    let stacker_accounts_copy = stacker_accounts.clone();
    let _stacker_thread = thread::Builder::new()
        .name("stacker".into())
        .spawn(move || loop {
            thread::sleep(Duration::from_secs(2));
            debug!("Checking for stacker-necessity");
            let Some(pox_info) = get_pox_info(&http_origin) else {
                warn!("Failed to get pox_info, waiting.");
                continue;
            };
            if !pox_info.contract_id.ends_with(".pox-4") {
                continue;
            }
            let next_cycle_stx = pox_info.next_cycle.stacked_ustx;
            let min_stx = pox_info.next_cycle.min_threshold_ustx;
            let min_stx = (min_stx * 3) / 2;
            if next_cycle_stx >= min_stx {
                debug!(
                    "Next cycle has enough stacked, skipping stacking";
                    "stacked" => next_cycle_stx,
                    "min" => min_stx,
                );
                continue;
            }
            let Some(account) = stacker_accounts_copy.iter().find_map(|(sk, addr)| {
                let account = get_account(&http_origin, &addr);
                if account.locked == 0 {
                    Some((sk, addr, account))
                } else {
                    None
                }
            }) else {
                continue;
            };

            let pox_addr = PoxAddress::from_legacy(
                AddressHashMode::SerializeP2PKH,
                tests::to_addr(&account.0).bytes,
            );
            let pox_addr_tuple: clarity::vm::Value =
                pox_addr.clone().as_clarity_tuple().unwrap().into();
            let pk_bytes = StacksPublicKey::from_private(&sender_signer_sk).to_bytes_compressed();

            let reward_cycle = pox_info.current_cycle.id;
            let signature = make_pox_4_signer_key_signature(
                &pox_addr,
                &sender_signer_sk,
                reward_cycle.into(),
                &Pox4SignatureTopic::StackStx,
                naka_conf.burnchain.chain_id,
                1_u128,
                u128::MAX,
                1,
            )
            .unwrap()
            .to_rsv();

            let stacking_tx = tests::make_contract_call(
                &account.0,
                account.2.nonce,
                1000,
                naka_conf.burnchain.chain_id,
                &StacksAddress::burn_address(false),
                "pox-4",
                "stack-stx",
                &[
                    clarity::vm::Value::UInt(min_stx.into()),
                    pox_addr_tuple,
                    clarity::vm::Value::UInt(pox_info.current_burnchain_block_height.into()),
                    clarity::vm::Value::UInt(1),
                    clarity::vm::Value::some(clarity::vm::Value::buff_from(signature).unwrap())
                        .unwrap(),
                    clarity::vm::Value::buff_from(pk_bytes).unwrap(),
                    clarity::vm::Value::UInt(u128::MAX),
                    clarity::vm::Value::UInt(1),
                ],
            );
            let txid = submit_tx(&http_origin, &stacking_tx);
            info!("Submitted stacking transaction: {txid}");
            thread::sleep(Duration::from_secs(10));
        })
        .unwrap();

    let block_height = btc_regtest_controller.get_headers_height();
    let reward_cycle = btc_regtest_controller
        .get_burnchain()
        .block_height_to_reward_cycle(block_height)
        .unwrap();
    let prepare_phase_start = btc_regtest_controller
        .get_burnchain()
        .pox_constants
        .prepare_phase_start(
            btc_regtest_controller.get_burnchain().first_block_height,
            reward_cycle,
        );

    // Run until the prepare phase
    run_until_burnchain_height(
        &mut btc_regtest_controller,
        &blocks_processed,
        prepare_phase_start,
        &naka_conf,
    );

    run_until_burnchain_height(
        &mut btc_regtest_controller,
        &blocks_processed,
        epoch_3.start_height - 1,
        &naka_conf,
    );

    info!("Bootstrapped to Epoch-3.0 boundary, Epoch2x miner should stop");
    blind_signer(&naka_conf, &signers, proposals_submitted);

    // we should already be able to query the stacker set via RPC
    let burnchain = naka_conf.get_burnchain();
    let first_epoch_3_cycle = burnchain
        .block_height_to_reward_cycle(epoch_3.start_height)
        .unwrap();

    info!("first_epoch_3_cycle: {:?}", first_epoch_3_cycle);

    let http_origin = format!("http://{}", &naka_conf.node.rpc_bind);
    let stacker_response = get_stacker_set(&http_origin, first_epoch_3_cycle).unwrap();
    assert!(stacker_response.stacker_set.signers.is_some());
    assert_eq!(
        stacker_response.stacker_set.signers.as_ref().unwrap().len(),
        1
    );
    assert_eq!(stacker_response.stacker_set.rewarded_addresses.len(), 1);

    wait_for_first_naka_block_commit(60, &commits_submitted);

    info!("Bootstrapped to Epoch-3.0 boundary, mining nakamoto blocks");

    let sortdb = burnchain.open_sortition_db(true).unwrap();

    // Mine nakamoto tenures
    for _i in 0..30 {
        let prior_tip = SortitionDB::get_canonical_burn_chain_tip(sortdb.conn())
            .unwrap()
            .block_height;
        if let Err(e) = next_block_and_mine_commit(
            &mut btc_regtest_controller,
            30,
            &coord_channel,
            &commits_submitted,
        ) {
            warn!(
                "Error while minting a bitcoin block and waiting for stacks-node activity: {e:?}"
            );
            panic!();
        }

        let tip_sn = SortitionDB::get_canonical_burn_chain_tip(sortdb.conn()).unwrap();
        assert!(
            tip_sn.sortition,
            "The new chain tip must have had a sortition"
        );
        assert!(
            tip_sn.block_height > prior_tip,
            "The new burnchain tip must have been processed"
        );
    }

    coord_channel
        .lock()
        .expect("Mutex poisoned")
        .stop_chains_coordinator();
    run_loop_stopper.store(false, Ordering::SeqCst);

    let new_blocks_with_reward_set: Vec<serde_json::Value> = test_observer::get_blocks()
        .into_iter()
        .filter(|block| {
            block.get("reward_set").map_or(false, |v| !v.is_null())
                && block.get("cycle_number").map_or(false, |v| !v.is_null())
        })
        .collect();
    info!(
        "Announced blocks that include reward sets: {:#?}",
        new_blocks_with_reward_set
    );

    assert_eq!(
        new_blocks_with_reward_set.len(),
        5,
        "There should be exactly 5 blocks including reward cycles"
    );

    let cycle_numbers: Vec<u64> = new_blocks_with_reward_set
        .iter()
        .filter_map(|block| block.get("cycle_number").and_then(|cn| cn.as_u64()))
        .collect();

    let expected_cycles: Vec<u64> = (21..=25).collect();
    assert_eq!(
        cycle_numbers, expected_cycles,
        "Cycle numbers should be 21 to 25 inclusive"
    );

    let mut sorted_new_blocks = new_blocks_with_reward_set.clone();
    sorted_new_blocks.sort_by_key(|block| block["cycle_number"].as_u64().unwrap());
    assert_eq!(
        sorted_new_blocks, new_blocks_with_reward_set,
        "Blocks should be sorted by cycle number already"
    );

    let mut last_block_time = None;
    for block in new_blocks_with_reward_set.iter() {
        if let Some(block_time) = block["block_time"].as_u64() {
            if let Some(last) = last_block_time {
                assert!(block_time > last, "Block times should be increasing");
            }
            last_block_time = Some(block_time);
        }
        let cycle_number = block["cycle_number"].as_u64().unwrap();
        let reward_set = block["reward_set"].as_object().unwrap();

        if cycle_number < first_epoch_3_cycle {
            assert!(
                reward_set.get("signers").is_none()
                    || reward_set["signers"].as_array().unwrap().is_empty(),
                "Signers should not be set before the first epoch 3 cycle"
            );
            continue;
        }

        // For cycles in or after first_epoch_3_cycle, ensure signers are present
        let signers = reward_set["signers"].as_array().unwrap();
        assert!(!signers.is_empty(), "Signers should be set in any epoch-3 cycles. First epoch-3 cycle: {first_epoch_3_cycle}. Checked cycle number: {cycle_number}");

        assert_eq!(
            reward_set["rewarded_addresses"].as_array().unwrap().len(),
            1,
            "There should be exactly 1 rewarded address"
        );
        assert_eq!(signers.len(), 1, "There should be exactly 1 signer");

        // the signer should have 1 "slot", because they stacked the minimum stacking amount
        let signer_weight = signers[0]["weight"].as_u64().unwrap();
        assert_eq!(signer_weight, 1, "The signer should have a weight of 1, indicating they stacked the minimum stacking amount");
    }

    check_nakamoto_empty_block_heuristics();

    run_loop_thread.join().unwrap();
}

/// Test `/v3/block_proposal` API endpoint
///
/// This endpoint allows miners to propose Nakamoto blocks to a node,
/// and test if they would be accepted or rejected
#[test]
#[ignore]
fn block_proposal_api_endpoint() {
    if env::var("BITCOIND_TEST") != Ok("1".into()) {
        return;
    }

    let (mut conf, _miner_account) = naka_neon_integration_conf(None);
    let password = "12345".to_string();
    conf.connection_options.auth_token = Some(password.clone());
    let account_keys = add_initial_balances(&mut conf, 10, 1_000_000);
    let stacker_sk = setup_stacker(&mut conf);
    let sender_signer_sk = Secp256k1PrivateKey::new();
    let sender_signer_addr = tests::to_addr(&sender_signer_sk);
    conf.add_initial_balance(
        PrincipalData::from(sender_signer_addr.clone()).to_string(),
        100000,
    );

    // only subscribe to the block proposal events
    test_observer::spawn();
    test_observer::register(&mut conf, &[EventKeyType::BlockProposal]);

    let mut btcd_controller = BitcoinCoreController::new(conf.clone());
    btcd_controller
        .start_bitcoind()
        .expect("Failed starting bitcoind");
    let mut btc_regtest_controller = BitcoinRegtestController::new(conf.clone(), None);
    btc_regtest_controller.bootstrap_chain(201);

    let mut run_loop = boot_nakamoto::BootRunLoop::new(conf.clone()).unwrap();
    let run_loop_stopper = run_loop.get_termination_switch();
    let Counters {
        blocks_processed,
        naka_submitted_commits: commits_submitted,
        naka_proposed_blocks: proposals_submitted,
        ..
    } = run_loop.counters();

    let coord_channel = run_loop.coordinator_channels();

    let run_loop_thread = thread::spawn(move || run_loop.start(None, 0));
    let mut signers = TestSigners::new(vec![sender_signer_sk.clone()]);
    wait_for_runloop(&blocks_processed);
    boot_to_epoch_3(
        &conf,
        &blocks_processed,
        &[stacker_sk],
        &[sender_signer_sk],
        &mut Some(&mut signers),
        &mut btc_regtest_controller,
    );

    info!("Bootstrapped to Epoch-3.0 boundary, starting nakamoto miner");
    blind_signer(&conf, &signers, proposals_submitted);

    let burnchain = conf.get_burnchain();
    let sortdb = burnchain.open_sortition_db(true).unwrap();
    let (mut chainstate, _) = StacksChainState::open(
        conf.is_mainnet(),
        conf.burnchain.chain_id,
        &conf.get_chainstate_path_str(),
        None,
    )
    .unwrap();

    let _block_height_pre_3_0 =
        NakamotoChainState::get_canonical_block_header(chainstate.db(), &sortdb)
            .unwrap()
            .unwrap()
            .stacks_block_height;

    info!("Nakamoto miner started...");

    wait_for_first_naka_block_commit(60, &commits_submitted);

    // Mine 3 nakamoto tenures
    for _ in 0..3 {
        next_block_and_mine_commit(
            &mut btc_regtest_controller,
            60,
            &coord_channel,
            &commits_submitted,
        )
        .unwrap();
    }

    // TODO (hack) instantiate the sortdb in the burnchain
    _ = btc_regtest_controller.sortdb_mut();

    // ----- Setup boilerplate finished, test block proposal API endpoint -----

    let tip = NakamotoChainState::get_canonical_block_header(chainstate.db(), &sortdb)
        .unwrap()
        .unwrap();

    let privk = conf.miner.mining_key.unwrap().clone();
    let sort_tip = SortitionDB::get_canonical_sortition_tip(sortdb.conn())
        .expect("Failed to get sortition tip");
    let db_handle = sortdb.index_handle(&sort_tip);
    let snapshot = db_handle
        .get_block_snapshot(&tip.burn_header_hash)
        .expect("Failed to get block snapshot")
        .expect("No snapshot");
    // Double check we got the right sortition
    assert_eq!(
        snapshot.consensus_hash, tip.consensus_hash,
        "Found incorrect block snapshot"
    );
    let total_burn = snapshot.total_burn;
    let tenure_change = None;
    let coinbase = None;

    let tenure_cause = tenure_change.and_then(|tx: &StacksTransaction| match &tx.payload {
        TransactionPayload::TenureChange(tc) => Some(tc.cause),
        _ => None,
    });

    // Apply miner signature
    let sign = |p: &NakamotoBlockProposal| {
        let mut p = p.clone();
        p.block
            .header
            .sign_miner(&privk)
            .expect("Miner failed to sign");
        p
    };

    let block = {
        let mut builder = NakamotoBlockBuilder::new(
            &tip,
            &tip.consensus_hash,
            total_burn,
            tenure_change,
            coinbase,
            1,
        )
        .expect("Failed to build Nakamoto block");

        let burn_dbconn = btc_regtest_controller.sortdb_ref().index_handle_at_tip();
        let mut miner_tenure_info = builder
            .load_tenure_info(&mut chainstate, &burn_dbconn, tenure_cause)
            .unwrap();
        let mut tenure_tx = builder
            .tenure_begin(&burn_dbconn, &mut miner_tenure_info)
            .unwrap();

        let tx = make_stacks_transfer(
            &account_keys[0],
            0,
            100,
            conf.burnchain.chain_id,
            &to_addr(&account_keys[1]).into(),
            10000,
        );
        let tx = StacksTransaction::consensus_deserialize(&mut &tx[..])
            .expect("Failed to deserialize transaction");
        let tx_len = tx.tx_len();

        let res = builder.try_mine_tx_with_len(
            &mut tenure_tx,
            &tx,
            tx_len,
            &BlockLimitFunction::NO_LIMIT_HIT,
            ASTRules::PrecheckSize,
        );
        assert!(
            matches!(res, TransactionResult::Success(..)),
            "Transaction failed"
        );
        builder.mine_nakamoto_block(&mut tenure_tx)
    };

    // Construct a valid proposal. Make alterations to this to test failure cases
    let proposal = NakamotoBlockProposal {
        block,
        chain_id: chainstate.chain_id,
    };

    const HTTP_ACCEPTED: u16 = 202;
    const HTTP_TOO_MANY: u16 = 429;
    const HTTP_NOT_AUTHORIZED: u16 = 401;
    let test_cases = [
        (
            "Valid Nakamoto block proposal",
            sign(&proposal),
            HTTP_ACCEPTED,
            Some(Ok(())),
        ),
        ("Must wait", sign(&proposal), HTTP_TOO_MANY, None),
        (
            "Non-canonical or absent tenure",
            (|| {
                let mut sp = sign(&proposal);
                sp.block.header.consensus_hash.0[3] ^= 0x07;
                sp
            })(),
            HTTP_ACCEPTED,
            Some(Err(ValidateRejectCode::NonCanonicalTenure)),
        ),
        (
            "Corrupted (bit flipped after signing)",
            (|| {
                let mut sp = sign(&proposal);
                sp.block.header.timestamp ^= 0x07;
                sp
            })(),
            HTTP_ACCEPTED,
            Some(Err(ValidateRejectCode::ChainstateError)),
        ),
        (
            "Invalid `chain_id`",
            (|| {
                let mut p = proposal.clone();
                p.chain_id ^= 0xFFFFFFFF;
                sign(&p)
            })(),
            HTTP_ACCEPTED,
            Some(Err(ValidateRejectCode::InvalidBlock)),
        ),
        (
            "Invalid `miner_signature`",
            (|| {
                let mut sp = sign(&proposal);
                sp.block.header.miner_signature.0[1] ^= 0x80;
                sp
            })(),
            HTTP_ACCEPTED,
            Some(Err(ValidateRejectCode::ChainstateError)),
        ),
        ("Not authorized", sign(&proposal), HTTP_NOT_AUTHORIZED, None),
    ];

    // Build HTTP client
    let client = reqwest::blocking::Client::builder()
        .timeout(Duration::from_secs(60))
        .build()
        .expect("Failed to build `reqwest::Client`");
    // Build URL
    let http_origin = format!("http://{}", &conf.node.rpc_bind);
    let path = format!("{http_origin}/v3/block_proposal");

    let mut hold_proposal_mutex = Some(test_observer::PROPOSAL_RESPONSES.lock().unwrap());
    for (ix, (test_description, block_proposal, expected_http_code, _)) in
        test_cases.iter().enumerate()
    {
        // Send POST request
        let request_builder = client
            .post(&path)
            .header("Content-Type", "application/json")
            .json(block_proposal);
        let mut response = if expected_http_code == &HTTP_NOT_AUTHORIZED {
            request_builder.send().expect("Failed to POST")
        } else {
            request_builder
                .header(AUTHORIZATION.to_string(), password.to_string())
                .send()
                .expect("Failed to POST")
        };
        let start_time = Instant::now();
        while ix != 1 && response.status().as_u16() == HTTP_TOO_MANY {
            if start_time.elapsed() > Duration::from_secs(30) {
                error!("Took over 30 seconds to process pending proposal, panicking test");
                panic!();
            }
            info!("Waiting for prior request to finish processing, and then resubmitting");
            thread::sleep(Duration::from_secs(5));
            let request_builder = client
                .post(&path)
                .header("Content-Type", "application/json")
                .json(block_proposal);
            response = if expected_http_code == &HTTP_NOT_AUTHORIZED {
                request_builder.send().expect("Failed to POST")
            } else {
                request_builder
                    .header(AUTHORIZATION.to_string(), password.to_string())
                    .send()
                    .expect("Failed to POST")
            };
        }

        let response_code = response.status().as_u16();
        let response_json = if expected_http_code != &HTTP_NOT_AUTHORIZED {
            response.json::<serde_json::Value>().unwrap().to_string()
        } else {
            "No json response".to_string()
        };
        info!(
            "Block proposal submitted and checked for HTTP response";
            "response_json" => response_json,
            "request_json" => serde_json::to_string(block_proposal).unwrap(),
            "response_code" => response_code,
            "test_description" => test_description,
        );

        assert_eq!(response_code, *expected_http_code);

        if ix == 1 {
            // release the test observer mutex so that the handler from 0 can finish!
            hold_proposal_mutex.take();
        }
    }

    let expected_proposal_responses: Vec<_> = test_cases
        .iter()
        .filter_map(|(_, _, _, expected_response)| expected_response.as_ref())
        .collect();

    let mut proposal_responses = test_observer::get_proposal_responses();
    let start_time = Instant::now();
    while proposal_responses.len() < expected_proposal_responses.len() {
        if start_time.elapsed() > Duration::from_secs(30) {
            error!("Took over 30 seconds to process pending proposal, panicking test");
            panic!();
        }
        info!("Waiting for prior request to finish processing");
        thread::sleep(Duration::from_secs(5));
        proposal_responses = test_observer::get_proposal_responses();
    }

    for (expected_response, response) in expected_proposal_responses
        .iter()
        .zip(proposal_responses.iter())
    {
        info!(
            "Received response {:?}, expecting {:?}",
            &response, &expected_response
        );
        match expected_response {
            Ok(_) => {
                assert!(matches!(response, BlockValidateResponse::Ok(_)));
            }
            Err(expected_reject_code) => {
                assert!(matches!(
                    response,
                    BlockValidateResponse::Reject(
                        BlockValidateReject { reason_code, .. })
                        if reason_code == expected_reject_code
                ));
            }
        }
        info!("Proposal response {response:?}");
    }

    // Clean up
    coord_channel
        .lock()
        .expect("Mutex poisoned")
        .stop_chains_coordinator();
    run_loop_stopper.store(false, Ordering::SeqCst);

    run_loop_thread.join().unwrap();
}

#[test]
#[ignore]
/// This test spins up a nakamoto-neon node and attempts to mine a single Nakamoto block.
/// It starts in Epoch 2.0, mines with `neon_node` to Epoch 3.0, and then switches
///  to Nakamoto operation (activating pox-4 by submitting a stack-stx tx). The BootLoop
///  struct handles the epoch-2/3 tear-down and spin-up.
/// This test makes the following assertions:
///  * The proposed Nakamoto block is written to the .miners stackerdb
fn miner_writes_proposed_block_to_stackerdb() {
    if env::var("BITCOIND_TEST") != Ok("1".into()) {
        return;
    }

    let (mut naka_conf, _miner_account) = naka_neon_integration_conf(None);
    naka_conf.miner.wait_on_interim_blocks = Duration::from_secs(1000);
    let sender_sk = Secp256k1PrivateKey::new();
    // setup sender + recipient for a test stx transfer
    let sender_addr = tests::to_addr(&sender_sk);
    let send_amt = 1000;
    let send_fee = 100;
    naka_conf.add_initial_balance(
        PrincipalData::from(sender_addr.clone()).to_string(),
        send_amt + send_fee,
    );
    let stacker_sk = setup_stacker(&mut naka_conf);

    let sender_signer_sk = Secp256k1PrivateKey::new();
    let sender_signer_addr = tests::to_addr(&sender_signer_sk);
    naka_conf.add_initial_balance(
        PrincipalData::from(sender_signer_addr.clone()).to_string(),
        100000,
    );

    let mut signers = TestSigners::new(vec![sender_signer_sk.clone()]);

    test_observer::spawn();
    test_observer::register(
        &mut naka_conf,
        &[EventKeyType::AnyEvent, EventKeyType::MinedBlocks],
    );

    let mut btcd_controller = BitcoinCoreController::new(naka_conf.clone());
    btcd_controller
        .start_bitcoind()
        .expect("Failed starting bitcoind");
    let mut btc_regtest_controller = BitcoinRegtestController::new(naka_conf.clone(), None);
    btc_regtest_controller.bootstrap_chain(201);

    let mut run_loop = boot_nakamoto::BootRunLoop::new(naka_conf.clone()).unwrap();
    let run_loop_stopper = run_loop.get_termination_switch();
    let Counters {
        blocks_processed,
        naka_submitted_commits: commits_submitted,
        naka_proposed_blocks: proposals_submitted,
        ..
    } = run_loop.counters();

    let coord_channel = run_loop.coordinator_channels();

    let run_loop_thread = thread::spawn(move || run_loop.start(None, 0));
    wait_for_runloop(&blocks_processed);
    boot_to_epoch_3(
        &naka_conf,
        &blocks_processed,
        &[stacker_sk],
        &[sender_signer_sk],
        &mut Some(&mut signers),
        &mut btc_regtest_controller,
    );

    info!("Nakamoto miner started...");
    blind_signer(&naka_conf, &signers, proposals_submitted);

    wait_for_first_naka_block_commit(60, &commits_submitted);

    // Mine 1 nakamoto tenure
    next_block_and_mine_commit(
        &mut btc_regtest_controller,
        60,
        &coord_channel,
        &commits_submitted,
    )
    .unwrap();

    let sortdb = naka_conf.get_burnchain().open_sortition_db(true).unwrap();

    let proposed_block = get_latest_block_proposal(&naka_conf, &sortdb)
        .expect("Expected to find a proposed block in the StackerDB")
        .0;
    let proposed_block_hash = format!("0x{}", proposed_block.header.block_hash());

    let mut proposed_zero_block = proposed_block.clone();
    proposed_zero_block.header.signer_signature = vec![];
    let proposed_zero_block_hash = format!("0x{}", proposed_zero_block.header.block_hash());

    coord_channel
        .lock()
        .expect("Mutex poisoned")
        .stop_chains_coordinator();

    run_loop_stopper.store(false, Ordering::SeqCst);

    run_loop_thread.join().unwrap();

    let observed_blocks = test_observer::get_mined_nakamoto_blocks();
    assert_eq!(observed_blocks.len(), 1);

    let observed_block = observed_blocks.first().unwrap();
    info!(
        "Checking observed and proposed miner block";
        "observed_block" => ?observed_block,
        "proposed_block" => ?proposed_block,
        "observed_block_hash" => format!("0x{}", observed_block.block_hash),
        "proposed_zero_block_hash" => &proposed_zero_block_hash,
        "proposed_block_hash" => &proposed_block_hash,
    );

    let signer_bitvec_str = observed_block.signer_bitvec.clone();
    let signer_bitvec_bytes = hex_bytes(&signer_bitvec_str).unwrap();
    let signer_bitvec = BitVec::<4000>::consensus_deserialize(&mut signer_bitvec_bytes.as_slice())
        .expect("Failed to deserialize signer bitvec");

    assert_eq!(signer_bitvec.len(), 30);

    assert_eq!(
        format!("0x{}", observed_block.block_hash),
        proposed_zero_block_hash,
        "Observed miner hash should match the proposed block read from StackerDB (after zeroing signatures)"
    );
}

#[test]
#[ignore]
fn vote_for_aggregate_key_burn_op() {
    if env::var("BITCOIND_TEST") != Ok("1".into()) {
        return;
    }

    let (mut naka_conf, _miner_account) = naka_neon_integration_conf(None);
    let _http_origin = format!("http://{}", &naka_conf.node.rpc_bind);
    naka_conf.miner.wait_on_interim_blocks = Duration::from_secs(1);
    let signer_sk = Secp256k1PrivateKey::new();
    let signer_addr = tests::to_addr(&signer_sk);

    let mut signers = TestSigners::new(vec![signer_sk.clone()]);

    naka_conf.add_initial_balance(PrincipalData::from(signer_addr.clone()).to_string(), 100000);
    let stacker_sk = setup_stacker(&mut naka_conf);

    test_observer::spawn();
    test_observer::register_any(&mut naka_conf);

    let mut btcd_controller = BitcoinCoreController::new(naka_conf.clone());
    btcd_controller
        .start_bitcoind()
        .expect("Failed starting bitcoind");
    let mut btc_regtest_controller = BitcoinRegtestController::new(naka_conf.clone(), None);
    btc_regtest_controller.bootstrap_chain(201);

    let mut run_loop = boot_nakamoto::BootRunLoop::new(naka_conf.clone()).unwrap();
    let run_loop_stopper = run_loop.get_termination_switch();
    let Counters {
        blocks_processed,
        naka_submitted_commits: commits_submitted,
        naka_proposed_blocks: proposals_submitted,
        ..
    } = run_loop.counters();

    let coord_channel = run_loop.coordinator_channels();

    let run_loop_thread = thread::Builder::new()
        .name("run_loop".into())
        .spawn(move || run_loop.start(None, 0))
        .unwrap();
    wait_for_runloop(&blocks_processed);
    boot_to_epoch_3(
        &naka_conf,
        &blocks_processed,
        &[stacker_sk],
        &[signer_sk],
        &mut Some(&mut signers),
        &mut btc_regtest_controller,
    );

    info!("Bootstrapped to Epoch-3.0 boundary, starting nakamoto miner");

    let burnchain = naka_conf.get_burnchain();
    let _sortdb = burnchain.open_sortition_db(true).unwrap();
    let (_chainstate, _) = StacksChainState::open(
        naka_conf.is_mainnet(),
        naka_conf.burnchain.chain_id,
        &naka_conf.get_chainstate_path_str(),
        None,
    )
    .unwrap();

    info!("Nakamoto miner started...");
    blind_signer(&naka_conf, &signers, proposals_submitted);

    wait_for_first_naka_block_commit(60, &commits_submitted);

    // submit a pre-stx op
    let mut miner_signer = Keychain::default(naka_conf.node.seed.clone()).generate_op_signer();
    info!("Submitting pre-stx op");
    let pre_stx_op = PreStxOp {
        output: signer_addr.clone(),
        // to be filled in
        txid: Txid([0u8; 32]),
        vtxindex: 0,
        block_height: 0,
        burn_header_hash: BurnchainHeaderHash([0u8; 32]),
    };

    assert!(
        btc_regtest_controller
            .submit_operation(
                StacksEpochId::Epoch30,
                BlockstackOperationType::PreStx(pre_stx_op),
                &mut miner_signer,
                1
            )
            .is_ok(),
        "Pre-stx operation should submit successfully"
    );

    // Mine until the next prepare phase
    let block_height = btc_regtest_controller.get_headers_height();
    let reward_cycle = btc_regtest_controller
        .get_burnchain()
        .block_height_to_reward_cycle(block_height)
        .unwrap();
    let prepare_phase_start = btc_regtest_controller
        .get_burnchain()
        .pox_constants
        .prepare_phase_start(
            btc_regtest_controller.get_burnchain().first_block_height,
            reward_cycle,
        );

    let blocks_until_prepare = prepare_phase_start + 1 - block_height;

    info!(
        "Mining until prepare phase start.";
        "prepare_phase_start" => prepare_phase_start,
        "block_height" => block_height,
        "blocks_until_prepare" => blocks_until_prepare,
    );

    for _i in 0..(blocks_until_prepare) {
        next_block_and_mine_commit(
            &mut btc_regtest_controller,
            60,
            &coord_channel,
            &commits_submitted,
        )
        .unwrap();
    }

    let reward_cycle = reward_cycle + 1;

    let signer_index = 0;

    info!(
        "Submitting vote for aggregate key op";
        "block_height" => block_height,
        "reward_cycle" => reward_cycle,
        "signer_index" => %signer_index,
    );

    let stacker_pk = StacksPublicKey::from_private(&stacker_sk);
    let signer_key: StacksPublicKeyBuffer = stacker_pk.to_bytes_compressed().as_slice().into();
    let aggregate_key = signer_key.clone();

    let vote_for_aggregate_key_op =
        BlockstackOperationType::VoteForAggregateKey(VoteForAggregateKeyOp {
            signer_key,
            signer_index,
            sender: signer_addr.clone(),
            round: 0,
            reward_cycle,
            aggregate_key,
            // to be filled in
            vtxindex: 0,
            txid: Txid([0u8; 32]),
            block_height: 0,
            burn_header_hash: BurnchainHeaderHash::zero(),
        });

    let mut signer_burnop_signer = BurnchainOpSigner::new(signer_sk.clone(), false);
    assert!(
        btc_regtest_controller
            .submit_operation(
                StacksEpochId::Epoch30,
                vote_for_aggregate_key_op,
                &mut signer_burnop_signer,
                1
            )
            .is_ok(),
        "Vote for aggregate key operation should submit successfully"
    );

    info!("Submitted vote for aggregate key op at height {block_height}, mining a few blocks...");

    // the second block should process the vote, after which the vote should be set
    for _i in 0..2 {
        next_block_and_mine_commit(
            &mut btc_regtest_controller,
            60,
            &coord_channel,
            &commits_submitted,
        )
        .unwrap();
    }

    let mut vote_for_aggregate_key_found = false;
    let blocks = test_observer::get_blocks();
    for block in blocks.iter() {
        let transactions = block.get("transactions").unwrap().as_array().unwrap();
        for tx in transactions.iter() {
            let raw_tx = tx.get("raw_tx").unwrap().as_str().unwrap();
            if raw_tx == "0x00" {
                info!("Found a burn op: {:?}", tx);
                let burnchain_op = tx.get("burnchain_op").unwrap().as_object().unwrap();
                if !burnchain_op.contains_key("vote_for_aggregate_key") {
                    warn!("Got unexpected burnchain op: {:?}", burnchain_op);
                    panic!("unexpected btc transaction type");
                }
                let vote_obj = burnchain_op.get("vote_for_aggregate_key").unwrap();
                let agg_key = vote_obj
                    .get("aggregate_key")
                    .expect("Expected aggregate_key key in burn op")
                    .as_str()
                    .unwrap();
                assert_eq!(agg_key, aggregate_key.to_hex());

                vote_for_aggregate_key_found = true;
            }
        }
    }
    assert!(
        vote_for_aggregate_key_found,
        "Expected vote for aggregate key op"
    );

    // Check that the correct key was set
    let saved_key = get_key_for_cycle(reward_cycle, false, &naka_conf.node.rpc_bind)
        .expect("Expected to be able to check key is set after voting")
        .expect("Expected aggregate key to be set");

    assert_eq!(saved_key, aggregate_key.as_bytes().to_vec());

    coord_channel
        .lock()
        .expect("Mutex poisoned")
        .stop_chains_coordinator();
    run_loop_stopper.store(false, Ordering::SeqCst);

    run_loop_thread.join().unwrap();
}

/// This test boots a follower node using the block downloader
#[test]
#[ignore]
fn follower_bootup() {
    if env::var("BITCOIND_TEST") != Ok("1".into()) {
        return;
    }

    let (mut naka_conf, _miner_account) = naka_neon_integration_conf(None);
    let http_origin = format!("http://{}", &naka_conf.node.rpc_bind);
    naka_conf.miner.wait_on_interim_blocks = Duration::from_secs(1);
    let sender_sk = Secp256k1PrivateKey::new();
    let sender_signer_sk = Secp256k1PrivateKey::new();
    let sender_signer_addr = tests::to_addr(&sender_signer_sk);
    let mut signers = TestSigners::new(vec![sender_signer_sk.clone()]);
    let tenure_count = 5;
    let inter_blocks_per_tenure = 9;
    // setup sender + recipient for some test stx transfers
    // these are necessary for the interim blocks to get mined at all
    let sender_addr = tests::to_addr(&sender_sk);
    let send_amt = 100;
    let send_fee = 180;
    naka_conf.add_initial_balance(
        PrincipalData::from(sender_addr.clone()).to_string(),
        (send_amt + send_fee) * tenure_count * inter_blocks_per_tenure,
    );
    naka_conf.add_initial_balance(
        PrincipalData::from(sender_signer_addr.clone()).to_string(),
        100000,
    );
    let recipient = PrincipalData::from(StacksAddress::burn_address(false));
    let stacker_sk = setup_stacker(&mut naka_conf);

    test_observer::spawn();
    test_observer::register_any(&mut naka_conf);

    let mut btcd_controller = BitcoinCoreController::new(naka_conf.clone());
    btcd_controller
        .start_bitcoind()
        .expect("Failed starting bitcoind");
    let mut btc_regtest_controller = BitcoinRegtestController::new(naka_conf.clone(), None);
    btc_regtest_controller.bootstrap_chain(201);

    let mut run_loop = boot_nakamoto::BootRunLoop::new(naka_conf.clone()).unwrap();
    let run_loop_stopper = run_loop.get_termination_switch();
    let Counters {
        blocks_processed,
        naka_submitted_commits: commits_submitted,
        naka_proposed_blocks: proposals_submitted,
        ..
    } = run_loop.counters();

    let coord_channel = run_loop.coordinator_channels();

    let run_loop_thread = thread::Builder::new()
        .name("run_loop".into())
        .spawn(move || run_loop.start(None, 0))
        .unwrap();
    wait_for_runloop(&blocks_processed);
    boot_to_epoch_3(
        &naka_conf,
        &blocks_processed,
        &[stacker_sk],
        &[sender_signer_sk],
        &mut Some(&mut signers),
        &mut btc_regtest_controller,
    );

    info!("Bootstrapped to Epoch-3.0 boundary, starting nakamoto miner");

    let burnchain = naka_conf.get_burnchain();
    let sortdb = burnchain.open_sortition_db(true).unwrap();
    let (chainstate, _) = StacksChainState::open(
        naka_conf.is_mainnet(),
        naka_conf.burnchain.chain_id,
        &naka_conf.get_chainstate_path_str(),
        None,
    )
    .unwrap();

    let block_height_pre_3_0 =
        NakamotoChainState::get_canonical_block_header(chainstate.db(), &sortdb)
            .unwrap()
            .unwrap()
            .stacks_block_height;

    info!("Nakamoto miner started...");
    blind_signer(&naka_conf, &signers, proposals_submitted);

    wait_for_first_naka_block_commit(60, &commits_submitted);

    let mut follower_conf = naka_conf.clone();
    follower_conf.node.miner = false;
    follower_conf.events_observers.clear();
    follower_conf.node.working_dir = format!("{}-follower", &naka_conf.node.working_dir);
    follower_conf.node.seed = vec![0x01; 32];
    follower_conf.node.local_peer_seed = vec![0x02; 32];

    let rpc_port = gen_random_port();
    let p2p_port = gen_random_port();

    let localhost = "127.0.0.1";
    follower_conf.node.rpc_bind = format!("{localhost}:{rpc_port}");
    follower_conf.node.p2p_bind = format!("{localhost}:{p2p_port}");
    follower_conf.node.data_url = format!("http://{localhost}:{rpc_port}");
    follower_conf.node.p2p_address = format!("{localhost}:{p2p_port}");
    follower_conf.node.pox_sync_sample_secs = 30;

    let node_info = get_chain_info(&naka_conf);
    follower_conf.node.add_bootstrap_node(
        &format!(
            "{}@{}",
            &node_info.node_public_key.unwrap(),
            naka_conf.node.p2p_bind
        ),
        naka_conf.burnchain.chain_id,
        PEER_VERSION_TESTNET,
    );

    let mut follower_run_loop = boot_nakamoto::BootRunLoop::new(follower_conf.clone()).unwrap();
    let follower_run_loop_stopper = follower_run_loop.get_termination_switch();
    let follower_coord_channel = follower_run_loop.coordinator_channels();

    debug!(
        "Booting follower-thread ({},{})",
        &follower_conf.node.p2p_bind, &follower_conf.node.rpc_bind
    );
    debug!(
        "Booting follower-thread: neighbors = {:?}",
        &follower_conf.node.bootstrap_node
    );

    // spawn a follower thread
    let follower_thread = thread::Builder::new()
        .name("follower-thread".into())
        .spawn(move || follower_run_loop.start(None, 0))
        .unwrap();

    debug!("Booted follower-thread");

    // Mine `tenure_count` nakamoto tenures
    for tenure_ix in 0..tenure_count {
        debug!("follower_bootup: Miner runs tenure {}", tenure_ix);
        let commits_before = commits_submitted.load(Ordering::SeqCst);
        next_block_and_process_new_stacks_block(&mut btc_regtest_controller, 60, &coord_channel)
            .unwrap();

        let mut last_tip = BlockHeaderHash([0x00; 32]);
        let mut last_nonce = None;

        debug!(
            "follower_bootup: Miner mines interum blocks for tenure {}",
            tenure_ix
        );

        // mine the interim blocks
        for _ in 0..inter_blocks_per_tenure {
            let blocks_processed_before = coord_channel
                .lock()
                .expect("Mutex poisoned")
                .get_stacks_blocks_processed();

            let account = loop {
                // submit a tx so that the miner will mine an extra block
                let Ok(account) = get_account_result(&http_origin, &sender_addr) else {
                    debug!("follower_bootup: Failed to load miner account");
                    thread::sleep(Duration::from_millis(100));
                    continue;
                };
                break account;
            };

            let sender_nonce = account
                .nonce
                .max(last_nonce.as_ref().map(|ln| *ln + 1).unwrap_or(0));
            let transfer_tx = make_stacks_transfer(
                &sender_sk,
                sender_nonce,
                send_fee,
                naka_conf.burnchain.chain_id,
                &recipient,
                send_amt,
            );
            submit_tx(&http_origin, &transfer_tx);

            last_nonce = Some(sender_nonce);

            let tx = StacksTransaction::consensus_deserialize(&mut &transfer_tx[..]).unwrap();

            debug!("follower_bootup: Miner account: {:?}", &account);
            debug!("follower_bootup: Miner sent {}: {:?}", &tx.txid(), &tx);

            let now = get_epoch_time_secs();
            while get_epoch_time_secs() < now + 10 {
                let Ok(info) = get_chain_info_result(&naka_conf) else {
                    debug!("follower_bootup: Could not get miner chain info");
                    thread::sleep(Duration::from_millis(100));
                    continue;
                };

                let Ok(follower_info) = get_chain_info_result(&follower_conf) else {
                    debug!("follower_bootup: Could not get follower chain info");
                    thread::sleep(Duration::from_millis(100));
                    continue;
                };

                if follower_info.burn_block_height < info.burn_block_height {
                    debug!("follower_bootup: Follower is behind miner's burnchain view");
                    thread::sleep(Duration::from_millis(100));
                    continue;
                }

                if info.stacks_tip == last_tip {
                    debug!(
                        "follower_bootup: Miner stacks tip hasn't changed ({})",
                        &info.stacks_tip
                    );
                    thread::sleep(Duration::from_millis(100));
                    continue;
                }

                let blocks_processed = coord_channel
                    .lock()
                    .expect("Mutex poisoned")
                    .get_stacks_blocks_processed();

                if blocks_processed > blocks_processed_before {
                    break;
                }

                debug!("follower_bootup: No blocks processed yet");
                thread::sleep(Duration::from_millis(100));
            }

            // compare chain tips
            loop {
                let Ok(info) = get_chain_info_result(&naka_conf) else {
                    debug!("follower_bootup: failed to load tip info");
                    thread::sleep(Duration::from_millis(100));
                    continue;
                };

                let Ok(follower_info) = get_chain_info_result(&follower_conf) else {
                    debug!("follower_bootup: Could not get follower chain info");
                    thread::sleep(Duration::from_millis(100));
                    continue;
                };
                if info.stacks_tip == follower_info.stacks_tip {
                    debug!(
                        "follower_bootup: Follower has advanced to miner's tip {}",
                        &info.stacks_tip
                    );
                } else {
                    debug!(
                        "follower_bootup: Follower has NOT advanced to miner's tip: {} != {}",
                        &info.stacks_tip, follower_info.stacks_tip
                    );
                }

                last_tip = info.stacks_tip;
                break;
            }
        }

        debug!("follower_bootup: Wait for next block-commit");
        let start_time = Instant::now();
        while commits_submitted.load(Ordering::SeqCst) <= commits_before {
            if start_time.elapsed() >= Duration::from_secs(20) {
                panic!("Timed out waiting for block-commit");
            }
            thread::sleep(Duration::from_millis(100));
        }
        debug!("follower_bootup: Block commit submitted");
    }

    // load the chain tip, and assert that it is a nakamoto block and at least 30 blocks have advanced in epoch 3
    let tip = NakamotoChainState::get_canonical_block_header(chainstate.db(), &sortdb)
        .unwrap()
        .unwrap();
    info!(
        "Latest tip";
        "height" => tip.stacks_block_height,
        "is_nakamoto" => tip.anchored_header.as_stacks_nakamoto().is_some(),
    );

    assert!(tip.anchored_header.as_stacks_nakamoto().is_some());
    assert_eq!(
        tip.stacks_block_height,
        block_height_pre_3_0 + ((inter_blocks_per_tenure + 1) * tenure_count),
        "Should have mined (1 + interim_blocks_per_tenure) * tenure_count nakamoto blocks"
    );

    // wait for follower to reach the chain tip
    loop {
        sleep_ms(1000);
        let follower_node_info = get_chain_info(&follower_conf);

        info!(
            "Follower tip is now {}/{}",
            &follower_node_info.stacks_tip_consensus_hash, &follower_node_info.stacks_tip
        );
        if follower_node_info.stacks_tip_consensus_hash == tip.consensus_hash
            && follower_node_info.stacks_tip == tip.anchored_header.block_hash()
        {
            break;
        }
    }

    coord_channel
        .lock()
        .expect("Mutex poisoned")
        .stop_chains_coordinator();
    run_loop_stopper.store(false, Ordering::SeqCst);

    follower_coord_channel
        .lock()
        .expect("Mutex poisoned")
        .stop_chains_coordinator();
    follower_run_loop_stopper.store(false, Ordering::SeqCst);

    run_loop_thread.join().unwrap();
    follower_thread.join().unwrap();
}

/// This test boots a follower node using the block downloader, but the follower will be multiple
/// Nakamoto reward cycles behind.
#[test]
#[ignore]
fn follower_bootup_across_multiple_cycles() {
    if env::var("BITCOIND_TEST") != Ok("1".into()) {
        return;
    }

    let (mut naka_conf, _miner_account) = naka_neon_integration_conf(None);
    naka_conf.miner.wait_on_interim_blocks = Duration::from_secs(1);
    naka_conf.node.pox_sync_sample_secs = 30;
    naka_conf.burnchain.max_rbf = 10_000_000;

    let sender_sk = Secp256k1PrivateKey::new();
    let sender_signer_sk = Secp256k1PrivateKey::new();
    let sender_signer_addr = tests::to_addr(&sender_signer_sk);
    let mut signers = TestSigners::new(vec![sender_signer_sk.clone()]);
    let tenure_count = 5;
    let inter_blocks_per_tenure = 9;
    // setup sender + recipient for some test stx transfers
    // these are necessary for the interim blocks to get mined at all
    let sender_addr = tests::to_addr(&sender_sk);
    let send_amt = 100;
    let send_fee = 180;
    naka_conf.add_initial_balance(
        PrincipalData::from(sender_addr.clone()).to_string(),
        (send_amt + send_fee) * tenure_count * inter_blocks_per_tenure,
    );
    naka_conf.add_initial_balance(
        PrincipalData::from(sender_signer_addr.clone()).to_string(),
        100000,
    );
    let stacker_sk = setup_stacker(&mut naka_conf);

    test_observer::spawn();
    test_observer::register_any(&mut naka_conf);

    let mut btcd_controller = BitcoinCoreController::new(naka_conf.clone());
    btcd_controller
        .start_bitcoind()
        .expect("Failed starting bitcoind");
    let mut btc_regtest_controller = BitcoinRegtestController::new(naka_conf.clone(), None);
    btc_regtest_controller.bootstrap_chain(201);

    let mut run_loop = boot_nakamoto::BootRunLoop::new(naka_conf.clone()).unwrap();
    let run_loop_stopper = run_loop.get_termination_switch();
    let Counters {
        blocks_processed,
        naka_submitted_commits: commits_submitted,
        naka_proposed_blocks: proposals_submitted,
        ..
    } = run_loop.counters();

    let coord_channel = run_loop.coordinator_channels();

    let run_loop_thread = thread::Builder::new()
        .name("run_loop".into())
        .spawn(move || run_loop.start(None, 0))
        .unwrap();
    wait_for_runloop(&blocks_processed);
    boot_to_epoch_3(
        &naka_conf,
        &blocks_processed,
        &[stacker_sk],
        &[sender_signer_sk],
        &mut Some(&mut signers),
        &mut btc_regtest_controller,
    );

    info!("Bootstrapped to Epoch-3.0 boundary, starting nakamoto miner");

    let burnchain = naka_conf.get_burnchain();
    let sortdb = burnchain.open_sortition_db(true).unwrap();
    let (chainstate, _) = StacksChainState::open(
        naka_conf.is_mainnet(),
        naka_conf.burnchain.chain_id,
        &naka_conf.get_chainstate_path_str(),
        None,
    )
    .unwrap();

    let block_height_pre_3_0 =
        NakamotoChainState::get_canonical_block_header(chainstate.db(), &sortdb)
            .unwrap()
            .unwrap()
            .stacks_block_height;

    info!("Nakamoto miner started...");
    blind_signer(&naka_conf, &signers, proposals_submitted);

    wait_for_first_naka_block_commit(60, &commits_submitted);

    // mine two reward cycles
    for _ in 0..btc_regtest_controller
        .get_burnchain()
        .pox_constants
        .reward_cycle_length
        * 2
    {
        next_block_and_process_new_stacks_block(&mut btc_regtest_controller, 60, &coord_channel)
            .unwrap();
    }

    info!("Nakamoto miner has advanced two reward cycles");

    // load the chain tip, and assert that it is a nakamoto block and at least 30 blocks have advanced in epoch 3
    let tip = NakamotoChainState::get_canonical_block_header(chainstate.db(), &sortdb)
        .unwrap()
        .unwrap();
    info!(
        "Latest tip";
        "height" => tip.stacks_block_height,
        "is_nakamoto" => tip.anchored_header.as_stacks_nakamoto().is_some(),
        "block_height_pre_3_0" => block_height_pre_3_0
    );

    assert!(tip.anchored_header.as_stacks_nakamoto().is_some());

    // spawn follower
    let mut follower_conf = naka_conf.clone();
    follower_conf.events_observers.clear();
    follower_conf.node.working_dir = format!("{}-follower", &naka_conf.node.working_dir);
    follower_conf.node.seed = vec![0x01; 32];
    follower_conf.node.local_peer_seed = vec![0x02; 32];
    follower_conf.node.miner = false;

    let rpc_port = gen_random_port();
    let p2p_port = gen_random_port();

    let localhost = "127.0.0.1";
    follower_conf.node.rpc_bind = format!("{localhost}:{rpc_port}");
    follower_conf.node.p2p_bind = format!("{localhost}:{p2p_port}");
    follower_conf.node.data_url = format!("http://{localhost}:{rpc_port}");
    follower_conf.node.p2p_address = format!("{localhost}:{p2p_port}");

    let node_info = get_chain_info(&naka_conf);
    follower_conf.node.add_bootstrap_node(
        &format!(
            "{}@{}",
            &node_info.node_public_key.unwrap(),
            naka_conf.node.p2p_bind
        ),
        naka_conf.burnchain.chain_id,
        PEER_VERSION_TESTNET,
    );

    let mut follower_run_loop = boot_nakamoto::BootRunLoop::new(follower_conf.clone()).unwrap();
    let follower_run_loop_stopper = follower_run_loop.get_termination_switch();
    let follower_coord_channel = follower_run_loop.coordinator_channels();

    debug!(
        "Booting follower-thread ({},{})",
        &follower_conf.node.p2p_bind, &follower_conf.node.rpc_bind
    );
    debug!(
        "Booting follower-thread: neighbors = {:?}",
        &follower_conf.node.bootstrap_node
    );

    // spawn a follower thread
    let follower_thread = thread::Builder::new()
        .name("follower-thread".into())
        .spawn(move || follower_run_loop.start(None, 0))
        .unwrap();

    debug!("Booted follower-thread");

    wait_for(300, || {
        sleep_ms(1000);
        let Ok(follower_node_info) = get_chain_info_result(&follower_conf) else {
            return Ok(false);
        };

        info!(
            "Follower tip is now {}/{}",
            &follower_node_info.stacks_tip_consensus_hash, &follower_node_info.stacks_tip
        );
        Ok(
            follower_node_info.stacks_tip_consensus_hash == tip.consensus_hash
                && follower_node_info.stacks_tip == tip.anchored_header.block_hash(),
        )
    })
    .unwrap();

    coord_channel
        .lock()
        .expect("Mutex poisoned")
        .stop_chains_coordinator();
    run_loop_stopper.store(false, Ordering::SeqCst);

    follower_coord_channel
        .lock()
        .expect("Mutex poisoned")
        .stop_chains_coordinator();
    follower_run_loop_stopper.store(false, Ordering::SeqCst);

    run_loop_thread.join().unwrap();
    follower_thread.join().unwrap();
}

/// Boot up a node and a follower with a non-default chain id
#[test]
#[ignore]
fn follower_bootup_custom_chain_id() {
    if env::var("BITCOIND_TEST") != Ok("1".into()) {
        return;
    }

    let (mut naka_conf, _miner_account) = naka_neon_integration_conf(None);
    naka_conf.burnchain.chain_id = 0x87654321;
    let http_origin = format!("http://{}", &naka_conf.node.rpc_bind);
    naka_conf.miner.wait_on_interim_blocks = Duration::from_secs(1);
    let sender_sk = Secp256k1PrivateKey::new();
    let sender_signer_sk = Secp256k1PrivateKey::new();
    let sender_signer_addr = tests::to_addr(&sender_signer_sk);
    let mut signers = TestSigners::new(vec![sender_signer_sk.clone()]);
    let tenure_count = 5;
    let inter_blocks_per_tenure = 9;
    // setup sender + recipient for some test stx transfers
    // these are necessary for the interim blocks to get mined at all
    let sender_addr = tests::to_addr(&sender_sk);
    let send_amt = 100;
    let send_fee = 180;
    naka_conf.add_initial_balance(
        PrincipalData::from(sender_addr.clone()).to_string(),
        (send_amt + send_fee) * tenure_count * inter_blocks_per_tenure,
    );
    naka_conf.add_initial_balance(
        PrincipalData::from(sender_signer_addr.clone()).to_string(),
        100000,
    );
    let recipient = PrincipalData::from(StacksAddress::burn_address(false));
    let stacker_sk = setup_stacker(&mut naka_conf);

    test_observer::spawn();
    test_observer::register_any(&mut naka_conf);

    let mut btcd_controller = BitcoinCoreController::new(naka_conf.clone());
    btcd_controller
        .start_bitcoind()
        .expect("Failed starting bitcoind");
    let mut btc_regtest_controller = BitcoinRegtestController::new(naka_conf.clone(), None);
    btc_regtest_controller.bootstrap_chain(201);

    let mut run_loop = boot_nakamoto::BootRunLoop::new(naka_conf.clone()).unwrap();
    let run_loop_stopper = run_loop.get_termination_switch();
    let Counters {
        blocks_processed,
        naka_submitted_commits: commits_submitted,
        naka_proposed_blocks: proposals_submitted,
        ..
    } = run_loop.counters();

    let coord_channel = run_loop.coordinator_channels();

    let run_loop_thread = thread::Builder::new()
        .name("run_loop".into())
        .spawn(move || run_loop.start(None, 0))
        .unwrap();
    wait_for_runloop(&blocks_processed);
    boot_to_epoch_3(
        &naka_conf,
        &blocks_processed,
        &[stacker_sk],
        &[sender_signer_sk],
        &mut Some(&mut signers),
        &mut btc_regtest_controller,
    );

    info!("Bootstrapped to Epoch-3.0 boundary, starting nakamoto miner");

    let burnchain = naka_conf.get_burnchain();
    let sortdb = burnchain.open_sortition_db(true).unwrap();
    let (chainstate, _) = StacksChainState::open(
        naka_conf.is_mainnet(),
        naka_conf.burnchain.chain_id,
        &naka_conf.get_chainstate_path_str(),
        None,
    )
    .unwrap();

    let block_height_pre_3_0 =
        NakamotoChainState::get_canonical_block_header(chainstate.db(), &sortdb)
            .unwrap()
            .unwrap()
            .stacks_block_height;

    info!("Nakamoto miner started...");
    blind_signer(&naka_conf, &signers, proposals_submitted);

    wait_for_first_naka_block_commit(60, &commits_submitted);

    let mut follower_conf = naka_conf.clone();
    follower_conf.node.miner = false;
    follower_conf.events_observers.clear();
    follower_conf.node.working_dir = format!("{}-follower", &naka_conf.node.working_dir);
    follower_conf.node.seed = vec![0x01; 32];
    follower_conf.node.local_peer_seed = vec![0x02; 32];

    let rpc_port = gen_random_port();
    let p2p_port = gen_random_port();

    let localhost = "127.0.0.1";
    follower_conf.node.rpc_bind = format!("{localhost}:{rpc_port}");
    follower_conf.node.p2p_bind = format!("{localhost}:{p2p_port}");
    follower_conf.node.data_url = format!("http://{localhost}:{rpc_port}");
    follower_conf.node.p2p_address = format!("{localhost}:{p2p_port}");
    follower_conf.node.pox_sync_sample_secs = 30;

    let node_info = get_chain_info(&naka_conf);
    follower_conf.node.add_bootstrap_node(
        &format!(
            "{}@{}",
            &node_info.node_public_key.unwrap(),
            naka_conf.node.p2p_bind
        ),
        naka_conf.burnchain.chain_id,
        PEER_VERSION_TESTNET,
    );

    let mut follower_run_loop = boot_nakamoto::BootRunLoop::new(follower_conf.clone()).unwrap();
    let follower_run_loop_stopper = follower_run_loop.get_termination_switch();
    let follower_coord_channel = follower_run_loop.coordinator_channels();

    debug!(
        "Booting follower-thread ({},{})",
        &follower_conf.node.p2p_bind, &follower_conf.node.rpc_bind
    );
    debug!(
        "Booting follower-thread: neighbors = {:?}",
        &follower_conf.node.bootstrap_node
    );

    // spawn a follower thread
    let follower_thread = thread::Builder::new()
        .name("follower-thread".into())
        .spawn(move || follower_run_loop.start(None, 0))
        .unwrap();

    debug!("Booted follower-thread");

    // Mine `tenure_count` nakamoto tenures
    for tenure_ix in 0..tenure_count {
        debug!("follower_bootup: Miner runs tenure {}", tenure_ix);
        let commits_before = commits_submitted.load(Ordering::SeqCst);
        next_block_and_process_new_stacks_block(&mut btc_regtest_controller, 60, &coord_channel)
            .unwrap();

        let mut last_tip = BlockHeaderHash([0x00; 32]);
        let mut last_nonce = None;

        debug!(
            "follower_bootup: Miner mines interum blocks for tenure {}",
            tenure_ix
        );

        // mine the interim blocks
        for _ in 0..inter_blocks_per_tenure {
            let blocks_processed_before = coord_channel
                .lock()
                .expect("Mutex poisoned")
                .get_stacks_blocks_processed();

            let account = loop {
                // submit a tx so that the miner will mine an extra block
                let Ok(account) = get_account_result(&http_origin, &sender_addr) else {
                    debug!("follower_bootup: Failed to load miner account");
                    thread::sleep(Duration::from_millis(100));
                    continue;
                };
                break account;
            };

            let sender_nonce = account
                .nonce
                .max(last_nonce.as_ref().map(|ln| *ln + 1).unwrap_or(0));
            let transfer_tx = make_stacks_transfer(
                &sender_sk,
                sender_nonce,
                send_fee,
                naka_conf.burnchain.chain_id,
                &recipient,
                send_amt,
            );
            submit_tx(&http_origin, &transfer_tx);

            last_nonce = Some(sender_nonce);

            let tx = StacksTransaction::consensus_deserialize(&mut &transfer_tx[..]).unwrap();

            debug!("follower_bootup: Miner account: {:?}", &account);
            debug!("follower_bootup: Miner sent {}: {:?}", &tx.txid(), &tx);

            let now = get_epoch_time_secs();
            while get_epoch_time_secs() < now + 10 {
                let Ok(info) = get_chain_info_result(&naka_conf) else {
                    debug!("follower_bootup: Could not get miner chain info");
                    thread::sleep(Duration::from_millis(100));
                    continue;
                };

                let Ok(follower_info) = get_chain_info_result(&follower_conf) else {
                    debug!("follower_bootup: Could not get follower chain info");
                    thread::sleep(Duration::from_millis(100));
                    continue;
                };

                if follower_info.burn_block_height < info.burn_block_height {
                    debug!("follower_bootup: Follower is behind miner's burnchain view");
                    thread::sleep(Duration::from_millis(100));
                    continue;
                }

                if info.stacks_tip == last_tip {
                    debug!(
                        "follower_bootup: Miner stacks tip hasn't changed ({})",
                        &info.stacks_tip
                    );
                    thread::sleep(Duration::from_millis(100));
                    continue;
                }

                let blocks_processed = coord_channel
                    .lock()
                    .expect("Mutex poisoned")
                    .get_stacks_blocks_processed();

                if blocks_processed > blocks_processed_before {
                    break;
                }

                debug!("follower_bootup: No blocks processed yet");
                thread::sleep(Duration::from_millis(100));
            }

            // compare chain tips
            loop {
                let Ok(info) = get_chain_info_result(&naka_conf) else {
                    debug!("follower_bootup: failed to load tip info");
                    thread::sleep(Duration::from_millis(100));
                    continue;
                };

                let Ok(follower_info) = get_chain_info_result(&follower_conf) else {
                    debug!("follower_bootup: Could not get follower chain info");
                    thread::sleep(Duration::from_millis(100));
                    continue;
                };
                if info.stacks_tip == follower_info.stacks_tip {
                    debug!(
                        "follower_bootup: Follower has advanced to miner's tip {}",
                        &info.stacks_tip
                    );
                } else {
                    debug!(
                        "follower_bootup: Follower has NOT advanced to miner's tip: {} != {}",
                        &info.stacks_tip, follower_info.stacks_tip
                    );
                }

                last_tip = info.stacks_tip;
                break;
            }
        }

        debug!("follower_bootup: Wait for next block-commit");
        let start_time = Instant::now();
        while commits_submitted.load(Ordering::SeqCst) <= commits_before {
            if start_time.elapsed() >= Duration::from_secs(20) {
                panic!("Timed out waiting for block-commit");
            }
            thread::sleep(Duration::from_millis(100));
        }
        debug!("follower_bootup: Block commit submitted");
    }

    // load the chain tip, and assert that it is a nakamoto block and at least 30 blocks have advanced in epoch 3
    let tip = NakamotoChainState::get_canonical_block_header(chainstate.db(), &sortdb)
        .unwrap()
        .unwrap();
    info!(
        "Latest tip";
        "height" => tip.stacks_block_height,
        "is_nakamoto" => tip.anchored_header.as_stacks_nakamoto().is_some(),
    );

    assert!(tip.anchored_header.as_stacks_nakamoto().is_some());
    assert_eq!(
        tip.stacks_block_height,
        block_height_pre_3_0 + ((inter_blocks_per_tenure + 1) * tenure_count),
        "Should have mined (1 + interim_blocks_per_tenure) * tenure_count nakamoto blocks"
    );

    // wait for follower to reach the chain tip
    loop {
        sleep_ms(1000);
        let follower_node_info = get_chain_info(&follower_conf);

        info!(
            "Follower tip is now {}/{}",
            &follower_node_info.stacks_tip_consensus_hash, &follower_node_info.stacks_tip
        );
        if follower_node_info.stacks_tip_consensus_hash == tip.consensus_hash
            && follower_node_info.stacks_tip == tip.anchored_header.block_hash()
        {
            break;
        }
    }

    // Verify both nodes have the correct chain id
    let miner_info = get_chain_info(&naka_conf);
    assert_eq!(miner_info.network_id, 0x87654321);

    let follower_info = get_chain_info(&follower_conf);
    assert_eq!(follower_info.network_id, 0x87654321);

    coord_channel
        .lock()
        .expect("Mutex poisoned")
        .stop_chains_coordinator();
    run_loop_stopper.store(false, Ordering::SeqCst);

    follower_coord_channel
        .lock()
        .expect("Mutex poisoned")
        .stop_chains_coordinator();
    follower_run_loop_stopper.store(false, Ordering::SeqCst);

    run_loop_thread.join().unwrap();
    follower_thread.join().unwrap();
}

#[test]
#[ignore]
/// Test out various burn operations being processed in Nakamoto.
///
/// There are 4 burn ops submitted:
///
/// - stx-transfer
/// - delegate-stx
/// - stack-stx
///
/// Additionally, a stack-stx without a signer key is submitted, which should
/// not be processed in Nakamoto.
fn burn_ops_integration_test() {
    if env::var("BITCOIND_TEST") != Ok("1".into()) {
        return;
    }

    let (mut naka_conf, _miner_account) = naka_neon_integration_conf(None);
    naka_conf.burnchain.satoshis_per_byte = 2;
    naka_conf.miner.wait_on_interim_blocks = Duration::from_secs(1);

    let signer_sk_1 = setup_stacker(&mut naka_conf);
    let signer_addr_1 = tests::to_addr(&signer_sk_1);

    let signer_sk_2 = Secp256k1PrivateKey::new();
    let signer_addr_2 = tests::to_addr(&signer_sk_2);

    let stacker_sk_1 = Secp256k1PrivateKey::new();
    let stacker_addr_1 = tests::to_addr(&stacker_sk_1);

    let stacker_sk_2 = Secp256k1PrivateKey::new();
    let stacker_addr_2 = tests::to_addr(&stacker_sk_2);

    let sender_sk = Secp256k1PrivateKey::new();
    let sender_addr = tests::to_addr(&sender_sk);
    let mut sender_nonce = 0;

    let mut signers = TestSigners::new(vec![signer_sk_1.clone()]);

    let stacker_sk = setup_stacker(&mut naka_conf);

    // Add the initial balances to the other accounts
    naka_conf.add_initial_balance(
        PrincipalData::from(stacker_addr_1.clone()).to_string(),
        1000000,
    );
    naka_conf.add_initial_balance(
        PrincipalData::from(stacker_addr_2.clone()).to_string(),
        1000000,
    );
    naka_conf.add_initial_balance(
        PrincipalData::from(sender_addr.clone()).to_string(),
        100_000_000,
    );

    test_observer::spawn();
    test_observer::register_any(&mut naka_conf);

    let mut btcd_controller = BitcoinCoreController::new(naka_conf.clone());
    btcd_controller
        .start_bitcoind()
        .expect("Failed starting bitcoind");
    let mut btc_regtest_controller = BitcoinRegtestController::new(naka_conf.clone(), None);
    btc_regtest_controller.bootstrap_chain(201);

    let http_origin = format!("http://{}", &naka_conf.node.rpc_bind);

    let mut run_loop = boot_nakamoto::BootRunLoop::new(naka_conf.clone()).unwrap();
    let run_loop_stopper = run_loop.get_termination_switch();
    let Counters {
        blocks_processed,
        naka_submitted_commits: commits_submitted,
        naka_proposed_blocks: proposals_submitted,
        ..
    } = run_loop.counters();

    let coord_channel = run_loop.coordinator_channels();

    let run_loop_thread = thread::Builder::new()
        .name("run_loop".into())
        .spawn(move || run_loop.start(None, 0))
        .unwrap();
    wait_for_runloop(&blocks_processed);
    boot_to_epoch_3(
        &naka_conf,
        &blocks_processed,
        &[stacker_sk],
        &[signer_sk_1],
        &mut Some(&mut signers),
        &mut btc_regtest_controller,
    );

    info!("Bootstrapped to Epoch-3.0 boundary, starting nakamoto miner");

    info!("Nakamoto miner started...");
    blind_signer(&naka_conf, &signers, proposals_submitted);

    wait_for_first_naka_block_commit(60, &commits_submitted);

    let block_height = btc_regtest_controller.get_headers_height();

    // submit a pre-stx op
    let mut miner_signer_1 = Keychain::default(naka_conf.node.seed.clone()).generate_op_signer();

    info!("Submitting first pre-stx op");
    let pre_stx_op = PreStxOp {
        output: signer_addr_1.clone(),
        // to be filled in
        txid: Txid([0u8; 32]),
        vtxindex: 0,
        block_height: 0,
        burn_header_hash: BurnchainHeaderHash([0u8; 32]),
    };

    assert!(
        btc_regtest_controller
            .submit_operation(
                StacksEpochId::Epoch30,
                BlockstackOperationType::PreStx(pre_stx_op),
                &mut miner_signer_1,
                1
            )
            .is_ok(),
        "Pre-stx operation should submit successfully"
    );

    next_block_and_mine_commit(
        &mut btc_regtest_controller,
        60,
        &coord_channel,
        &commits_submitted,
    )
    .unwrap();

    let mut miner_signer_2 = Keychain::default(naka_conf.node.seed.clone()).generate_op_signer();
    info!("Submitting second pre-stx op");
    let pre_stx_op_2 = PreStxOp {
        output: signer_addr_2.clone(),
        // to be filled in
        txid: Txid([0u8; 32]),
        vtxindex: 0,
        block_height: 0,
        burn_header_hash: BurnchainHeaderHash([0u8; 32]),
    };
    assert!(
        btc_regtest_controller
            .submit_operation(
                StacksEpochId::Epoch30,
                BlockstackOperationType::PreStx(pre_stx_op_2),
                &mut miner_signer_2,
                1
            )
            .is_ok(),
        "Pre-stx operation should submit successfully"
    );

    let mut miner_signer_3 = Keychain::default(naka_conf.node.seed.clone()).generate_op_signer();
    info!("Submitting third pre-stx op");
    let pre_stx_op_3 = PreStxOp {
        output: stacker_addr_1.clone(),
        txid: Txid([0u8; 32]),
        vtxindex: 0,
        block_height: 0,
        burn_header_hash: BurnchainHeaderHash([0u8; 32]),
    };
    assert!(
        btc_regtest_controller
            .submit_operation(
                StacksEpochId::Epoch30,
                BlockstackOperationType::PreStx(pre_stx_op_3),
                &mut miner_signer_3,
                1
            )
            .is_ok(),
        "Pre-stx operation should submit successfully"
    );

    info!("Submitting fourth pre-stx op");
    let mut miner_signer_4 = Keychain::default(naka_conf.node.seed.clone()).generate_op_signer();
    let pre_stx_op_4 = PreStxOp {
        output: stacker_addr_2.clone(),
        txid: Txid([0u8; 32]),
        vtxindex: 0,
        block_height: 0,
        burn_header_hash: BurnchainHeaderHash([0u8; 32]),
    };
    assert!(
        btc_regtest_controller
            .submit_operation(
                StacksEpochId::Epoch30,
                BlockstackOperationType::PreStx(pre_stx_op_4),
                &mut miner_signer_4,
                1
            )
            .is_ok(),
        "Pre-stx operation should submit successfully"
    );
    info!("Submitted 4 pre-stx ops at block {block_height}, mining a few blocks...");

    // Mine until the next prepare phase
    let block_height = btc_regtest_controller.get_headers_height();
    let reward_cycle = btc_regtest_controller
        .get_burnchain()
        .block_height_to_reward_cycle(block_height)
        .unwrap();
    let prepare_phase_start = btc_regtest_controller
        .get_burnchain()
        .pox_constants
        .prepare_phase_start(
            btc_regtest_controller.get_burnchain().first_block_height,
            reward_cycle,
        );

    let blocks_until_prepare = prepare_phase_start + 1 - block_height;

    let lock_period: u8 = 6;
    let topic = Pox4SignatureTopic::StackStx;
    let auth_id: u32 = 1;
    let pox_addr = PoxAddress::Standard(signer_addr_1, Some(AddressHashMode::SerializeP2PKH));

    info!(
        "Submitting set-signer-key-authorization";
        "block_height" => block_height,
        "reward_cycle" => reward_cycle,
    );

    let signer_pk_1 = StacksPublicKey::from_private(&signer_sk_1);
    let signer_key_arg_1: StacksPublicKeyBuffer =
        signer_pk_1.to_bytes_compressed().as_slice().into();

    let set_signer_key_auth_tx = tests::make_contract_call(
        &signer_sk_1,
        1,
        500,
        naka_conf.burnchain.chain_id,
        &StacksAddress::burn_address(false),
        "pox-4",
        "set-signer-key-authorization",
        &[
            clarity::vm::Value::Tuple(pox_addr.clone().as_clarity_tuple().unwrap()),
            clarity::vm::Value::UInt(lock_period.into()),
            clarity::vm::Value::UInt(reward_cycle.into()),
            clarity::vm::Value::string_ascii_from_bytes(topic.get_name_str().into()).unwrap(),
            clarity::vm::Value::buff_from(signer_pk_1.clone().to_bytes_compressed()).unwrap(),
            clarity::vm::Value::Bool(true),
            clarity::vm::Value::UInt(u128::MAX),
            clarity::vm::Value::UInt(auth_id.into()),
        ],
    );

    submit_tx(&http_origin, &set_signer_key_auth_tx);

    info!(
        "Mining until prepare phase start.";
        "prepare_phase_start" => prepare_phase_start,
        "block_height" => block_height,
        "blocks_until_prepare" => blocks_until_prepare,
    );

    for _i in 0..(blocks_until_prepare) {
        next_block_and_mine_commit(
            &mut btc_regtest_controller,
            60,
            &coord_channel,
            &commits_submitted,
        )
        .unwrap();
    }

    let reward_cycle = reward_cycle + 1;

    info!(
        "Submitting stack stx op";
        "block_height" => block_height,
        "reward_cycle" => reward_cycle,
    );

    let mut signer_burnop_signer_1 = BurnchainOpSigner::new(signer_sk_1.clone(), false);
    let mut signer_burnop_signer_2 = BurnchainOpSigner::new(signer_sk_2.clone(), false);
    let mut stacker_burnop_signer_1 = BurnchainOpSigner::new(stacker_sk_1.clone(), false);
    let mut stacker_burnop_signer_2 = BurnchainOpSigner::new(stacker_sk_2.clone(), false);

    info!(
        "Before stack-stx op, signer 1 total: {}",
        btc_regtest_controller
            .get_utxos(
                StacksEpochId::Epoch30,
                &signer_burnop_signer_1.get_public_key(),
                1,
                None,
                block_height
            )
            .unwrap()
            .total_available(),
    );
    info!(
        "Before stack-stx op, signer 2 total: {}",
        btc_regtest_controller
            .get_utxos(
                StacksEpochId::Epoch30,
                &signer_burnop_signer_2.get_public_key(),
                1,
                None,
                block_height
            )
            .unwrap()
            .total_available(),
    );

    info!("Signer 1 addr: {}", signer_addr_1.to_b58());
    info!("Signer 2 addr: {}", signer_addr_2.to_b58());

    info!("Submitting transfer STX op");
    let transfer_stx_op = TransferStxOp {
        sender: stacker_addr_1.clone(),
        recipient: stacker_addr_2.clone(),
        transfered_ustx: 10000,
        memo: vec![],
        txid: Txid([0u8; 32]),
        vtxindex: 0,
        block_height: 0,
        burn_header_hash: BurnchainHeaderHash([0u8; 32]),
    };
    assert!(
        btc_regtest_controller
            .submit_operation(
                StacksEpochId::Epoch30,
                BlockstackOperationType::TransferStx(transfer_stx_op),
                &mut stacker_burnop_signer_1,
                1
            )
            .is_ok(),
        "Transfer STX operation should submit successfully"
    );

    info!("Submitting delegate STX op");
    let del_stx_op = DelegateStxOp {
        sender: stacker_addr_2.clone(),
        delegate_to: stacker_addr_1.clone(),
        reward_addr: None,
        delegated_ustx: 100_000,
        // to be filled in
        txid: Txid([0u8; 32]),
        vtxindex: 0,
        block_height: 0,
        burn_header_hash: BurnchainHeaderHash([0u8; 32]),
        until_burn_height: None,
    };

    assert!(
        btc_regtest_controller
            .submit_operation(
                StacksEpochId::Epoch30,
                BlockstackOperationType::DelegateStx(del_stx_op),
                &mut stacker_burnop_signer_2,
                1
            )
            .is_ok(),
        "Delegate STX operation should submit successfully"
    );

    let pox_info = get_pox_info(&http_origin).unwrap();
    let min_stx = pox_info.next_cycle.min_threshold_ustx;

    let stack_stx_op_with_some_signer_key = StackStxOp {
        sender: signer_addr_1.clone(),
        reward_addr: pox_addr,
        stacked_ustx: min_stx.into(),
        num_cycles: lock_period,
        signer_key: Some(signer_key_arg_1),
        max_amount: Some(u128::MAX),
        auth_id: Some(auth_id),
        // to be filled in
        vtxindex: 0,
        txid: Txid([0u8; 32]),
        block_height: 0,
        burn_header_hash: BurnchainHeaderHash::zero(),
    };

    assert!(
        btc_regtest_controller
            .submit_operation(
                StacksEpochId::Epoch30,
                BlockstackOperationType::StackStx(stack_stx_op_with_some_signer_key),
                &mut signer_burnop_signer_1,
                1
            )
            .is_ok(),
        "Stack STX operation should submit successfully"
    );

    let stack_stx_op_with_no_signer_key = StackStxOp {
        sender: signer_addr_2.clone(),
        reward_addr: PoxAddress::Standard(signer_addr_2, None),
        stacked_ustx: 100000,
        num_cycles: 6,
        signer_key: None,
        max_amount: None,
        auth_id: None,
        // to be filled in
        vtxindex: 0,
        txid: Txid([0u8; 32]),
        block_height: 0,
        burn_header_hash: BurnchainHeaderHash::zero(),
    };

    assert!(
        btc_regtest_controller
            .submit_operation(
                StacksEpochId::Epoch30,
                BlockstackOperationType::StackStx(stack_stx_op_with_no_signer_key),
                &mut signer_burnop_signer_2,
                1
            )
            .is_ok(),
        "Stack STX operation should submit successfully"
    );

    info!("Submitted 2 stack STX ops at height {block_height}, mining a few blocks...");

    // the second block should process the ops
    // Also mine 2 interim blocks to ensure the stack-stx ops are not processed in them
    for _i in 0..2 {
        next_block_and_mine_commit(
            &mut btc_regtest_controller,
            60,
            &coord_channel,
            &commits_submitted,
        )
        .unwrap();
        for interim_block_ix in 0..2 {
            info!("Mining interim block {interim_block_ix}");
            let blocks_processed_before = coord_channel
                .lock()
                .expect("Mutex poisoned")
                .get_stacks_blocks_processed();
            // submit a tx so that the miner will mine an extra block
            let transfer_tx = make_stacks_transfer(
                &sender_sk,
                sender_nonce,
                200,
                naka_conf.burnchain.chain_id,
                &stacker_addr_1.into(),
                10000,
            );
            sender_nonce += 1;
            submit_tx(&http_origin, &transfer_tx);

            loop {
                let blocks_processed = coord_channel
                    .lock()
                    .expect("Mutex poisoned")
                    .get_stacks_blocks_processed();
                if blocks_processed > blocks_processed_before {
                    break;
                }
                thread::sleep(Duration::from_millis(100));
            }
        }
    }

    let mut stack_stx_found = false;
    let mut transfer_stx_found = false;
    let mut delegate_stx_found = false;
    let mut stack_stx_burn_op_tx_count = 0;
    let blocks = test_observer::get_blocks();
    info!("stack event observer num blocks: {:?}", blocks.len());
    for block in blocks.iter() {
        let transactions = block.get("transactions").unwrap().as_array().unwrap();
        info!(
            "stack event observer num transactions: {:?}",
            transactions.len()
        );
        let mut block_has_tenure_change = false;
        for tx in transactions.iter().rev() {
            let raw_tx = tx.get("raw_tx").unwrap().as_str().unwrap();
            if raw_tx == "0x00" {
                info!("Found a burn op: {:?}", tx);
                assert!(block_has_tenure_change, "Block should have a tenure change");
                let burnchain_op = tx.get("burnchain_op").unwrap().as_object().unwrap();
                if burnchain_op.contains_key("transfer_stx") {
                    let transfer_stx_obj = burnchain_op.get("transfer_stx").unwrap();
                    let sender_obj = transfer_stx_obj.get("sender").unwrap();
                    let sender = sender_obj.get("address").unwrap().as_str().unwrap();
                    let recipient_obj = transfer_stx_obj.get("recipient").unwrap();
                    let recipient = recipient_obj.get("address").unwrap().as_str().unwrap();
                    let transfered_ustx = transfer_stx_obj
                        .get("transfered_ustx")
                        .unwrap()
                        .as_u64()
                        .unwrap();
                    assert_eq!(sender, stacker_addr_1.to_string());
                    assert_eq!(recipient, stacker_addr_2.to_string());
                    assert_eq!(transfered_ustx, 10000);
                    info!(
                        "Transfer STX op: sender: {}, recipient: {}, transfered_ustx: {}",
                        sender, recipient, transfered_ustx
                    );
                    assert!(!transfer_stx_found, "Transfer STX op should be unique");
                    transfer_stx_found = true;
                    continue;
                }
                if burnchain_op.contains_key("delegate_stx") {
                    info!("Got delegate STX op: {:?}", burnchain_op);
                    let delegate_stx_obj = burnchain_op.get("delegate_stx").unwrap();
                    let sender_obj = delegate_stx_obj.get("sender").unwrap();
                    let sender = sender_obj.get("address").unwrap().as_str().unwrap();
                    let delegate_to_obj = delegate_stx_obj.get("delegate_to").unwrap();
                    let delegate_to = delegate_to_obj.get("address").unwrap().as_str().unwrap();
                    let delegated_ustx = delegate_stx_obj
                        .get("delegated_ustx")
                        .unwrap()
                        .as_u64()
                        .unwrap();
                    assert_eq!(sender, stacker_addr_2.to_string());
                    assert_eq!(delegate_to, stacker_addr_1.to_string());
                    assert_eq!(delegated_ustx, 100_000);
                    assert!(!delegate_stx_found, "Delegate STX op should be unique");
                    delegate_stx_found = true;
                    continue;
                }
                if !burnchain_op.contains_key("stack_stx") {
                    warn!("Got unexpected burnchain op: {:?}", burnchain_op);
                    panic!("unexpected btc transaction type");
                }
                let stack_stx_obj = burnchain_op.get("stack_stx").unwrap();
                let signer_key_found = stack_stx_obj
                    .get("signer_key")
                    .expect("Expected signer_key in burn op")
                    .as_str()
                    .unwrap();
                assert_eq!(signer_key_found, signer_key_arg_1.to_hex());

                let max_amount_correct = stack_stx_obj
                    .get("max_amount")
                    .expect("Expected max_amount")
                    .as_number()
                    .expect("Expected max_amount to be a number")
                    .eq(&serde_json::Number::from(u128::MAX));
                assert!(max_amount_correct, "Expected max_amount to be u128::MAX");

                let auth_id_correct = stack_stx_obj
                    .get("auth_id")
                    .expect("Expected auth_id in burn op")
                    .as_number()
                    .expect("Expected auth id")
                    .eq(&serde_json::Number::from(auth_id));
                assert!(auth_id_correct, "Expected auth_id to be 1");

                let raw_result = tx.get("raw_result").unwrap().as_str().unwrap();
                let parsed =
                    clarity::vm::Value::try_deserialize_hex_untyped(&raw_result[2..]).unwrap();
                info!("Clarity result of stack-stx op: {parsed}");
                parsed
                    .expect_result_ok()
                    .expect("Expected OK result for stack-stx op");

                assert!(!stack_stx_found, "Stack STX op should be unique");
                stack_stx_found = true;
                stack_stx_burn_op_tx_count += 1;
            } else {
                let tx_bytes = hex_bytes(&raw_tx[2..]).unwrap();
                let parsed =
                    StacksTransaction::consensus_deserialize(&mut tx_bytes.as_slice()).unwrap();
                if let TransactionPayload::TenureChange(_tenure_change) = parsed.payload {
                    block_has_tenure_change = true;
                }
            }
        }
    }
    assert!(stack_stx_found, "Expected stack STX op");
    assert_eq!(
        stack_stx_burn_op_tx_count, 1,
        "Stack-stx tx without a signer_key shouldn't have been submitted"
    );
    assert!(transfer_stx_found, "Expected transfer STX op");
    assert!(delegate_stx_found, "Expected delegate STX op");
    let sortdb = btc_regtest_controller.sortdb_mut();
    let sortdb_conn = sortdb.conn();
    let tip = SortitionDB::get_canonical_burn_chain_tip(sortdb_conn).unwrap();

    let ancestor_burnchain_header_hashes =
        SortitionDB::get_ancestor_burnchain_header_hashes(sortdb.conn(), &tip.burn_header_hash, 6)
            .unwrap();

    let mut all_stacking_burn_ops = vec![];
    let mut found_none = false;
    let mut found_some = false;
    // go from oldest burn header hash to newest
    for ancestor_bhh in ancestor_burnchain_header_hashes.iter().rev() {
        let stacking_ops = SortitionDB::get_stack_stx_ops(sortdb_conn, ancestor_bhh).unwrap();
        for stacking_op in stacking_ops.into_iter() {
            debug!("Stacking op queried from sortdb: {:?}", stacking_op);
            match stacking_op.signer_key {
                Some(_) => found_some = true,
                None => found_none = true,
            }
            all_stacking_burn_ops.push(stacking_op);
        }
    }
    assert_eq!(
        all_stacking_burn_ops.len(),
        2,
        "Both stack-stx ops with and without a signer_key should be considered valid."
    );
    assert!(
        found_none,
        "Expected one stacking_op to have a signer_key of None"
    );
    assert!(
        found_some,
        "Expected one stacking_op to have a signer_key of Some"
    );

    coord_channel
        .lock()
        .expect("Mutex poisoned")
        .stop_chains_coordinator();
    run_loop_stopper.store(false, Ordering::SeqCst);

    run_loop_thread.join().unwrap();
}

#[test]
#[ignore]
/// This test spins up a nakamoto-neon node.
/// It starts in Epoch 2.0, mines with `neon_node` to Epoch 3.0, and then switches
///  to Nakamoto operation (activating pox-4 by submitting a stack-stx tx). The BootLoop
///  struct handles the epoch-2/3 tear-down and spin-up.
/// Miner A mines a regular tenure, its last block being block a_x.
/// Miner B starts its tenure, Miner B produces a Stacks block b_0, but miner C submits its block commit before b_0 is broadcasted.
/// Bitcoin block C, containing Miner C's block commit, is mined BEFORE miner C has a chance to update their block commit with b_0's information.
/// This test asserts:
///  * tenure C ignores b_0, and correctly builds off of block a_x.
fn forked_tenure_is_ignored() {
    if env::var("BITCOIND_TEST") != Ok("1".into()) {
        return;
    }

    let (mut naka_conf, _miner_account) = naka_neon_integration_conf(None);
    naka_conf.miner.wait_on_interim_blocks = Duration::from_secs(10);
    let sender_sk = Secp256k1PrivateKey::new();
    // setup sender + recipient for a test stx transfer
    let sender_addr = tests::to_addr(&sender_sk);
    let send_amt = 100;
    let send_fee = 180;
    naka_conf.add_initial_balance(
        PrincipalData::from(sender_addr.clone()).to_string(),
        send_amt + send_fee,
    );
    let sender_signer_sk = Secp256k1PrivateKey::new();
    let sender_signer_addr = tests::to_addr(&sender_signer_sk);
    let mut signers = TestSigners::new(vec![sender_signer_sk.clone()]);
    let recipient = PrincipalData::from(StacksAddress::burn_address(false));
    naka_conf.add_initial_balance(
        PrincipalData::from(sender_signer_addr.clone()).to_string(),
        100000,
    );
    let stacker_sk = setup_stacker(&mut naka_conf);
    let http_origin = format!("http://{}", &naka_conf.node.rpc_bind);

    test_observer::spawn();
    test_observer::register(
        &mut naka_conf,
        &[EventKeyType::AnyEvent, EventKeyType::MinedBlocks],
    );

    let mut btcd_controller = BitcoinCoreController::new(naka_conf.clone());
    btcd_controller
        .start_bitcoind()
        .expect("Failed starting bitcoind");
    let mut btc_regtest_controller = BitcoinRegtestController::new(naka_conf.clone(), None);
    btc_regtest_controller.bootstrap_chain(201);

    let mut run_loop = boot_nakamoto::BootRunLoop::new(naka_conf.clone()).unwrap();
    let run_loop_stopper = run_loop.get_termination_switch();
    let Counters {
        blocks_processed,
        naka_submitted_commits: commits_submitted,
        naka_proposed_blocks: proposals_submitted,
        naka_mined_blocks: mined_blocks,
        naka_skip_commit_op: test_skip_commit_op,
        ..
    } = run_loop.counters();

    let coord_channel = run_loop.coordinator_channels();

    let run_loop_thread = thread::spawn(move || run_loop.start(None, 0));
    wait_for_runloop(&blocks_processed);
    boot_to_epoch_3(
        &naka_conf,
        &blocks_processed,
        &[stacker_sk],
        &[sender_signer_sk],
        &mut Some(&mut signers),
        &mut btc_regtest_controller,
    );

    info!("Bootstrapped to Epoch-3.0 boundary, starting nakamoto miner");

    let burnchain = naka_conf.get_burnchain();
    let sortdb = burnchain.open_sortition_db(true).unwrap();
    let (chainstate, _) = StacksChainState::open(
        naka_conf.is_mainnet(),
        naka_conf.burnchain.chain_id,
        &naka_conf.get_chainstate_path_str(),
        None,
    )
    .unwrap();

    info!("Nakamoto miner started...");
    blind_signer(&naka_conf, &signers, proposals_submitted);

    info!("Starting Tenure A.");
    wait_for_first_naka_block_commit(60, &commits_submitted);

    // In the next block, the miner should win the tenure and submit a stacks block
    let commits_before = commits_submitted.load(Ordering::SeqCst);
    let blocks_before = mined_blocks.load(Ordering::SeqCst);
    let blocks_processed_before = coord_channel
        .lock()
        .expect("Mutex poisoned")
        .get_stacks_blocks_processed();
    next_block_and(&mut btc_regtest_controller, 60, || {
        let commits_count = commits_submitted.load(Ordering::SeqCst);
        let blocks_count = mined_blocks.load(Ordering::SeqCst);
        let blocks_processed = coord_channel
            .lock()
            .expect("Mutex poisoned")
            .get_stacks_blocks_processed();
        Ok(commits_count > commits_before + 1
            && blocks_count > blocks_before
            && blocks_processed > blocks_processed_before)
    })
    .unwrap();

    let block_tenure_a = NakamotoChainState::get_canonical_block_header(chainstate.db(), &sortdb)
        .unwrap()
        .unwrap();

    info!("Tenure A block: {}", &block_tenure_a.index_block_hash());

    // For the next tenure, submit the commit op but do not allow any stacks blocks to be broadcasted.
    // Stall the miner thread; only wait until the number of submitted commits increases.
    TEST_BROADCAST_STALL.lock().unwrap().replace(true);
    TEST_BLOCK_ANNOUNCE_STALL.lock().unwrap().replace(true);
    let blocks_before = mined_blocks.load(Ordering::SeqCst);
    let commits_before = commits_submitted.load(Ordering::SeqCst);

    info!("Starting Tenure B.");

    next_block_and(&mut btc_regtest_controller, 60, || {
        let commits_count = commits_submitted.load(Ordering::SeqCst);
        Ok(commits_count > commits_before)
    })
    .unwrap();

    info!("Commit op is submitted; unpause Tenure B's block");

    // Unpause the broadcast of Tenure B's block, do not submit commits, and do not allow blocks to
    // be processed
    test_skip_commit_op.0.lock().unwrap().replace(true);
    TEST_BROADCAST_STALL.lock().unwrap().replace(false);

    // Wait for a stacks block to be broadcasted.
    // However, it will not be processed.
    let start_time = Instant::now();
    while mined_blocks.load(Ordering::SeqCst) <= blocks_before {
        assert!(
            start_time.elapsed() < Duration::from_secs(30),
            "FAIL: Test timed out while waiting for block production",
        );
        thread::sleep(Duration::from_secs(1));
    }

    info!("Tenure B broadcasted but did not process a block. Issue the next bitcon block and unstall block commits.");

    // the block will be stored, not processed, so load it out of staging
    let tip_sn = SortitionDB::get_canonical_burn_chain_tip(sortdb.conn())
        .expect("Failed to get sortition tip");

    let block_tenure_b = chainstate
        .nakamoto_blocks_db()
        .get_nakamoto_tenure_start_blocks(&tip_sn.consensus_hash)
        .unwrap()
        .get(0)
        .cloned()
        .unwrap();

    let blocks = test_observer::get_mined_nakamoto_blocks();
    let block_b = blocks.last().unwrap();
    info!("Tenure B tip block: {}", &block_tenure_b.block_id());
    info!("Tenure B last block: {}", &block_b.block_id);

    // Block B was built atop block A
    assert_eq!(
        block_tenure_b.header.chain_length,
        block_tenure_a.stacks_block_height + 1
    );

    info!("Starting Tenure C.");

    // force the timestamp to be different
    sleep_ms(2000);

    // Submit a block commit op for tenure C.
    // It should also build on block A, since the node has paused processing of block B.
    let commits_before = commits_submitted.load(Ordering::SeqCst);
    let blocks_before = mined_blocks.load(Ordering::SeqCst);
    let blocks_processed_before = coord_channel
        .lock()
        .expect("Mutex poisoned")
        .get_stacks_blocks_processed();
    next_block_and(&mut btc_regtest_controller, 60, || {
        test_skip_commit_op.0.lock().unwrap().replace(false);
        TEST_BLOCK_ANNOUNCE_STALL.lock().unwrap().replace(false);
        let commits_count = commits_submitted.load(Ordering::SeqCst);
        let blocks_count = mined_blocks.load(Ordering::SeqCst);
        let blocks_processed = coord_channel
            .lock()
            .expect("Mutex poisoned")
            .get_stacks_blocks_processed();
        Ok(commits_count > commits_before
            && blocks_count > blocks_before
            && blocks_processed > blocks_processed_before)
    })
    .unwrap();

    info!("Tenure C produced a block!");
    let block_tenure_c = NakamotoChainState::get_canonical_block_header(chainstate.db(), &sortdb)
        .unwrap()
        .unwrap();
    let blocks = test_observer::get_mined_nakamoto_blocks();
    let block_c = blocks.last().unwrap();
    info!("Tenure C tip block: {}", &block_tenure_c.index_block_hash());
    info!("Tenure C last block: {}", &block_c.block_id);
    assert_ne!(block_tenure_b.block_id(), block_tenure_c.index_block_hash());

    // Block C was built AFTER Block B was built, but BEFORE it was broadcasted (processed), so it should be built off of Block A
    assert_eq!(
        block_tenure_c.stacks_block_height,
        block_tenure_a.stacks_block_height + 1
    );

    // Now let's produce a second block for tenure C and ensure it builds off of block C.
    let blocks_before = mined_blocks.load(Ordering::SeqCst);
    let blocks_processed_before = coord_channel
        .lock()
        .expect("Mutex poisoned")
        .get_stacks_blocks_processed();
    let start_time = Instant::now();

    // submit a tx so that the miner will mine an extra block
    let sender_nonce = 0;
    let transfer_tx = make_stacks_transfer(
        &sender_sk,
        sender_nonce,
        send_fee,
        naka_conf.burnchain.chain_id,
        &recipient,
        send_amt,
    );
    let tx = submit_tx(&http_origin, &transfer_tx);

    info!("Submitted tx {tx} in Tenure C to mine a second block");
    while mined_blocks.load(Ordering::SeqCst) <= blocks_before {
        assert!(
            start_time.elapsed() < Duration::from_secs(30),
            "FAIL: Test timed out while waiting for block production",
        );
        thread::sleep(Duration::from_secs(1));
    }

    wait_for(10, || {
        let blocks_processed = coord_channel
            .lock()
            .expect("Mutex poisoned")
            .get_stacks_blocks_processed();
        Ok(blocks_processed > blocks_processed_before)
    })
    .unwrap();

    info!("Tenure C produced a second block!");

    let block_2_tenure_c = NakamotoChainState::get_canonical_block_header(chainstate.db(), &sortdb)
        .unwrap()
        .unwrap();
    let blocks = test_observer::get_mined_nakamoto_blocks();
    let block_2_c = blocks.last().unwrap();

    info!(
        "Tenure C tip block: {}",
        &block_2_tenure_c.index_block_hash()
    );
    info!("Tenure C last block: {}", &block_2_c.block_id);

    info!("Starting tenure D.");
    // Submit a block commit op for tenure D and mine a stacks block
    let commits_before = commits_submitted.load(Ordering::SeqCst);
    let blocks_before = mined_blocks.load(Ordering::SeqCst);
    let blocks_processed_before = coord_channel
        .lock()
        .expect("Mutex poisoned")
        .get_stacks_blocks_processed();
    next_block_and(&mut btc_regtest_controller, 60, || {
        let commits_count = commits_submitted.load(Ordering::SeqCst);
        let blocks_count = mined_blocks.load(Ordering::SeqCst);
        let blocks_processed = coord_channel
            .lock()
            .expect("Mutex poisoned")
            .get_stacks_blocks_processed();
        Ok(commits_count > commits_before
            && blocks_count > blocks_before
            && blocks_processed > blocks_processed_before)
    })
    .unwrap();

    let block_tenure_d = NakamotoChainState::get_canonical_block_header(chainstate.db(), &sortdb)
        .unwrap()
        .unwrap();
    let blocks = test_observer::get_mined_nakamoto_blocks();
    let block_d = blocks.last().unwrap();

    info!("Tenure D tip block: {}", block_tenure_d.index_block_hash());
    info!("Tenure D last block: {}", block_d.block_id);

    assert_ne!(block_tenure_b.block_id(), block_tenure_a.index_block_hash());
    assert_ne!(block_tenure_b.block_id(), block_tenure_c.index_block_hash());
    assert_ne!(block_tenure_c, block_tenure_a);

    // Block B was built atop block A
    assert_eq!(
        block_tenure_b.header.chain_length,
        block_tenure_a.stacks_block_height + 1
    );
    assert_eq!(
        block_b.parent_block_id,
        block_tenure_a.index_block_hash().to_string()
    );

    // Block C was built AFTER Block B was built, but BEFORE it was broadcasted, so it should be built off of Block A
    assert_eq!(
        block_tenure_c.stacks_block_height,
        block_tenure_a.stacks_block_height + 1
    );
    assert_eq!(
        block_c.parent_block_id,
        block_tenure_a.index_block_hash().to_string()
    );

    assert_ne!(block_tenure_c, block_2_tenure_c);
    assert_ne!(block_2_tenure_c, block_tenure_d);
    assert_ne!(block_tenure_c, block_tenure_d);

    // Second block of tenure C builds off of block C
    assert_eq!(
        block_2_tenure_c.stacks_block_height,
        block_tenure_c.stacks_block_height + 1,
    );
    assert_eq!(
        block_2_c.parent_block_id,
        block_tenure_c.index_block_hash().to_string()
    );

    // Tenure D builds off of the second block of tenure C
    assert_eq!(
        block_tenure_d.stacks_block_height,
        block_2_tenure_c.stacks_block_height + 1,
    );
    assert_eq!(
        block_d.parent_block_id,
        block_2_tenure_c.index_block_hash().to_string()
    );

    coord_channel
        .lock()
        .expect("Mutex poisoned")
        .stop_chains_coordinator();
    run_loop_stopper.store(false, Ordering::SeqCst);

    run_loop_thread.join().unwrap();
}

#[test]
#[ignore]
/// This test spins up a nakamoto-neon node.
/// It starts in Epoch 2.0, mines with `neon_node` to Epoch 3.0, and then switches
///  to Nakamoto operation (activating pox-4 by submitting a stack-stx tx). The BootLoop
///  struct handles the epoch-2/3 tear-down and spin-up.
/// This test makes three assertions:
///  * 5 tenures are mined after 3.0 starts
///  * Each tenure has 10 blocks (the coinbase block and 9 interim blocks)
///  * Verifies the block heights of the blocks mined
fn check_block_heights() {
    if env::var("BITCOIND_TEST") != Ok("1".into()) {
        return;
    }

    let mut signers = TestSigners::default();
    let (mut naka_conf, _miner_account) = naka_neon_integration_conf(None);
    let http_origin = format!("http://{}", &naka_conf.node.rpc_bind);
    naka_conf.miner.wait_on_interim_blocks = Duration::from_secs(1);
    let sender_sk = Secp256k1PrivateKey::new();
    let sender_signer_sk = Secp256k1PrivateKey::new();
    let sender_signer_addr = tests::to_addr(&sender_signer_sk);
    let tenure_count = 5;
    let inter_blocks_per_tenure = 9;
    // setup sender + recipient for some test stx transfers
    // these are necessary for the interim blocks to get mined at all
    let sender_addr = tests::to_addr(&sender_sk);
    let send_amt = 100;
    let send_fee = 180;
    let deploy_fee = 3000;
    naka_conf.add_initial_balance(
        PrincipalData::from(sender_addr.clone()).to_string(),
        3 * deploy_fee + (send_amt + send_fee) * tenure_count * inter_blocks_per_tenure,
    );
    naka_conf.add_initial_balance(
        PrincipalData::from(sender_signer_addr.clone()).to_string(),
        100000,
    );
    let recipient = PrincipalData::from(StacksAddress::burn_address(false));
    let stacker_sk = setup_stacker(&mut naka_conf);

    let mut btcd_controller = BitcoinCoreController::new(naka_conf.clone());
    btcd_controller
        .start_bitcoind()
        .expect("Failed starting bitcoind");
    let mut btc_regtest_controller = BitcoinRegtestController::new(naka_conf.clone(), None);
    btc_regtest_controller.bootstrap_chain(201);

    let mut run_loop = boot_nakamoto::BootRunLoop::new(naka_conf.clone()).unwrap();
    let run_loop_stopper = run_loop.get_termination_switch();
    let Counters {
        blocks_processed,
        naka_submitted_commits: commits_submitted,
        naka_proposed_blocks: proposals_submitted,
        ..
    } = run_loop.counters();

    let coord_channel = run_loop.coordinator_channels();

    let run_loop_thread = thread::Builder::new()
        .name("run_loop".into())
        .spawn(move || run_loop.start(None, 0))
        .unwrap();
    wait_for_runloop(&blocks_processed);

    let mut sender_nonce = 0;

    // Deploy this version with the Clarity 1 / 2 before epoch 3
    let contract0_name = "test-contract-0";
    let contract_clarity1 =
        "(define-read-only (get-heights) { burn-block-height: burn-block-height, block-height: block-height })";

    let contract_tx0 = make_contract_publish(
        &sender_sk,
        sender_nonce,
        deploy_fee,
        naka_conf.burnchain.chain_id,
        contract0_name,
        contract_clarity1,
    );
    sender_nonce += 1;
    submit_tx(&http_origin, &contract_tx0);

    boot_to_epoch_3(
        &naka_conf,
        &blocks_processed,
        &[stacker_sk],
        &[sender_signer_sk],
        &mut Some(&mut signers),
        &mut btc_regtest_controller,
    );

    info!("Bootstrapped to Epoch-3.0 boundary, starting nakamoto miner");

    let burnchain = naka_conf.get_burnchain();
    let sortdb = burnchain.open_sortition_db(true).unwrap();
    let (chainstate, _) = StacksChainState::open(
        naka_conf.is_mainnet(),
        naka_conf.burnchain.chain_id,
        &naka_conf.get_chainstate_path_str(),
        None,
    )
    .unwrap();

    let block_height_pre_3_0 =
        NakamotoChainState::get_canonical_block_header(chainstate.db(), &sortdb)
            .unwrap()
            .unwrap()
            .stacks_block_height;

    info!("Nakamoto miner started...");
    blind_signer(&naka_conf, &signers, proposals_submitted);

    let heights0_value = call_read_only(
        &naka_conf,
        &sender_addr,
        contract0_name,
        "get-heights",
        vec![],
    );
    let preheights = heights0_value.expect_tuple().unwrap();
    info!("Heights from pre-epoch 3.0: {}", preheights);

    wait_for_first_naka_block_commit(60, &commits_submitted);

    let info = get_chain_info_result(&naka_conf).unwrap();
    info!("Chain info: {:?}", info);
    let mut last_burn_block_height;
    let mut last_stacks_block_height = info.stacks_tip_height as u128;
    let mut last_tenure_height = last_stacks_block_height as u128;

    let heights0_value = call_read_only(
        &naka_conf,
        &sender_addr,
        contract0_name,
        "get-heights",
        vec![],
    );
    let heights0 = heights0_value.expect_tuple().unwrap();
    info!("Heights from epoch 3.0 start: {}", heights0);
    assert_eq!(
        heights0.get("burn-block-height"),
        preheights.get("burn-block-height"),
        "Burn block height should match"
    );
    assert_eq!(
        heights0
            .get("block-height")
            .unwrap()
            .clone()
            .expect_u128()
            .unwrap(),
        last_stacks_block_height,
        "Stacks block height should match"
    );

    // This version uses the Clarity 1 / 2 keywords
    let contract1_name = "test-contract-1";
    let contract_tx1 = make_contract_publish_versioned(
        &sender_sk,
        sender_nonce,
        deploy_fee,
        naka_conf.burnchain.chain_id,
        contract1_name,
        contract_clarity1,
        Some(ClarityVersion::Clarity2),
    );
    sender_nonce += 1;
    submit_tx(&http_origin, &contract_tx1);

    // This version uses the Clarity 3 keywords
    let contract3_name = "test-contract-3";
    let contract_clarity3 =
        "(define-read-only (get-heights) { burn-block-height: burn-block-height, stacks-block-height: stacks-block-height, tenure-height: tenure-height })";

    let contract_tx3 = make_contract_publish(
        &sender_sk,
        sender_nonce,
        deploy_fee,
        naka_conf.burnchain.chain_id,
        contract3_name,
        contract_clarity3,
    );
    sender_nonce += 1;
    submit_tx(&http_origin, &contract_tx3);

    // Mine `tenure_count` nakamoto tenures
    for tenure_ix in 0..tenure_count {
        info!("Mining tenure {}", tenure_ix);
        let commits_before = commits_submitted.load(Ordering::SeqCst);
        next_block_and_process_new_stacks_block(&mut btc_regtest_controller, 60, &coord_channel)
            .unwrap();

        // in the first tenure, make sure that the contracts are published
        if tenure_ix == 0 {
            wait_for(30, || {
                let cur_sender_nonce = get_account(&http_origin, &to_addr(&sender_sk)).nonce;
                Ok(cur_sender_nonce >= sender_nonce)
            })
            .expect("Timed out waiting for contracts to publish");
        }

        let heights1_value = call_read_only(
            &naka_conf,
            &sender_addr,
            contract1_name,
            "get-heights",
            vec![],
        );
        let heights1 = heights1_value.expect_tuple().unwrap();
        info!("Heights from Clarity 1: {}", heights1);

        let heights3_value = call_read_only(
            &naka_conf,
            &sender_addr,
            contract3_name,
            "get-heights",
            vec![],
        );
        let heights3 = heights3_value.expect_tuple().unwrap();
        info!("Heights from Clarity 3: {}", heights3);

        let bbh1 = heights1
            .get("burn-block-height")
            .unwrap()
            .clone()
            .expect_u128()
            .unwrap();
        let bbh3 = heights3
            .get("burn-block-height")
            .unwrap()
            .clone()
            .expect_u128()
            .unwrap();
        assert_eq!(bbh1, bbh3, "Burn block heights should match");
        last_burn_block_height = bbh1;

        let bh1 = heights1
            .get("block-height")
            .unwrap()
            .clone()
            .expect_u128()
            .unwrap();
        let bh3 = heights3
            .get("tenure-height")
            .unwrap()
            .clone()
            .expect_u128()
            .unwrap();
        assert_eq!(
            bh1, bh3,
            "Clarity 2 block-height should match Clarity 3 tenure-height"
        );
        assert_eq!(
            bh1,
            last_tenure_height + 1,
            "Tenure height should have incremented"
        );
        last_tenure_height = bh1;

        let sbh = heights3
            .get("stacks-block-height")
            .unwrap()
            .clone()
            .expect_u128()
            .unwrap();
        let expected_height = if tenure_ix == 0 {
            // tenure 0 will include an interim block at this point because of the contract publish
            //  txs
            last_stacks_block_height + 2
        } else {
            last_stacks_block_height + 1
        };
        assert_eq!(
            sbh, expected_height,
            "Stacks block heights should have incremented"
        );
        last_stacks_block_height = sbh;

        // mine the interim blocks
        for interim_block_ix in 0..inter_blocks_per_tenure {
            info!("Mining interim block {interim_block_ix}");
            let blocks_processed_before = coord_channel
                .lock()
                .expect("Mutex poisoned")
                .get_stacks_blocks_processed();
            // submit a tx so that the miner will mine an extra block
            let transfer_tx = make_stacks_transfer(
                &sender_sk,
                sender_nonce,
                send_fee,
                naka_conf.burnchain.chain_id,
                &recipient,
                send_amt,
            );
            sender_nonce += 1;
            submit_tx(&http_origin, &transfer_tx);

            loop {
                let blocks_processed = coord_channel
                    .lock()
                    .expect("Mutex poisoned")
                    .get_stacks_blocks_processed();
                if blocks_processed > blocks_processed_before {
                    break;
                }
                thread::sleep(Duration::from_millis(100));
            }

            let heights1_value = call_read_only(
                &naka_conf,
                &sender_addr,
                contract1_name,
                "get-heights",
                vec![],
            );
            let heights1 = heights1_value.expect_tuple().unwrap();
            info!("Heights from Clarity 1: {}", heights1);

            let heights3_value = call_read_only(
                &naka_conf,
                &sender_addr,
                contract3_name,
                "get-heights",
                vec![],
            );
            let heights3 = heights3_value.expect_tuple().unwrap();
            info!("Heights from Clarity 3: {}", heights3);

            let bbh1 = heights1
                .get("burn-block-height")
                .unwrap()
                .clone()
                .expect_u128()
                .unwrap();
            let bbh3 = heights3
                .get("burn-block-height")
                .unwrap()
                .clone()
                .expect_u128()
                .unwrap();
            assert_eq!(bbh1, bbh3, "Burn block heights should match");
            assert_eq!(
                bbh1, last_burn_block_height,
                "Burn block heights should not have incremented"
            );

            let bh1 = heights1
                .get("block-height")
                .unwrap()
                .clone()
                .expect_u128()
                .unwrap();
            let bh3 = heights3
                .get("tenure-height")
                .unwrap()
                .clone()
                .expect_u128()
                .unwrap();
            assert_eq!(
                bh1, bh3,
                "Clarity 2 block-height should match Clarity 3 tenure-height"
            );
            assert_eq!(
                bh1, last_tenure_height,
                "Tenure height should not have changed"
            );

            let sbh = heights3
                .get("stacks-block-height")
                .unwrap()
                .clone()
                .expect_u128()
                .unwrap();
            assert_eq!(
                sbh,
                last_stacks_block_height + 1,
                "Stacks block heights should have incremented"
            );
            last_stacks_block_height = sbh;
        }

        let start_time = Instant::now();
        while commits_submitted.load(Ordering::SeqCst) <= commits_before {
            if start_time.elapsed() >= Duration::from_secs(20) {
                panic!("Timed out waiting for block-commit");
            }
            thread::sleep(Duration::from_millis(100));
        }
    }

    // load the chain tip, and assert that it is a nakamoto block and at least 30 blocks have advanced in epoch 3
    let tip = NakamotoChainState::get_canonical_block_header(chainstate.db(), &sortdb)
        .unwrap()
        .unwrap();
    info!(
        "Latest tip";
        "height" => tip.stacks_block_height,
        "is_nakamoto" => tip.anchored_header.as_stacks_nakamoto().is_some(),
    );

    assert!(tip.anchored_header.as_stacks_nakamoto().is_some());
    assert_eq!(
        tip.stacks_block_height,
        block_height_pre_3_0 + 1 + ((inter_blocks_per_tenure + 1) * tenure_count),
        "Should have mined 1 + (1 + interim_blocks_per_tenure) * tenure_count nakamoto blocks"
    );

    coord_channel
        .lock()
        .expect("Mutex poisoned")
        .stop_chains_coordinator();
    run_loop_stopper.store(false, Ordering::SeqCst);

    run_loop_thread.join().unwrap();
}

/// Test config parameter `nakamoto_attempt_time_ms`
#[test]
#[ignore]
fn nakamoto_attempt_time() {
    if env::var("BITCOIND_TEST") != Ok("1".into()) {
        return;
    }

    let mut signers = TestSigners::default();
    let (mut naka_conf, _miner_account) = naka_neon_integration_conf(None);
    let password = "12345".to_string();
    naka_conf.connection_options.auth_token = Some(password.clone());
    // Use fixed timing params for this test
    let nakamoto_attempt_time_ms = 20_000;
    naka_conf.miner.nakamoto_attempt_time_ms = nakamoto_attempt_time_ms;
    let stacker_sk = setup_stacker(&mut naka_conf);

    let sender_sk = Secp256k1PrivateKey::new();
    let sender_addr = tests::to_addr(&sender_sk);
    naka_conf.add_initial_balance(
        PrincipalData::from(sender_addr.clone()).to_string(),
        1_000_000_000,
    );

    let sender_signer_sk = Secp256k1PrivateKey::new();
    let sender_signer_addr = tests::to_addr(&sender_signer_sk);
    naka_conf.add_initial_balance(
        PrincipalData::from(sender_signer_addr.clone()).to_string(),
        100_000,
    );

    let recipient = PrincipalData::from(StacksAddress::burn_address(false));
    let http_origin = format!("http://{}", &naka_conf.node.rpc_bind);

    // We'll need a lot of accounts for one subtest to avoid MAXIMUM_MEMPOOL_TX_CHAINING
    struct Account {
        nonce: u64,
        privk: Secp256k1PrivateKey,
        _address: StacksAddress,
    }
    let num_accounts = 1_000;
    let init_account_balance = 1_000_000_000;
    let account_keys = add_initial_balances(&mut naka_conf, num_accounts, init_account_balance);
    let mut account = account_keys
        .into_iter()
        .map(|privk| {
            let _address = tests::to_addr(&privk);
            Account {
                nonce: 0,
                privk,
                _address,
            }
        })
        .collect::<Vec<_>>();

    // only subscribe to the block proposal events
    test_observer::spawn();
    test_observer::register(&mut naka_conf, &[EventKeyType::BlockProposal]);

    let mut btcd_controller = BitcoinCoreController::new(naka_conf.clone());
    btcd_controller
        .start_bitcoind()
        .expect("Failed starting bitcoind");
    let mut btc_regtest_controller = BitcoinRegtestController::new(naka_conf.clone(), None);
    btc_regtest_controller.bootstrap_chain(201);

    let mut run_loop = boot_nakamoto::BootRunLoop::new(naka_conf.clone()).unwrap();
    let run_loop_stopper = run_loop.get_termination_switch();
    let Counters {
        blocks_processed,
        naka_submitted_commits: commits_submitted,
        naka_proposed_blocks: proposals_submitted,
        ..
    } = run_loop.counters();

    let coord_channel = run_loop.coordinator_channels();

    let run_loop_thread = thread::spawn(move || run_loop.start(None, 0));
    wait_for_runloop(&blocks_processed);
    boot_to_epoch_3(
        &naka_conf,
        &blocks_processed,
        &[stacker_sk],
        &[sender_signer_sk],
        &mut Some(&mut signers),
        &mut btc_regtest_controller,
    );

    info!("Bootstrapped to Epoch-3.0 boundary, starting nakamoto miner");
    blind_signer(&naka_conf, &signers, proposals_submitted);

    let burnchain = naka_conf.get_burnchain();
    let sortdb = burnchain.open_sortition_db(true).unwrap();
    let (chainstate, _) = StacksChainState::open(
        naka_conf.is_mainnet(),
        naka_conf.burnchain.chain_id,
        &naka_conf.get_chainstate_path_str(),
        None,
    )
    .unwrap();

    let _block_height_pre_3_0 =
        NakamotoChainState::get_canonical_block_header(chainstate.db(), &sortdb)
            .unwrap()
            .unwrap()
            .stacks_block_height;

    info!("Nakamoto miner started...");

    wait_for_first_naka_block_commit(60, &commits_submitted);

    // Mine 3 nakamoto tenures
    for _ in 0..3 {
        next_block_and_mine_commit(
            &mut btc_regtest_controller,
            60,
            &coord_channel,
            &commits_submitted,
        )
        .unwrap();
    }

    // TODO (hack) instantiate the sortdb in the burnchain
    _ = btc_regtest_controller.sortdb_mut();

    // ----- Setup boilerplate finished, test block proposal API endpoint -----

    let tenure_count = 2;
    let inter_blocks_per_tenure = 3;

    info!("Begin subtest 1");

    // Subtest 1
    // Mine nakamoto tenures with a few transactions
    // Blocks should be produced at least every 20 seconds
    for _ in 0..tenure_count {
        let commits_before = commits_submitted.load(Ordering::SeqCst);
        next_block_and_process_new_stacks_block(&mut btc_regtest_controller, 60, &coord_channel)
            .unwrap();

        let mut last_tip = BlockHeaderHash([0x00; 32]);
        let mut last_tip_height = 0;

        // mine the interim blocks
        for tenure_count in 0..inter_blocks_per_tenure {
            debug!("nakamoto_attempt_time: begin tenure {}", tenure_count);

            let blocks_processed_before = coord_channel
                .lock()
                .expect("Mutex poisoned")
                .get_stacks_blocks_processed();

            let txs_per_block = 3;
            let tx_fee = 500;
            let amount = 500;

            let account = loop {
                // submit a tx so that the miner will mine an extra block
                let Ok(account) = get_account_result(&http_origin, &sender_addr) else {
                    debug!("nakamoto_attempt_time: Failed to load miner account");
                    thread::sleep(Duration::from_millis(100));
                    continue;
                };
                break account;
            };

            let mut sender_nonce = account.nonce;
            for _ in 0..txs_per_block {
                let transfer_tx = make_stacks_transfer(
                    &sender_sk,
                    sender_nonce,
                    tx_fee,
                    naka_conf.burnchain.chain_id,
                    &recipient,
                    amount,
                );
                sender_nonce += 1;
                submit_tx(&http_origin, &transfer_tx);
            }

            // Miner should have made a new block by now
            let wait_start = Instant::now();
            loop {
                let blocks_processed = coord_channel
                    .lock()
                    .expect("Mutex poisoned")
                    .get_stacks_blocks_processed();
                if blocks_processed > blocks_processed_before {
                    break;
                }
                // wait a little longer than what the max block time should be
                if wait_start.elapsed() > Duration::from_millis(nakamoto_attempt_time_ms + 100) {
                    panic!(
                        "A block should have been produced within {nakamoto_attempt_time_ms} ms"
                    );
                }
                thread::sleep(Duration::from_secs(1));
            }

            let info = get_chain_info_result(&naka_conf).unwrap();
            assert_ne!(info.stacks_tip, last_tip);
            assert_ne!(info.stacks_tip_height, last_tip_height);

            last_tip = info.stacks_tip;
            last_tip_height = info.stacks_tip_height;
        }

        let start_time = Instant::now();
        while commits_submitted.load(Ordering::SeqCst) <= commits_before {
            if start_time.elapsed() >= Duration::from_secs(20) {
                panic!("Timed out waiting for block-commit");
            }
            thread::sleep(Duration::from_millis(100));
        }
    }

    info!("Begin subtest 2");

    // Subtest 2
    // Confirm that no blocks are mined if there are no transactions
    for _ in 0..2 {
        let blocks_processed_before = coord_channel
            .lock()
            .expect("Mutex poisoned")
            .get_stacks_blocks_processed();

        let info_before = get_chain_info_result(&naka_conf).unwrap();

        // Wait long enough for a block to be mined
        thread::sleep(Duration::from_millis(nakamoto_attempt_time_ms * 2));

        let blocks_processed = coord_channel
            .lock()
            .expect("Mutex poisoned")
            .get_stacks_blocks_processed();

        let info = get_chain_info_result(&naka_conf).unwrap();

        // Assert that no block was mined while waiting
        assert_eq!(blocks_processed, blocks_processed_before);
        assert_eq!(info.stacks_tip, info_before.stacks_tip);
        assert_eq!(info.stacks_tip_height, info_before.stacks_tip_height);
    }

    info!("Begin subtest 3");

    // Subtest 3
    // Add more than `nakamoto_attempt_time_ms` worth of transactions into mempool
    // Multiple blocks should be mined
    let info_before = get_chain_info_result(&naka_conf).unwrap();

    let blocks_processed_before = coord_channel
        .lock()
        .expect("Mutex poisoned")
        .get_stacks_blocks_processed();

    let tx_limit = 10000;
    let tx_fee = 500;
    let amount = 500;
    let mut tx_total_size = 0;
    let mut tx_count = 0;
    let mut acct_idx = 0;

    // Submit max # of txs from each account to reach tx_limit
    'submit_txs: loop {
        let acct = &mut account[acct_idx];
        for _ in 0..MAXIMUM_MEMPOOL_TX_CHAINING {
            let transfer_tx = make_stacks_transfer(
                &acct.privk,
                acct.nonce,
                tx_fee,
                naka_conf.burnchain.chain_id,
                &recipient,
                amount,
            );
            submit_tx(&http_origin, &transfer_tx);
            tx_total_size += transfer_tx.len();
            tx_count += 1;
            acct.nonce += 1;
            if tx_count >= tx_limit {
                break 'submit_txs;
            }
            info!(
                "nakamoto_times_ms: on account {}; sent {} txs so far (out of {})",
                acct_idx, tx_count, tx_limit
            );
        }
        acct_idx += 1;
    }

    info!("Subtest 3 sent all transactions");

    // Make sure that these transactions *could* fit into a single block
    assert!(tx_total_size < MAX_BLOCK_LEN as usize);

    // Wait long enough for 2 blocks to be made
    thread::sleep(Duration::from_millis(nakamoto_attempt_time_ms * 2 + 100));

    // Check that 2 blocks were made
    let blocks_processed = coord_channel
        .lock()
        .expect("Mutex poisoned")
        .get_stacks_blocks_processed();

    let blocks_mined = blocks_processed - blocks_processed_before;
    assert!(blocks_mined > 2);

    let info = get_chain_info_result(&naka_conf).unwrap();
    assert_ne!(info.stacks_tip, info_before.stacks_tip);
    assert_ne!(info.stacks_tip_height, info_before.stacks_tip_height);

    // ----- Clean up -----
    coord_channel
        .lock()
        .expect("Mutex poisoned")
        .stop_chains_coordinator();
    run_loop_stopper.store(false, Ordering::SeqCst);

    run_loop_thread.join().unwrap();
}

#[test]
#[ignore]
/// This test is testing the burn state of the Stacks blocks. In Stacks 2.x,
/// the burn block state accessed in a Clarity contract is the burn block of
/// the block's parent, since the block is built before its burn block is
/// mined. In Nakamoto, there is no longer this race condition, so Clarity
/// contracts access the state of the current burn block.
/// We should verify:
/// - `burn-block-height` in epoch 3.x is the burn block of the Stacks block
/// - `get-burn-block-info` is able to access info of the current burn block
///   in epoch 3.x
fn clarity_burn_state() {
    if env::var("BITCOIND_TEST") != Ok("1".into()) {
        return;
    }

    let mut signers = TestSigners::default();
    let (mut naka_conf, _miner_account) = naka_neon_integration_conf(None);
    let http_origin = format!("http://{}", &naka_conf.node.rpc_bind);
    naka_conf.miner.wait_on_interim_blocks = Duration::from_secs(1);
    let sender_sk = Secp256k1PrivateKey::new();
    let sender_signer_sk = Secp256k1PrivateKey::new();
    let sender_signer_addr = tests::to_addr(&sender_signer_sk);
    let tenure_count = 5;
    let inter_blocks_per_tenure = 9;
    // setup sender + recipient for some test stx transfers
    // these are necessary for the interim blocks to get mined at all
    let sender_addr = tests::to_addr(&sender_sk);
    let tx_fee = 1000;
    let deploy_fee = 3000;
    naka_conf.add_initial_balance(
        PrincipalData::from(sender_addr.clone()).to_string(),
        deploy_fee + tx_fee * tenure_count + tx_fee * tenure_count * inter_blocks_per_tenure,
    );
    naka_conf.add_initial_balance(
        PrincipalData::from(sender_signer_addr.clone()).to_string(),
        100000,
    );
    let stacker_sk = setup_stacker(&mut naka_conf);

    test_observer::spawn();
    test_observer::register(&mut naka_conf, &[EventKeyType::MinedBlocks]);

    let mut btcd_controller = BitcoinCoreController::new(naka_conf.clone());
    btcd_controller
        .start_bitcoind()
        .expect("Failed starting bitcoind");
    let mut btc_regtest_controller = BitcoinRegtestController::new(naka_conf.clone(), None);
    btc_regtest_controller.bootstrap_chain(201);

    let mut run_loop = boot_nakamoto::BootRunLoop::new(naka_conf.clone()).unwrap();
    let run_loop_stopper = run_loop.get_termination_switch();
    let Counters {
        blocks_processed,
        naka_submitted_commits: commits_submitted,
        naka_proposed_blocks: proposals_submitted,
        ..
    } = run_loop.counters();

    let coord_channel = run_loop.coordinator_channels();

    let run_loop_thread = thread::Builder::new()
        .name("run_loop".into())
        .spawn(move || run_loop.start(None, 0))
        .unwrap();
    wait_for_runloop(&blocks_processed);
    boot_to_epoch_3(
        &naka_conf,
        &blocks_processed,
        &[stacker_sk],
        &[sender_signer_sk],
        &mut Some(&mut signers),
        &mut btc_regtest_controller,
    );

    info!("Bootstrapped to Epoch-3.0 boundary, starting nakamoto miner");

    info!("Nakamoto miner started...");
    blind_signer(&naka_conf, &signers, proposals_submitted);

    wait_for_first_naka_block_commit(60, &commits_submitted);

    let mut sender_nonce = 0;

    // This version uses the Clarity 1 / 2 keywords
    let contract_name = "test-contract";
    let contract = r#"
         (define-read-only (foo (expected-height uint))
             (begin
                 (asserts! (is-eq expected-height burn-block-height) (err burn-block-height))
                 (asserts! (is-some (get-burn-block-info? header-hash burn-block-height)) (err u0))
                 (ok true)
             )
         )
         (define-public (bar (expected-height uint))
             (foo expected-height)
         )
     "#;

    let contract_tx = make_contract_publish(
        &sender_sk,
        sender_nonce,
        deploy_fee,
        naka_conf.burnchain.chain_id,
        contract_name,
        contract,
    );
    sender_nonce += 1;
    submit_tx(&http_origin, &contract_tx);

    let mut burn_block_height = 0;

    // Mine `tenure_count` nakamoto tenures
    for tenure_ix in 0..tenure_count {
        info!("Mining tenure {}", tenure_ix);

        // Don't submit this tx on the first iteration, because the contract is not published yet.
        if tenure_ix > 0 {
            // Call the read-only function and see if we see the correct burn block height
            let result = call_read_only(
                &naka_conf,
                &sender_addr,
                contract_name,
                "foo",
                vec![&Value::UInt(burn_block_height)],
            );
            result.expect_result_ok().expect("Read-only call failed");

            // Pause mining to prevent the stacks block from being mined before the tenure change is processed
            TEST_MINE_STALL.lock().unwrap().replace(true);
            // Submit a tx for the next block (the next block will be a new tenure, so the burn block height will increment)
            let call_tx = tests::make_contract_call(
                &sender_sk,
                sender_nonce,
                tx_fee,
                naka_conf.burnchain.chain_id,
                &sender_addr,
                contract_name,
                "bar",
                &[Value::UInt(burn_block_height + 1)],
            );
            sender_nonce += 1;
            submit_tx(&http_origin, &call_tx);
        }

        let commits_before = commits_submitted.load(Ordering::SeqCst);
        let blocks_processed_before = coord_channel
            .lock()
            .expect("Mutex poisoned")
            .get_stacks_blocks_processed();
        next_block_and(&mut btc_regtest_controller, 60, || {
            Ok(commits_submitted.load(Ordering::SeqCst) > commits_before)
        })
        .unwrap();
        TEST_MINE_STALL.lock().unwrap().replace(false);
        wait_for(20, || {
            Ok(coord_channel
                .lock()
                .expect("Mutex poisoned")
                .get_stacks_blocks_processed()
                > blocks_processed_before)
        })
        .unwrap();

        // in the first tenure, make sure that the contracts are published
        if tenure_ix == 0 {
            wait_for(30, || {
                let cur_sender_nonce = get_account(&http_origin, &to_addr(&sender_sk)).nonce;
                Ok(cur_sender_nonce >= sender_nonce)
            })
            .expect("Timed out waiting for contracts to publish");
        }

        let info = get_chain_info(&naka_conf);
        burn_block_height = info.burn_block_height as u128;
        info!("Expecting burn block height to be {}", burn_block_height);

        // Assert that the contract call was successful
        test_observer::get_mined_nakamoto_blocks()
            .last()
            .unwrap()
            .tx_events
            .iter()
            .for_each(|event| match event {
                TransactionEvent::Success(TransactionSuccessEvent { result, fee, .. }) => {
                    // Ignore coinbase and tenure transactions
                    if *fee == 0 {
                        return;
                    }

                    info!("Contract call result: {}", result);
                    result.clone().expect_result_ok().expect("Ok result");
                }
                _ => {
                    info!("Unsuccessful event: {:?}", event);
                    panic!("Expected a successful transaction");
                }
            });

        // mine the interim blocks
        for interim_block_ix in 0..inter_blocks_per_tenure {
            info!("Mining interim block {interim_block_ix}");
            let blocks_processed_before = coord_channel
                .lock()
                .expect("Mutex poisoned")
                .get_stacks_blocks_processed();

            // Call the read-only function and see if we see the correct burn block height
            let expected_height = Value::UInt(burn_block_height);
            let result = call_read_only(
                &naka_conf,
                &sender_addr,
                contract_name,
                "foo",
                vec![&expected_height],
            );
            info!("Read-only result: {:?}", result);
            result.expect_result_ok().expect("Read-only call failed");

            // Submit a tx to trigger the next block
            let call_tx = tests::make_contract_call(
                &sender_sk,
                sender_nonce,
                tx_fee,
                naka_conf.burnchain.chain_id,
                &sender_addr,
                contract_name,
                "bar",
                &[expected_height],
            );
            sender_nonce += 1;
            submit_tx(&http_origin, &call_tx);

            loop {
                let blocks_processed = coord_channel
                    .lock()
                    .expect("Mutex poisoned")
                    .get_stacks_blocks_processed();
                if blocks_processed > blocks_processed_before {
                    break;
                }
                thread::sleep(Duration::from_millis(100));
            }

            // Assert that the contract call was successful
            test_observer::get_mined_nakamoto_blocks()
                .last()
                .unwrap()
                .tx_events
                .iter()
                .for_each(|event| match event {
                    TransactionEvent::Success(TransactionSuccessEvent { result, .. }) => {
                        info!("Contract call result: {}", result);
                        result.clone().expect_result_ok().expect("Ok result");
                    }
                    _ => {
                        info!("Unsuccessful event: {:?}", event);
                        panic!("Expected a successful transaction");
                    }
                });
        }

        let start_time = Instant::now();
        while commits_submitted.load(Ordering::SeqCst) <= commits_before {
            if start_time.elapsed() >= Duration::from_secs(20) {
                panic!("Timed out waiting for block-commit");
            }
            thread::sleep(Duration::from_millis(100));
        }
    }

    coord_channel
        .lock()
        .expect("Mutex poisoned")
        .stop_chains_coordinator();
    run_loop_stopper.store(false, Ordering::SeqCst);

    run_loop_thread.join().unwrap();
}

#[test]
#[ignore]
fn signer_chainstate() {
    if env::var("BITCOIND_TEST") != Ok("1".into()) {
        return;
    }

    let mut signers = TestSigners::default();
    let (mut naka_conf, _miner_account) = naka_neon_integration_conf(None);
    let prom_bind = format!("{}:{}", "127.0.0.1", 6000);
    let http_origin = format!("http://{}", &naka_conf.node.rpc_bind);
    naka_conf.node.prometheus_bind = Some(prom_bind.clone());
    naka_conf.miner.wait_on_interim_blocks = Duration::from_secs(1);
    let sender_sk = Secp256k1PrivateKey::new();
    // setup sender + recipient for a test stx transfer
    let sender_addr = tests::to_addr(&sender_sk);
    let send_amt = 1000;
    let send_fee = 200;
    naka_conf.add_initial_balance(
        PrincipalData::from(sender_addr.clone()).to_string(),
        (send_amt + send_fee) * 20,
    );
    let sender_signer_sk = Secp256k1PrivateKey::new();
    let sender_signer_addr = tests::to_addr(&sender_signer_sk);
    naka_conf.add_initial_balance(
        PrincipalData::from(sender_signer_addr.clone()).to_string(),
        100000,
    );
    let recipient = PrincipalData::from(StacksAddress::burn_address(false));
    let stacker_sk = setup_stacker(&mut naka_conf);

    test_observer::spawn();
    test_observer::register_any(&mut naka_conf);

    let mut btcd_controller = BitcoinCoreController::new(naka_conf.clone());
    btcd_controller
        .start_bitcoind()
        .expect("Failed starting bitcoind");
    let mut btc_regtest_controller = BitcoinRegtestController::new(naka_conf.clone(), None);
    btc_regtest_controller.bootstrap_chain(201);

    let mut run_loop = boot_nakamoto::BootRunLoop::new(naka_conf.clone()).unwrap();
    let run_loop_stopper = run_loop.get_termination_switch();
    let Counters {
        blocks_processed,
        naka_submitted_commits: commits_submitted,
        naka_proposed_blocks: proposals_submitted,
        ..
    } = run_loop.counters();

    let coord_channel = run_loop.coordinator_channels();

    let run_loop_thread = thread::spawn(move || run_loop.start(None, 0));
    wait_for_runloop(&blocks_processed);
    boot_to_epoch_3(
        &naka_conf,
        &blocks_processed,
        &[stacker_sk],
        &[sender_signer_sk],
        &mut Some(&mut signers),
        &mut btc_regtest_controller,
    );

    info!("Bootstrapped to Epoch-3.0 boundary, starting nakamoto miner");

    let burnchain = naka_conf.get_burnchain();
    let sortdb = burnchain.open_sortition_db(true).unwrap();

<<<<<<< HEAD
=======
    // query for prometheus metrics
    #[cfg(feature = "monitoring_prom")]
    {
        let (chainstate, _) = StacksChainState::open(
            naka_conf.is_mainnet(),
            naka_conf.burnchain.chain_id,
            &naka_conf.get_chainstate_path_str(),
            None,
        )
        .unwrap();
        let block_height_pre_3_0 =
            NakamotoChainState::get_canonical_block_header(chainstate.db(), &sortdb)
                .unwrap()
                .unwrap()
                .stacks_block_height;
        let prom_http_origin = format!("http://{}", prom_bind);
        wait_for(10, || {
            let client = reqwest::blocking::Client::new();
            let res = client
                .get(&prom_http_origin)
                .send()
                .unwrap()
                .text()
                .unwrap();
            let expected_result = format!("stacks_node_stacks_tip_height {block_height_pre_3_0}");
            Ok(res.contains(&expected_result))
        })
        .expect("Failed waiting for prometheus metrics to update")
    }

>>>>>>> 21a196ac
    info!("Nakamoto miner started...");
    blind_signer(&naka_conf, &signers, proposals_submitted.clone());

    let signer_client = stacks_signer::client::StacksClient::new(
        StacksPrivateKey::from_seed(&[0, 1, 2, 3]),
        naka_conf.node.rpc_bind.clone(),
        naka_conf
            .connection_options
            .auth_token
            .clone()
            .unwrap_or("".into()),
        false,
    );

    wait_for_first_naka_block_commit(60, &commits_submitted);

    let mut signer_db =
        SignerDb::new(format!("{}/signer_db_path", naka_conf.node.working_dir)).unwrap();

    // Mine some nakamoto tenures
    //  track the last tenure's first block and subsequent blocks so we can
    //  check that they get rejected by the sortitions_view
    let mut last_tenures_proposals: Option<(StacksPublicKey, NakamotoBlock, Vec<NakamotoBlock>)> =
        None;
    // hold the first and last blocks of the first tenure. we'll use this to submit reorging proposals
    let mut first_tenure_blocks: Option<Vec<NakamotoBlock>> = None;
    for i in 0..15 {
        next_block_and_mine_commit(
            &mut btc_regtest_controller,
            60,
            &coord_channel,
            &commits_submitted,
        )
        .unwrap();

        let reward_cycle = burnchain
            .block_height_to_reward_cycle(
                SortitionDB::get_canonical_burn_chain_tip(sortdb.conn())
                    .unwrap()
                    .block_height,
            )
            .unwrap();
        // this config disallows any reorg due to poorly timed block commits
        let proposal_conf = ProposalEvalConfig {
            first_proposal_burn_block_timing: Duration::from_secs(0),
            block_proposal_timeout: Duration::from_secs(100),
        };
        let mut sortitions_view =
            SortitionsView::fetch_view(proposal_conf, &signer_client).unwrap();

        // check the prior tenure's proposals again, confirming that the sortitions_view
        //  will reject them.
        if let Some((ref miner_pk, ref prior_tenure_first, ref prior_tenure_interims)) =
            last_tenures_proposals
        {
            let valid = sortitions_view
                .check_proposal(
                    &signer_client,
                    &mut signer_db,
                    prior_tenure_first,
                    miner_pk,
                    reward_cycle,
                    true,
                )
                .unwrap();
            assert!(
                !valid,
                "Sortitions view should reject proposals from prior tenure"
            );
            for block in prior_tenure_interims.iter() {
                let valid = sortitions_view
                    .check_proposal(
                        &signer_client,
                        &mut signer_db,
                        block,
                        miner_pk,
                        reward_cycle,
                        true,
                    )
                    .unwrap();
                assert!(
                    !valid,
                    "Sortitions view should reject proposals from prior tenure"
                );
            }
        }

        // make sure we're getting a proposal from the current sortition (not 100% guaranteed by
        //  `next_block_and_mine_commit`) by looping
        let time_start = Instant::now();
        let proposal = loop {
            let proposal = get_latest_block_proposal(&naka_conf, &sortdb).unwrap();
            if proposal.0.header.consensus_hash == sortitions_view.cur_sortition.consensus_hash {
                break proposal;
            }
            if time_start.elapsed() > Duration::from_secs(20) {
                panic!("Timed out waiting for block proposal from the current bitcoin block");
            }
            thread::sleep(Duration::from_secs(1));
        };

        let burn_block_height = SortitionDB::get_canonical_burn_chain_tip(sortdb.conn())
            .unwrap()
            .block_height;
        let reward_cycle = burnchain
            .block_height_to_reward_cycle(burn_block_height)
            .unwrap();
        let valid = sortitions_view
            .check_proposal(
                &signer_client,
                &mut signer_db,
                &proposal.0,
                &proposal.1,
                reward_cycle,
                true,
            )
            .unwrap();

        assert!(
            valid,
            "Nakamoto integration test produced invalid block proposal"
        );
        signer_db
            .insert_block(&BlockInfo {
                block: proposal.0.clone(),
                burn_block_height,
                reward_cycle,
                vote: None,
                valid: Some(true),
                signed_over: true,
                proposed_time: get_epoch_time_secs(),
                signed_self: None,
                signed_group: None,
                ext: ExtraBlockInfo::None,
                state: BlockState::Unprocessed,
            })
            .unwrap();

        let before = proposals_submitted.load(Ordering::SeqCst);

        // submit a tx to trigger an intermediate block
        let sender_nonce = i;
        let transfer_tx = make_stacks_transfer(
            &sender_sk,
            sender_nonce,
            send_fee,
            naka_conf.burnchain.chain_id,
            &recipient,
            send_amt,
        );
        submit_tx(&http_origin, &transfer_tx);

        let timer = Instant::now();
        while proposals_submitted.load(Ordering::SeqCst) <= before {
            thread::sleep(Duration::from_millis(5));
            if timer.elapsed() > Duration::from_secs(30) {
                panic!("Timed out waiting for nakamoto miner to produce intermediate block");
            }
        }

        // an intermediate block was produced. check the proposed block
        let proposal_interim = get_latest_block_proposal(&naka_conf, &sortdb).unwrap();

        let valid = sortitions_view
            .check_proposal(
                &signer_client,
                &mut signer_db,
                &proposal_interim.0,
                &proposal_interim.1,
                reward_cycle,
                true,
            )
            .unwrap();

        assert!(
            valid,
            "Nakamoto integration test produced invalid block proposal"
        );
        // force the view to refresh and check again

        // this config disallows any reorg due to poorly timed block commits
        let proposal_conf = ProposalEvalConfig {
            first_proposal_burn_block_timing: Duration::from_secs(0),
            block_proposal_timeout: Duration::from_secs(100),
        };
        let burn_block_height = SortitionDB::get_canonical_burn_chain_tip(sortdb.conn())
            .unwrap()
            .block_height;
        let reward_cycle = burnchain
            .block_height_to_reward_cycle(burn_block_height)
            .unwrap();
        let mut sortitions_view =
            SortitionsView::fetch_view(proposal_conf, &signer_client).unwrap();
        let valid = sortitions_view
            .check_proposal(
                &signer_client,
                &mut signer_db,
                &proposal_interim.0,
                &proposal_interim.1,
                reward_cycle,
                true,
            )
            .unwrap();

        assert!(
            valid,
            "Nakamoto integration test produced invalid block proposal"
        );

        signer_db
            .insert_block(&BlockInfo {
                block: proposal_interim.0.clone(),
                burn_block_height,
                reward_cycle,
                vote: None,
                valid: Some(true),
                signed_over: true,
                proposed_time: get_epoch_time_secs(),
                signed_self: None,
                signed_group: None,
                ext: ExtraBlockInfo::None,
                state: BlockState::Unprocessed,
            })
            .unwrap();

        if first_tenure_blocks.is_none() {
            first_tenure_blocks = Some(vec![proposal.0.clone(), proposal_interim.0.clone()]);
        }
        last_tenures_proposals = Some((proposal.1, proposal.0, vec![proposal_interim.0]));
    }

    // now we'll check some specific cases of invalid proposals
    // Case: the block doesn't confirm the prior blocks that have been signed.
    let last_tenure = &last_tenures_proposals.as_ref().unwrap().1.clone();
    let last_tenure_header = &last_tenure.header;
    let miner_sk = naka_conf.miner.mining_key.clone().unwrap();
    let miner_pk = StacksPublicKey::from_private(&miner_sk);
    let mut sibling_block_header = NakamotoBlockHeader {
        version: 1,
        chain_length: last_tenure_header.chain_length,
        burn_spent: last_tenure_header.burn_spent,
        consensus_hash: last_tenure_header.consensus_hash.clone(),
        parent_block_id: last_tenure_header.block_id(),
        tx_merkle_root: Sha512Trunc256Sum::from_data(&[0]),
        state_index_root: TrieHash([0; 32]),
        timestamp: last_tenure_header.timestamp + 1,
        miner_signature: MessageSignature([0; 65]),
        signer_signature: Vec::new(),
        pox_treatment: BitVec::ones(1).unwrap(),
    };
    sibling_block_header.sign_miner(&miner_sk).unwrap();

    let sibling_block = NakamotoBlock {
        header: sibling_block_header,
        txs: vec![],
    };

    // this config disallows any reorg due to poorly timed block commits
    let proposal_conf = ProposalEvalConfig {
        first_proposal_burn_block_timing: Duration::from_secs(0),
        block_proposal_timeout: Duration::from_secs(100),
    };
    let mut sortitions_view = SortitionsView::fetch_view(proposal_conf, &signer_client).unwrap();
    let burn_block_height = SortitionDB::get_canonical_burn_chain_tip(sortdb.conn())
        .unwrap()
        .block_height;
    let reward_cycle = burnchain
        .block_height_to_reward_cycle(burn_block_height)
        .unwrap();
    assert!(
        !sortitions_view
            .check_proposal(
                &signer_client,
                &mut signer_db,
                &sibling_block,
                &miner_pk,
                reward_cycle,
                false,
            )
            .unwrap(),
        "A sibling of a previously approved block must be rejected."
    );

    // Case: the block contains a tenure change, but blocks have already
    //  been signed in this tenure
    let mut sibling_block_header = NakamotoBlockHeader {
        version: 1,
        chain_length: last_tenure_header.chain_length,
        burn_spent: last_tenure_header.burn_spent,
        consensus_hash: last_tenure_header.consensus_hash.clone(),
        parent_block_id: last_tenure_header.parent_block_id.clone(),
        tx_merkle_root: Sha512Trunc256Sum::from_data(&[0]),
        state_index_root: TrieHash([0; 32]),
        timestamp: last_tenure_header.timestamp + 1,
        miner_signature: MessageSignature([0; 65]),
        signer_signature: Vec::new(),
        pox_treatment: BitVec::ones(1).unwrap(),
    };
    sibling_block_header.sign_miner(&miner_sk).unwrap();

    let sibling_block = NakamotoBlock {
        header: sibling_block_header,
        txs: vec![
            StacksTransaction {
                version: TransactionVersion::Testnet,
                chain_id: 1,
                auth: TransactionAuth::Standard(TransactionSpendingCondition::Singlesig(
                    SinglesigSpendingCondition {
                        hash_mode: SinglesigHashMode::P2PKH,
                        signer: Hash160([0; 20]),
                        nonce: 0,
                        tx_fee: 0,
                        key_encoding: TransactionPublicKeyEncoding::Compressed,
                        signature: MessageSignature([0; 65]),
                    },
                )),
                anchor_mode: TransactionAnchorMode::Any,
                post_condition_mode: TransactionPostConditionMode::Allow,
                post_conditions: vec![],
                payload: TransactionPayload::TenureChange(
                    last_tenure.get_tenure_change_tx_payload().unwrap().clone(),
                ),
            },
            last_tenure.txs[1].clone(),
        ],
    };

    assert!(
        !sortitions_view
            .check_proposal(
                &signer_client,
                &mut signer_db,
                &sibling_block,
                &miner_pk,
                reward_cycle,
                false,
            )
            .unwrap(),
        "A sibling of a previously approved block must be rejected."
    );

    // Case: the block contains a tenure change, but it doesn't confirm all the blocks of the parent tenure
    let reorg_to_block = first_tenure_blocks.as_ref().unwrap().first().unwrap();
    let mut sibling_block_header = NakamotoBlockHeader {
        version: 1,
        chain_length: reorg_to_block.header.chain_length + 1,
        burn_spent: reorg_to_block.header.burn_spent,
        consensus_hash: last_tenure_header.consensus_hash.clone(),
        parent_block_id: reorg_to_block.block_id(),
        tx_merkle_root: Sha512Trunc256Sum::from_data(&[0]),
        state_index_root: TrieHash([0; 32]),
        timestamp: last_tenure_header.timestamp + 1,
        miner_signature: MessageSignature([0; 65]),
        signer_signature: Vec::new(),
        pox_treatment: BitVec::ones(1).unwrap(),
    };
    sibling_block_header.sign_miner(&miner_sk).unwrap();

    let sibling_block = NakamotoBlock {
        header: sibling_block_header.clone(),
        txs: vec![
            StacksTransaction {
                version: TransactionVersion::Testnet,
                chain_id: 1,
                auth: TransactionAuth::Standard(TransactionSpendingCondition::Singlesig(
                    SinglesigSpendingCondition {
                        hash_mode: SinglesigHashMode::P2PKH,
                        signer: Hash160([0; 20]),
                        nonce: 0,
                        tx_fee: 0,
                        key_encoding: TransactionPublicKeyEncoding::Compressed,
                        signature: MessageSignature([0; 65]),
                    },
                )),
                anchor_mode: TransactionAnchorMode::Any,
                post_condition_mode: TransactionPostConditionMode::Allow,
                post_conditions: vec![],
                payload: TransactionPayload::TenureChange(TenureChangePayload {
                    tenure_consensus_hash: sibling_block_header.consensus_hash.clone(),
                    prev_tenure_consensus_hash: reorg_to_block.header.consensus_hash.clone(),
                    burn_view_consensus_hash: sibling_block_header.consensus_hash.clone(),
                    previous_tenure_end: reorg_to_block.block_id(),
                    previous_tenure_blocks: 1,
                    cause: stacks::chainstate::stacks::TenureChangeCause::BlockFound,
                    pubkey_hash: Hash160::from_node_public_key(&miner_pk),
                }),
            },
            last_tenure.txs[1].clone(),
        ],
    };

    assert!(
        !sortitions_view
            .check_proposal(
                &signer_client,
                &mut signer_db,
                &sibling_block,
                &miner_pk,
                reward_cycle,
                false,
            )
            .unwrap(),
        "A sibling of a previously approved block must be rejected."
    );

    // Case: the block contains a tenure change, but the parent tenure is a reorg
    let reorg_to_block = first_tenure_blocks.as_ref().unwrap().last().unwrap();
    // make the sortition_view *think* that our block commit pointed at this old tenure
    sortitions_view.cur_sortition.parent_tenure_id = reorg_to_block.header.consensus_hash.clone();
    let mut sibling_block_header = NakamotoBlockHeader {
        version: 1,
        chain_length: reorg_to_block.header.chain_length + 1,
        burn_spent: reorg_to_block.header.burn_spent,
        consensus_hash: last_tenure_header.consensus_hash.clone(),
        parent_block_id: reorg_to_block.block_id(),
        tx_merkle_root: Sha512Trunc256Sum::from_data(&[0]),
        state_index_root: TrieHash([0; 32]),
        timestamp: reorg_to_block.header.timestamp + 1,
        miner_signature: MessageSignature([0; 65]),
        signer_signature: Vec::new(),
        pox_treatment: BitVec::ones(1).unwrap(),
    };
    sibling_block_header.sign_miner(&miner_sk).unwrap();

    let sibling_block = NakamotoBlock {
        header: sibling_block_header.clone(),
        txs: vec![
            StacksTransaction {
                version: TransactionVersion::Testnet,
                chain_id: 1,
                auth: TransactionAuth::Standard(TransactionSpendingCondition::Singlesig(
                    SinglesigSpendingCondition {
                        hash_mode: SinglesigHashMode::P2PKH,
                        signer: Hash160([0; 20]),
                        nonce: 0,
                        tx_fee: 0,
                        key_encoding: TransactionPublicKeyEncoding::Compressed,
                        signature: MessageSignature([0; 65]),
                    },
                )),
                anchor_mode: TransactionAnchorMode::Any,
                post_condition_mode: TransactionPostConditionMode::Allow,
                post_conditions: vec![],
                payload: TransactionPayload::TenureChange(TenureChangePayload {
                    tenure_consensus_hash: sibling_block_header.consensus_hash.clone(),
                    prev_tenure_consensus_hash: reorg_to_block.header.consensus_hash.clone(),
                    burn_view_consensus_hash: sibling_block_header.consensus_hash.clone(),
                    previous_tenure_end: reorg_to_block.block_id(),
                    previous_tenure_blocks: 1,
                    cause: stacks::chainstate::stacks::TenureChangeCause::BlockFound,
                    pubkey_hash: Hash160::from_node_public_key(&miner_pk),
                }),
            },
            last_tenure.txs[1].clone(),
        ],
    };

    assert!(
        !sortitions_view
            .check_proposal(
                &signer_client,
                &mut signer_db,
                &sibling_block,
                &miner_pk,
                reward_cycle,
                false,
            )
            .unwrap(),
        "A sibling of a previously approved block must be rejected."
    );

    let start_sortition = &reorg_to_block.header.consensus_hash;
    let stop_sortition = &sortitions_view.cur_sortition.prior_sortition;
    // check that the get_tenure_forking_info response is sane
    let fork_info = signer_client
        .get_tenure_forking_info(start_sortition, stop_sortition)
        .unwrap();

    // it should start and stop with the given inputs (reversed!)
    assert_eq!(fork_info.first().unwrap().consensus_hash, *stop_sortition);
    assert_eq!(fork_info.last().unwrap().consensus_hash, *start_sortition);

    // every step of the return should be linked to the parent
    let mut prior: Option<&TenureForkingInfo> = None;
    for step in fork_info.iter().rev() {
        if let Some(ref prior) = prior {
            assert_eq!(prior.sortition_id, step.parent_sortition_id);
        }
        prior = Some(step);
    }

    // view is stale, if we ever expand this test, sortitions_view should
    // be fetched again, so drop it here.
    drop(sortitions_view);

    coord_channel
        .lock()
        .expect("Mutex poisoned")
        .stop_chains_coordinator();
    run_loop_stopper.store(false, Ordering::SeqCst);

    run_loop_thread.join().unwrap();
}

#[test]
#[ignore]
/// This test spins up a nakamoto-neon node.
/// It starts in Epoch 2.0, mines with `neon_node` to Epoch 3.0, and then switches
///  to Nakamoto operation (activating pox-4 by submitting a stack-stx tx). The BootLoop
///  struct handles the epoch-2/3 tear-down and spin-up. It mines a regular Nakamoto tenure
///  before pausing the commit op to produce an empty sortition, forcing a tenure extend.
///  Commit ops are resumed, and an additional 15 nakamoto tenures mined.
/// This test makes three assertions:
///  * 15 blocks are mined after 3.0 starts.
///  * A transaction submitted to the mempool in 3.0 will be mined in 3.0
///  * A tenure extend transaction was successfully mined in 3.0
///  * The final chain tip is a nakamoto block
fn continue_tenure_extend() {
    if env::var("BITCOIND_TEST") != Ok("1".into()) {
        return;
    }

    let mut signers = TestSigners::default();
    let (mut naka_conf, _miner_account) = naka_neon_integration_conf(None);
    let prom_bind = format!("{}:{}", "127.0.0.1", 6000);
    naka_conf.node.prometheus_bind = Some(prom_bind.clone());
    naka_conf.miner.wait_on_interim_blocks = Duration::from_secs(1);
    let http_origin = naka_conf.node.data_url.clone();
    let sender_sk = Secp256k1PrivateKey::new();
    // setup sender + recipient for a test stx transfer
    let sender_addr = tests::to_addr(&sender_sk);
    let send_amt = 1000;
    let send_fee = 100;
    naka_conf.add_initial_balance(
        PrincipalData::from(sender_addr.clone()).to_string(),
        send_amt * 2 + send_fee,
    );
    let sender_signer_sk = Secp256k1PrivateKey::new();
    let sender_signer_addr = tests::to_addr(&sender_signer_sk);
    naka_conf.add_initial_balance(
        PrincipalData::from(sender_signer_addr.clone()).to_string(),
        100000,
    );
    let recipient = PrincipalData::from(StacksAddress::burn_address(false));
    let stacker_sk = setup_stacker(&mut naka_conf);

    test_observer::spawn();
    test_observer::register_any(&mut naka_conf);

    let mut btcd_controller = BitcoinCoreController::new(naka_conf.clone());
    btcd_controller
        .start_bitcoind()
        .expect("Failed starting bitcoind");
    let mut btc_regtest_controller = BitcoinRegtestController::new(naka_conf.clone(), None);
    btc_regtest_controller.bootstrap_chain(201);

    let mut run_loop = boot_nakamoto::BootRunLoop::new(naka_conf.clone()).unwrap();
    let run_loop_stopper = run_loop.get_termination_switch();
    let Counters {
        blocks_processed,
        naka_submitted_commits: commits_submitted,
        naka_proposed_blocks: proposals_submitted,
        naka_skip_commit_op: test_skip_commit_op,
        ..
    } = run_loop.counters();

    let coord_channel = run_loop.coordinator_channels();

    let run_loop_thread = thread::spawn(move || run_loop.start(None, 0));
    wait_for_runloop(&blocks_processed);
    boot_to_epoch_3(
        &naka_conf,
        &blocks_processed,
        &[stacker_sk],
        &[sender_signer_sk],
        &mut Some(&mut signers),
        &mut btc_regtest_controller,
    );

    info!("Bootstrapped to Epoch-3.0 boundary, starting nakamoto miner");

    let burnchain = naka_conf.get_burnchain();
    let sortdb = burnchain.open_sortition_db(true).unwrap();
    let (mut chainstate, _) = StacksChainState::open(
        naka_conf.is_mainnet(),
        naka_conf.burnchain.chain_id,
        &naka_conf.get_chainstate_path_str(),
        None,
    )
    .unwrap();

    let block_height_pre_3_0 =
        NakamotoChainState::get_canonical_block_header(chainstate.db(), &sortdb)
            .unwrap()
            .unwrap()
            .stacks_block_height;

<<<<<<< HEAD
=======
    // query for prometheus metrics
    #[cfg(feature = "monitoring_prom")]
    {
        let prom_http_origin = format!("http://{}", prom_bind);
        wait_for(10, || {
            let client = reqwest::blocking::Client::new();
            let res = client
                .get(&prom_http_origin)
                .send()
                .unwrap()
                .text()
                .unwrap();
            let expected_result = format!("stacks_node_stacks_tip_height {block_height_pre_3_0}");
            Ok(res.contains(&expected_result))
        })
        .expect("Prometheus metrics did not update");
    }

>>>>>>> 21a196ac
    info!("Nakamoto miner started...");
    blind_signer(&naka_conf, &signers, proposals_submitted);

    let blocks_processed_before = coord_channel
        .lock()
        .expect("Mutex poisoned")
        .get_stacks_blocks_processed();

    wait_for_first_naka_block_commit(60, &commits_submitted);

    // Mine a regular nakamoto tenure
    next_block_and_mine_commit(
        &mut btc_regtest_controller,
        60,
        &coord_channel,
        &commits_submitted,
    )
    .unwrap();

    wait_for(5, || {
        let blocks_processed = coord_channel
            .lock()
            .expect("Mutex poisoned")
            .get_stacks_blocks_processed();
        Ok(blocks_processed > blocks_processed_before)
    })
    .unwrap();

    let blocks_processed_before = coord_channel
        .lock()
        .expect("Mutex poisoned")
        .get_stacks_blocks_processed();

    info!("Pausing commit ops to trigger a tenure extend.");
    test_skip_commit_op.0.lock().unwrap().replace(true);

    next_block_and(&mut btc_regtest_controller, 60, || Ok(true)).unwrap();

    wait_for(5, || {
        let blocks_processed = coord_channel
            .lock()
            .expect("Mutex poisoned")
            .get_stacks_blocks_processed();
        Ok(blocks_processed > blocks_processed_before)
    })
    .unwrap();

    // Submit a TX
    let transfer_tx = make_stacks_transfer(
        &sender_sk,
        0,
        send_fee,
        naka_conf.burnchain.chain_id,
        &recipient,
        send_amt,
    );
    let transfer_tx_hex = format!("0x{}", to_hex(&transfer_tx));

    let tip = NakamotoChainState::get_canonical_block_header(chainstate.db(), &sortdb)
        .unwrap()
        .unwrap();

    let mut mempool = naka_conf
        .connect_mempool_db()
        .expect("Database failure opening mempool");

    mempool
        .submit_raw(
            &mut chainstate,
            &sortdb,
            &tip.consensus_hash,
            &tip.anchored_header.block_hash(),
            transfer_tx.clone(),
            &ExecutionCost::max_value(),
            &StacksEpochId::Epoch30,
        )
        .unwrap();

    let blocks_processed_before = coord_channel
        .lock()
        .expect("Mutex poisoned")
        .get_stacks_blocks_processed();

    next_block_and_process_new_stacks_block(&mut btc_regtest_controller, 60, &coord_channel)
        .unwrap();

    wait_for(5, || {
        let blocks_processed = coord_channel
            .lock()
            .expect("Mutex poisoned")
            .get_stacks_blocks_processed();
        let sender_nonce = get_account(&http_origin, &to_addr(&sender_sk)).nonce;
        Ok(blocks_processed > blocks_processed_before && sender_nonce >= 1)
    })
    .unwrap();

    let blocks_processed_before = coord_channel
        .lock()
        .expect("Mutex poisoned")
        .get_stacks_blocks_processed();

    next_block_and(&mut btc_regtest_controller, 60, || Ok(true)).unwrap();

    wait_for(5, || {
        let blocks_processed = coord_channel
            .lock()
            .expect("Mutex poisoned")
            .get_stacks_blocks_processed();
        Ok(blocks_processed > blocks_processed_before)
    })
    .unwrap();

    info!("Resuming commit ops to mine regular tenures.");
    test_skip_commit_op.0.lock().unwrap().replace(false);

    // Mine 15 more regular nakamoto tenures
    for _i in 0..15 {
        let commits_before = commits_submitted.load(Ordering::SeqCst);
        let blocks_processed_before = coord_channel
            .lock()
            .expect("Mutex poisoned")
            .get_stacks_blocks_processed();
        next_block_and(&mut btc_regtest_controller, 60, || {
            let commits_count = commits_submitted.load(Ordering::SeqCst);
            Ok(commits_count > commits_before)
        })
        .unwrap();

        wait_for(5, || {
            let blocks_processed = coord_channel
                .lock()
                .expect("Mutex poisoned")
                .get_stacks_blocks_processed();
            Ok(blocks_processed > blocks_processed_before)
        })
        .unwrap();

        sleep_ms(5_000);
    }

    // load the chain tip, and assert that it is a nakamoto block and at least 30 blocks have advanced in epoch 3
    let tip = NakamotoChainState::get_canonical_block_header(chainstate.db(), &sortdb)
        .unwrap()
        .unwrap();

    // assert that the tenure extend tx was observed
    let mut tenure_extends = vec![];
    let mut tenure_block_founds = vec![];
    let mut transfer_tx_included = false;
    for block in test_observer::get_blocks() {
        for tx in block["transactions"].as_array().unwrap() {
            let raw_tx = tx["raw_tx"].as_str().unwrap();
            if raw_tx == &transfer_tx_hex {
                transfer_tx_included = true;
                continue;
            }
            if raw_tx == "0x00" {
                continue;
            }
            let tx_bytes = hex_bytes(&raw_tx[2..]).unwrap();
            let parsed = StacksTransaction::consensus_deserialize(&mut &tx_bytes[..]).unwrap();
            match &parsed.payload {
                TransactionPayload::TenureChange(payload) => match payload.cause {
                    TenureChangeCause::Extended => tenure_extends.push(parsed),
                    TenureChangeCause::BlockFound => tenure_block_founds.push(parsed),
                },
                _ => {}
            };
        }
    }
    assert!(
        !tenure_extends.is_empty(),
        "Nakamoto node failed to include the tenure extend txs"
    );

    assert!(
        tenure_block_founds.len() >= 17 - tenure_extends.len(),
        "Nakamoto node failed to include the block found tx per winning sortition"
    );

    assert!(
        transfer_tx_included,
        "Nakamoto node failed to include the transfer tx"
    );

    assert!(tip.anchored_header.as_stacks_nakamoto().is_some());
    assert!(tip.stacks_block_height >= block_height_pre_3_0 + 17);

    // make sure prometheus returns an updated height
    #[cfg(feature = "monitoring_prom")]
    {
        let prom_http_origin = format!("http://{}", prom_bind);
        wait_for(10, || {
            let client = reqwest::blocking::Client::new();
            let res = client
                .get(&prom_http_origin)
                .send()
                .unwrap()
                .text()
                .unwrap();
            let expected_result =
                format!("stacks_node_stacks_tip_height {}", tip.stacks_block_height);
            Ok(res.contains(&expected_result))
        })
        .expect("Prometheus metrics did not update");
    }

    coord_channel
        .lock()
        .expect("Mutex poisoned")
        .stop_chains_coordinator();
    run_loop_stopper.store(false, Ordering::SeqCst);

    run_loop_thread.join().unwrap();
}

#[test]
#[ignore]
/// Verify the timestamps using `get-block-info?`, `get-stacks-block-info?`, and `get-tenure-info?`.
fn check_block_times() {
    if env::var("BITCOIND_TEST") != Ok("1".into()) {
        return;
    }

    let mut signers = TestSigners::default();
    let (mut naka_conf, _miner_account) = naka_neon_integration_conf(None);
    let http_origin = format!("http://{}", &naka_conf.node.rpc_bind);
    naka_conf.miner.wait_on_interim_blocks = Duration::from_secs(1);
    let sender_sk = Secp256k1PrivateKey::new();
    let sender_signer_sk = Secp256k1PrivateKey::new();
    let sender_signer_addr = tests::to_addr(&sender_signer_sk);

    // setup sender + recipient for some test stx transfers
    // these are necessary for the interim blocks to get mined at all
    let sender_addr = tests::to_addr(&sender_sk);
    let send_amt = 100;
    let send_fee = 180;
    let deploy_fee = 3000;
    naka_conf.add_initial_balance(
        PrincipalData::from(sender_addr.clone()).to_string(),
        3 * deploy_fee + (send_amt + send_fee) * 2,
    );
    naka_conf.add_initial_balance(
        PrincipalData::from(sender_signer_addr.clone()).to_string(),
        100000,
    );
    let recipient = PrincipalData::from(StacksAddress::burn_address(false));
    let stacker_sk = setup_stacker(&mut naka_conf);

    test_observer::spawn();
    test_observer::register_any(&mut naka_conf);

    let mut btcd_controller = BitcoinCoreController::new(naka_conf.clone());
    btcd_controller
        .start_bitcoind()
        .expect("Failed starting bitcoind");
    let mut btc_regtest_controller = BitcoinRegtestController::new(naka_conf.clone(), None);
    btc_regtest_controller.bootstrap_chain(201);

    let mut run_loop = boot_nakamoto::BootRunLoop::new(naka_conf.clone()).unwrap();
    let run_loop_stopper = run_loop.get_termination_switch();
    let Counters {
        blocks_processed,
        naka_submitted_commits: commits_submitted,
        naka_proposed_blocks: proposals_submitted,
        ..
    } = run_loop.counters();

    let coord_channel = run_loop.coordinator_channels();

    let run_loop_thread = thread::Builder::new()
        .name("run_loop".into())
        .spawn(move || run_loop.start(None, 0))
        .unwrap();
    wait_for_runloop(&blocks_processed);

    let mut sender_nonce = 0;

    // Deploy this version with the Clarity 1 / 2 before epoch 3
    let contract0_name = "test-contract-0";
    let contract_clarity1 =
        "(define-read-only (get-time (height uint)) (get-block-info? time height))";

    let contract_tx0 = make_contract_publish(
        &sender_sk,
        sender_nonce,
        deploy_fee,
        naka_conf.burnchain.chain_id,
        contract0_name,
        contract_clarity1,
    );
    sender_nonce += 1;
    submit_tx(&http_origin, &contract_tx0);

    boot_to_epoch_3(
        &naka_conf,
        &blocks_processed,
        &[stacker_sk],
        &[sender_signer_sk],
        &mut Some(&mut signers),
        &mut btc_regtest_controller,
    );

    info!("Bootstrapped to Epoch-3.0 boundary, starting nakamoto miner");

    info!("Nakamoto miner started...");
    blind_signer(&naka_conf, &signers, proposals_submitted);

    let time0_value = call_read_only(
        &naka_conf,
        &sender_addr,
        contract0_name,
        "get-time",
        vec![&clarity::vm::Value::UInt(1)],
    );
    let time0 = time0_value
        .expect_optional()
        .unwrap()
        .unwrap()
        .expect_u128()
        .unwrap();
    info!("Time from pre-epoch 3.0: {}", time0);

    wait_for_first_naka_block_commit(60, &commits_submitted);

    // This version uses the Clarity 1 / 2 function
    let contract1_name = "test-contract-1";
    let contract_tx1 = make_contract_publish_versioned(
        &sender_sk,
        sender_nonce,
        deploy_fee,
        naka_conf.burnchain.chain_id,
        contract1_name,
        contract_clarity1,
        Some(ClarityVersion::Clarity2),
    );
    sender_nonce += 1;
    submit_tx(&http_origin, &contract_tx1);

    // This version uses the Clarity 3 functions
    let contract3_name = "test-contract-3";
    let contract_clarity3 =
        "(define-read-only (get-block-time (height uint)) (get-stacks-block-info? time height))
         (define-read-only (get-tenure-time (height uint)) (get-tenure-info? time height))";

    let contract_tx3 = make_contract_publish(
        &sender_sk,
        sender_nonce,
        deploy_fee,
        naka_conf.burnchain.chain_id,
        contract3_name,
        contract_clarity3,
    );
    submit_tx(&http_origin, &contract_tx3);
    sender_nonce += 1;

    // sleep to ensure seconds have changed
    thread::sleep(Duration::from_secs(3));

    next_block_and_process_new_stacks_block(&mut btc_regtest_controller, 60, &coord_channel)
        .unwrap();

    // make sure that the contracts are published
    wait_for(30, || {
        let cur_sender_nonce = get_account(&http_origin, &to_addr(&sender_sk)).nonce;
        Ok(cur_sender_nonce >= sender_nonce)
    })
    .expect("Timed out waiting for contracts to publish");

    let info = get_chain_info_result(&naka_conf).unwrap();
    info!("Chain info: {:?}", info.stacks_tip_height);
    let last_stacks_block_height = info.stacks_tip_height as u128;
    let last_tenure_height = last_stacks_block_height as u128;

    let time0_value = call_read_only(
        &naka_conf,
        &sender_addr,
        contract0_name,
        "get-time",
        vec![&clarity::vm::Value::UInt(last_stacks_block_height - 2)],
    );
    let time0 = time0_value
        .expect_optional()
        .unwrap()
        .unwrap()
        .expect_u128()
        .unwrap();

    let time1_value = call_read_only(
        &naka_conf,
        &sender_addr,
        contract1_name,
        "get-time",
        vec![&clarity::vm::Value::UInt(last_stacks_block_height - 2)],
    );
    let time1 = time1_value
        .expect_optional()
        .unwrap()
        .unwrap()
        .expect_u128()
        .unwrap();
    assert_eq!(
        time0, time1,
        "Time from pre- and post-epoch 3.0 contracts should match"
    );

    let time3_tenure_value = call_read_only(
        &naka_conf,
        &sender_addr,
        contract3_name,
        "get-tenure-time",
        vec![&clarity::vm::Value::UInt(last_tenure_height - 2)],
    );
    let time3_tenure = time3_tenure_value
        .expect_optional()
        .unwrap()
        .unwrap()
        .expect_u128()
        .unwrap();
    assert_eq!(
        time0, time3_tenure,
        "Tenure time should match Clarity 2 block time"
    );

    let time3_block_value = call_read_only(
        &naka_conf,
        &sender_addr,
        contract3_name,
        "get-block-time",
        vec![&clarity::vm::Value::UInt(last_stacks_block_height - 2)],
    );
    let time3_block = time3_block_value
        .expect_optional()
        .unwrap()
        .unwrap()
        .expect_u128()
        .unwrap();

    // Sleep to ensure the seconds have changed
    thread::sleep(Duration::from_secs(2));

    // Mine a Nakamoto block
    info!("Mining Nakamoto block");

    // submit a tx so that the miner will mine an extra block
    let transfer_tx = make_stacks_transfer(
        &sender_sk,
        sender_nonce,
        send_fee,
        naka_conf.burnchain.chain_id,
        &recipient,
        send_amt,
    );
    sender_nonce += 1;
    submit_tx(&http_origin, &transfer_tx);

    // make sure that the contracts are published
    wait_for(30, || {
        let cur_sender_nonce = get_account(&http_origin, &to_addr(&sender_sk)).nonce;
        Ok(cur_sender_nonce >= sender_nonce)
    })
    .expect("Timed out waiting for transfer to complete");

    let info = get_chain_info_result(&naka_conf).unwrap();
    info!("Chain info: {:?}", info.stacks_tip_height);
    let last_stacks_block_height = info.stacks_tip_height as u128;

    let time0a_value = call_read_only(
        &naka_conf,
        &sender_addr,
        contract0_name,
        "get-time",
        vec![&clarity::vm::Value::UInt(last_stacks_block_height - 1)],
    );
    let time0a = time0a_value
        .expect_optional()
        .unwrap()
        .unwrap()
        .expect_u128()
        .unwrap();
    assert!(
        time0a - time0 >= 1,
        "get-block-info? time should have changed. time_0 = {time0}. time_0_a = {time0a}"
    );

    let time1a_value = call_read_only(
        &naka_conf,
        &sender_addr,
        contract1_name,
        "get-time",
        vec![&clarity::vm::Value::UInt(last_stacks_block_height - 1)],
    );
    let time1a = time1a_value
        .expect_optional()
        .unwrap()
        .unwrap()
        .expect_u128()
        .unwrap();
    assert_eq!(
        time0a, time1a,
        "Time from pre- and post-epoch 3.0 contracts should match"
    );

    let time3a_block_value = call_read_only(
        &naka_conf,
        &sender_addr,
        contract3_name,
        "get-block-time",
        vec![&clarity::vm::Value::UInt(last_stacks_block_height - 1)],
    );
    let time3a_block = time3a_block_value
        .expect_optional()
        .unwrap()
        .unwrap()
        .expect_u128()
        .unwrap();
    assert!(
        time3a_block - time3_block >= 1,
        "get-stacks-block-info? time should have changed"
    );

    // Sleep to ensure the seconds have changed
    thread::sleep(Duration::from_secs(1));

    // Mine a Nakamoto block
    info!("Mining Nakamoto block");
    let blocks_processed_before = coord_channel
        .lock()
        .expect("Mutex poisoned")
        .get_stacks_blocks_processed();

    // submit a tx so that the miner will mine an extra block
    let transfer_tx = make_stacks_transfer(
        &sender_sk,
        sender_nonce,
        send_fee,
        naka_conf.burnchain.chain_id,
        &recipient,
        send_amt,
    );
    submit_tx(&http_origin, &transfer_tx);

    loop {
        let blocks_processed = coord_channel
            .lock()
            .expect("Mutex poisoned")
            .get_stacks_blocks_processed();
        if blocks_processed > blocks_processed_before {
            break;
        }
        thread::sleep(Duration::from_millis(100));
    }

    let time0b_value = call_read_only(
        &naka_conf,
        &sender_addr,
        contract0_name,
        "get-time",
        vec![&clarity::vm::Value::UInt(last_stacks_block_height)],
    );
    let time0b = time0b_value
        .expect_optional()
        .unwrap()
        .unwrap()
        .expect_u128()
        .unwrap();
    assert_eq!(
        time0a, time0b,
        "get-block-info? time should not have changed"
    );

    let time1b_value = call_read_only(
        &naka_conf,
        &sender_addr,
        contract1_name,
        "get-time",
        vec![&clarity::vm::Value::UInt(last_stacks_block_height)],
    );
    let time1b = time1b_value
        .expect_optional()
        .unwrap()
        .unwrap()
        .expect_u128()
        .unwrap();
    assert_eq!(
        time0b, time1b,
        "Time from pre- and post-epoch 3.0 contracts should match"
    );

    let time3b_block_value = call_read_only(
        &naka_conf,
        &sender_addr,
        contract3_name,
        "get-block-time",
        vec![&clarity::vm::Value::UInt(last_stacks_block_height)],
    );
    let time3b_block = time3b_block_value
        .expect_optional()
        .unwrap()
        .unwrap()
        .expect_u128()
        .unwrap();

    assert!(
        time3b_block - time3a_block >= 1,
        "get-stacks-block-info? time should have changed"
    );

    coord_channel
        .lock()
        .expect("Mutex poisoned")
        .stop_chains_coordinator();
    run_loop_stopper.store(false, Ordering::SeqCst);

    run_loop_thread.join().unwrap();
}

fn assert_block_info(
    tuple0: &BTreeMap<ClarityName, Value>,
    miner: &Value,
    miner_spend: &clarity::vm::Value,
) {
    assert!(tuple0
        .get("burnchain-header-hash")
        .unwrap()
        .clone()
        .expect_optional()
        .unwrap()
        .is_some());
    assert!(tuple0
        .get("id-header-hash")
        .unwrap()
        .clone()
        .expect_optional()
        .unwrap()
        .is_some());
    assert!(tuple0
        .get("header-hash")
        .unwrap()
        .clone()
        .expect_optional()
        .unwrap()
        .is_some());
    assert_eq!(
        &tuple0
            .get("miner-address")
            .unwrap()
            .clone()
            .expect_optional()
            .unwrap()
            .unwrap(),
        miner
    );
    assert!(tuple0
        .get("time")
        .unwrap()
        .clone()
        .expect_optional()
        .unwrap()
        .is_some());
    assert!(tuple0
        .get("vrf-seed")
        .unwrap()
        .clone()
        .expect_optional()
        .unwrap()
        .is_some());
    assert!(tuple0
        .get("block-reward")
        .unwrap()
        .clone()
        .expect_optional()
        .unwrap()
        .is_none()); // not yet mature
    assert_eq!(
        &tuple0
            .get("miner-spend-total")
            .unwrap()
            .clone()
            .expect_optional()
            .unwrap()
            .unwrap(),
        miner_spend
    );
    assert_eq!(
        &tuple0
            .get("miner-spend-winner")
            .unwrap()
            .clone()
            .expect_optional()
            .unwrap()
            .unwrap(),
        miner_spend
    );
}

#[test]
#[ignore]
/// Verify all properties in `get-block-info?`, `get-stacks-block-info?`, and `get-tenure-info?`.
fn check_block_info() {
    if env::var("BITCOIND_TEST") != Ok("1".into()) {
        return;
    }

    let mut signers = TestSigners::default();
    let (mut naka_conf, _miner_account) = naka_neon_integration_conf(None);
    let http_origin = format!("http://{}", &naka_conf.node.rpc_bind);
    naka_conf.miner.wait_on_interim_blocks = Duration::from_secs(1);
    let sender_sk = Secp256k1PrivateKey::new();
    let sender_signer_sk = Secp256k1PrivateKey::new();
    let sender_signer_addr = tests::to_addr(&sender_signer_sk);

    // setup sender + recipient for some test stx transfers
    // these are necessary for the interim blocks to get mined at all
    let sender_addr = tests::to_addr(&sender_sk);
    let send_amt = 100;
    let send_fee = 180;
    let deploy_fee = 3000;
    naka_conf.add_initial_balance(
        PrincipalData::from(sender_addr.clone()).to_string(),
        3 * deploy_fee + (send_amt + send_fee) * 2,
    );
    naka_conf.add_initial_balance(
        PrincipalData::from(sender_signer_addr.clone()).to_string(),
        100000,
    );
    let recipient = PrincipalData::from(StacksAddress::burn_address(false));
    let stacker_sk = setup_stacker(&mut naka_conf);

    test_observer::spawn();
    test_observer::register_any(&mut naka_conf);

    let mut btcd_controller = BitcoinCoreController::new(naka_conf.clone());
    btcd_controller
        .start_bitcoind()
        .expect("Failed starting bitcoind");
    let mut btc_regtest_controller = BitcoinRegtestController::new(naka_conf.clone(), None);
    btc_regtest_controller.bootstrap_chain(201);

    let mut run_loop = boot_nakamoto::BootRunLoop::new(naka_conf.clone()).unwrap();
    let run_loop_stopper = run_loop.get_termination_switch();
    let Counters {
        blocks_processed,
        naka_submitted_commits: commits_submitted,
        naka_proposed_blocks: proposals_submitted,
        ..
    } = run_loop.counters();

    let coord_channel = run_loop.coordinator_channels();

    let run_loop_thread = thread::Builder::new()
        .name("run_loop".into())
        .spawn(move || run_loop.start(None, 0))
        .unwrap();
    wait_for_runloop(&blocks_processed);

    let mut sender_nonce = 0;

    let miner = clarity::vm::Value::Principal(
        PrincipalData::parse_standard_principal("ST25WA53N4PWF8XZGQH2J5A4CGCWV4JADPM8MHTRV")
            .unwrap()
            .into(),
    );
    let miner_spend = clarity::vm::Value::UInt(20000);

    // Deploy this version with the Clarity 1 / 2 before epoch 3
    let contract0_name = "test-contract-0";
    let contract_clarity1 = "(define-read-only (get-info (height uint))
            {
                burnchain-header-hash: (get-block-info? burnchain-header-hash height),
                id-header-hash: (get-block-info? id-header-hash height),
                header-hash: (get-block-info? header-hash height),
                miner-address: (get-block-info? miner-address height),
                time: (get-block-info? time height),
                vrf-seed: (get-block-info? vrf-seed height),
                block-reward: (get-block-info? block-reward height),
                miner-spend-total: (get-block-info? miner-spend-total height),
                miner-spend-winner: (get-block-info? miner-spend-winner height),
            }
        )";

    let contract_tx0 = make_contract_publish(
        &sender_sk,
        sender_nonce,
        deploy_fee,
        naka_conf.burnchain.chain_id,
        contract0_name,
        contract_clarity1,
    );
    sender_nonce += 1;
    submit_tx(&http_origin, &contract_tx0);

    boot_to_epoch_3(
        &naka_conf,
        &blocks_processed,
        &[stacker_sk],
        &[sender_signer_sk],
        &mut Some(&mut signers),
        &mut btc_regtest_controller,
    );

    info!("Bootstrapped to Epoch-3.0 boundary, starting nakamoto miner");

    info!("Nakamoto miner started...");
    blind_signer(&naka_conf, &signers, proposals_submitted);

    let result0 = call_read_only(
        &naka_conf,
        &sender_addr,
        contract0_name,
        "get-info",
        vec![&clarity::vm::Value::UInt(1)],
    );
    let tuple0 = result0.expect_tuple().unwrap().data_map;
    info!("Info from pre-epoch 3.0: {:?}", tuple0);

    wait_for_first_naka_block_commit(60, &commits_submitted);

    // This version uses the Clarity 1 / 2 function
    let contract1_name = "test-contract-1";
    let contract_tx1 = make_contract_publish_versioned(
        &sender_sk,
        sender_nonce,
        deploy_fee,
        naka_conf.burnchain.chain_id,
        contract1_name,
        contract_clarity1,
        Some(ClarityVersion::Clarity2),
    );
    sender_nonce += 1;
    submit_tx(&http_origin, &contract_tx1);

    // This version uses the Clarity 3 functions
    let contract3_name = "test-contract-3";
    let contract_clarity3 = "(define-read-only (get-block-info (height uint))
            {
                id-header-hash: (get-stacks-block-info? id-header-hash height),
                header-hash: (get-stacks-block-info? header-hash height),
                time: (get-stacks-block-info? time height),
            }
        )
        (define-read-only (get-tenure-info (height uint))
            {
                burnchain-header-hash: (get-tenure-info? burnchain-header-hash height),
                miner-address: (get-tenure-info? miner-address height),
                time: (get-tenure-info? time height),
                vrf-seed: (get-tenure-info? vrf-seed height),
                block-reward: (get-tenure-info? block-reward height),
                miner-spend-total: (get-tenure-info? miner-spend-total height),
                miner-spend-winner: (get-tenure-info? miner-spend-winner height),
            }
        )";

    let contract_tx3 = make_contract_publish(
        &sender_sk,
        sender_nonce,
        deploy_fee,
        naka_conf.burnchain.chain_id,
        contract3_name,
        contract_clarity3,
    );
    sender_nonce += 1;
    submit_tx(&http_origin, &contract_tx3);

    // sleep to ensure seconds have changed
    thread::sleep(Duration::from_secs(3));

    next_block_and_process_new_stacks_block(&mut btc_regtest_controller, 60, &coord_channel)
        .unwrap();

    // make sure that the contracts are published
    wait_for(30, || {
        let cur_sender_nonce = get_account(&http_origin, &to_addr(&sender_sk)).nonce;
        Ok(cur_sender_nonce >= sender_nonce)
    })
    .expect("Timed out waiting for contracts to publish");

    let info = get_chain_info_result(&naka_conf).unwrap();
    info!("Chain info: {:?}", info);
    let last_stacks_block_height = info.stacks_tip_height as u128;

    let result0 = call_read_only(
        &naka_conf,
        &sender_addr,
        contract0_name,
        "get-info",
        vec![&clarity::vm::Value::UInt(last_stacks_block_height - 2)],
    );
    let tuple0 = result0.expect_tuple().unwrap().data_map;
    assert_block_info(&tuple0, &miner, &miner_spend);

    let result1 = call_read_only(
        &naka_conf,
        &sender_addr,
        contract1_name,
        "get-info",
        vec![&clarity::vm::Value::UInt(last_stacks_block_height - 2)],
    );
    let tuple1 = result1.expect_tuple().unwrap().data_map;
    assert_eq!(tuple0, tuple1);

    let result3_tenure = call_read_only(
        &naka_conf,
        &sender_addr,
        contract3_name,
        "get-tenure-info",
        vec![&clarity::vm::Value::UInt(last_stacks_block_height - 2)],
    );
    let tuple3_tenure0 = result3_tenure.expect_tuple().unwrap().data_map;
    assert_eq!(
        tuple3_tenure0.get("burnchain-header-hash"),
        tuple0.get("burnchain-header-hash")
    );
    assert_eq!(
        tuple3_tenure0.get("miner-address"),
        tuple0.get("miner-address")
    );
    assert_eq!(tuple3_tenure0.get("time"), tuple0.get("time"));
    assert_eq!(tuple3_tenure0.get("vrf-seed"), tuple0.get("vrf-seed"));
    assert_eq!(
        tuple3_tenure0.get("block-reward"),
        tuple0.get("block-reward")
    );
    assert_eq!(
        tuple3_tenure0.get("miner-spend-total"),
        tuple0.get("miner-spend-total")
    );
    assert_eq!(
        tuple3_tenure0.get("miner-spend-winner"),
        tuple0.get("miner-spend-winner")
    );

    let result3_block = call_read_only(
        &naka_conf,
        &sender_addr,
        contract3_name,
        "get-block-info",
        vec![&clarity::vm::Value::UInt(last_stacks_block_height - 2)],
    );
    let tuple3_block1 = result3_block.expect_tuple().unwrap().data_map;
    assert_eq!(
        tuple3_block1.get("id-header-hash"),
        tuple0.get("id-header-hash")
    );
    assert_eq!(tuple3_block1.get("header-hash"), tuple0.get("header-hash"));
    assert!(tuple3_block1
        .get("time")
        .unwrap()
        .clone()
        .expect_optional()
        .unwrap()
        .is_some());

    // Sleep to ensure the seconds have changed
    thread::sleep(Duration::from_secs(1));

    // Mine a Nakamoto block
    info!("Mining Nakamoto block");
    let blocks_processed_before = coord_channel
        .lock()
        .expect("Mutex poisoned")
        .get_stacks_blocks_processed();

    // submit a tx so that the miner will mine an extra block
    let transfer_tx = make_stacks_transfer(
        &sender_sk,
        sender_nonce,
        send_fee,
        naka_conf.burnchain.chain_id,
        &recipient,
        send_amt,
    );
    sender_nonce += 1;
    submit_tx(&http_origin, &transfer_tx);

    loop {
        let blocks_processed = coord_channel
            .lock()
            .expect("Mutex poisoned")
            .get_stacks_blocks_processed();
        if blocks_processed > blocks_processed_before {
            break;
        }
        thread::sleep(Duration::from_millis(100));
    }

    let info = get_chain_info_result(&naka_conf).unwrap();
    info!("Chain info: {:?}", info);
    let last_stacks_block_height = info.stacks_tip_height as u128;

    let result0 = call_read_only(
        &naka_conf,
        &sender_addr,
        contract0_name,
        "get-info",
        vec![&clarity::vm::Value::UInt(last_stacks_block_height - 1)],
    );
    let tuple0 = result0.expect_tuple().unwrap().data_map;
    assert_block_info(&tuple0, &miner, &miner_spend);

    let result1 = call_read_only(
        &naka_conf,
        &sender_addr,
        contract1_name,
        "get-info",
        vec![&clarity::vm::Value::UInt(last_stacks_block_height - 1)],
    );
    let tuple1 = result1.expect_tuple().unwrap().data_map;
    assert_eq!(tuple0, tuple1);

    let result3_tenure = call_read_only(
        &naka_conf,
        &sender_addr,
        contract3_name,
        "get-tenure-info",
        vec![&clarity::vm::Value::UInt(last_stacks_block_height - 1)],
    );
    let tuple3_tenure1 = result3_tenure.expect_tuple().unwrap().data_map;
    // There should have been a tenure change, so these should be different.
    assert_ne!(tuple3_tenure0, tuple3_tenure1);
    assert_eq!(
        tuple3_tenure1.get("burnchain-header-hash"),
        tuple0.get("burnchain-header-hash")
    );
    assert_eq!(
        tuple3_tenure1.get("miner-address"),
        tuple0.get("miner-address")
    );
    assert_eq!(tuple3_tenure1.get("time"), tuple0.get("time"));
    assert_eq!(tuple3_tenure1.get("vrf-seed"), tuple0.get("vrf-seed"));
    assert_eq!(
        tuple3_tenure1.get("block-reward"),
        tuple0.get("block-reward")
    );
    assert_eq!(
        tuple3_tenure1.get("miner-spend-total"),
        tuple0.get("miner-spend-total")
    );
    assert_eq!(
        tuple3_tenure1.get("miner-spend-winner"),
        tuple0.get("miner-spend-winner")
    );

    let result3_block = call_read_only(
        &naka_conf,
        &sender_addr,
        contract3_name,
        "get-block-info",
        vec![&clarity::vm::Value::UInt(last_stacks_block_height - 1)],
    );
    let tuple3_block2 = result3_block.expect_tuple().unwrap().data_map;
    // There should have been a block change, so these should be different.
    assert_ne!(tuple3_block1, tuple3_block2);
    assert_eq!(
        tuple3_block2.get("id-header-hash"),
        tuple0.get("id-header-hash")
    );
    assert_eq!(tuple3_block2.get("header-hash"), tuple0.get("header-hash"));
    assert!(tuple3_block2
        .get("time")
        .unwrap()
        .clone()
        .expect_optional()
        .unwrap()
        .is_some());

    // Sleep to ensure the seconds have changed
    thread::sleep(Duration::from_secs(1));

    // Mine a Nakamoto block
    info!("Mining Nakamoto block");
    let blocks_processed_before = coord_channel
        .lock()
        .expect("Mutex poisoned")
        .get_stacks_blocks_processed();

    // submit a tx so that the miner will mine an extra block
    let transfer_tx = make_stacks_transfer(
        &sender_sk,
        sender_nonce,
        send_fee,
        naka_conf.burnchain.chain_id,
        &recipient,
        send_amt,
    );
    submit_tx(&http_origin, &transfer_tx);

    loop {
        let blocks_processed = coord_channel
            .lock()
            .expect("Mutex poisoned")
            .get_stacks_blocks_processed();
        if blocks_processed > blocks_processed_before {
            break;
        }
        thread::sleep(Duration::from_millis(100));
    }

    let info = get_chain_info_result(&naka_conf).unwrap();
    info!("Chain info: {:?}", info);
    let last_stacks_block_height = info.stacks_tip_height as u128;

    let result0 = call_read_only(
        &naka_conf,
        &sender_addr,
        contract0_name,
        "get-info",
        vec![&clarity::vm::Value::UInt(last_stacks_block_height - 1)],
    );
    let tuple0 = result0.expect_tuple().unwrap().data_map;
    assert_block_info(&tuple0, &miner, &miner_spend);

    let result1 = call_read_only(
        &naka_conf,
        &sender_addr,
        contract1_name,
        "get-info",
        vec![&clarity::vm::Value::UInt(last_stacks_block_height - 1)],
    );
    let tuple1 = result1.expect_tuple().unwrap().data_map;
    assert_eq!(tuple0, tuple1);

    let result3_tenure = call_read_only(
        &naka_conf,
        &sender_addr,
        contract3_name,
        "get-tenure-info",
        vec![&clarity::vm::Value::UInt(last_stacks_block_height - 1)],
    );
    let tuple3_tenure1a = result3_tenure.expect_tuple().unwrap().data_map;
    assert_eq!(tuple3_tenure1, tuple3_tenure1a);

    let result3_block = call_read_only(
        &naka_conf,
        &sender_addr,
        contract3_name,
        "get-block-info",
        vec![&clarity::vm::Value::UInt(last_stacks_block_height - 1)],
    );
    let tuple3_block3 = result3_block.expect_tuple().unwrap().data_map;
    // There should have been a block change, so these should be different.
    assert_ne!(tuple3_block3, tuple3_block2);
    assert_eq!(
        tuple3_block3.get("id-header-hash"),
        tuple0.get("id-header-hash")
    );
    assert_eq!(tuple3_block3.get("header-hash"), tuple0.get("header-hash"));
    assert!(tuple3_block3
        .get("time")
        .unwrap()
        .clone()
        .expect_optional()
        .unwrap()
        .is_some());

    coord_channel
        .lock()
        .expect("Mutex poisoned")
        .stop_chains_coordinator();
    run_loop_stopper.store(false, Ordering::SeqCst);

    run_loop_thread.join().unwrap();
}

fn get_expected_reward_for_height(blocks: &Vec<serde_json::Value>, block_height: u128) -> u128 {
    // Find the target block
    let target_block = blocks
        .iter()
        .find(|b| b["block_height"].as_u64().unwrap() == block_height as u64)
        .unwrap();

    // Find the tenure change block (the first block with this burn block hash)
    let tenure_burn_block_hash = target_block["burn_block_hash"].as_str().unwrap();
    let tenure_block = blocks
        .iter()
        .find(|b| b["burn_block_hash"].as_str().unwrap() == tenure_burn_block_hash)
        .unwrap();
    let matured_block_hash = tenure_block["block_hash"].as_str().unwrap();

    let mut expected_reward_opt = None;
    for block in blocks.iter().rev() {
        for rewards in block["matured_miner_rewards"].as_array().unwrap() {
            if rewards.as_object().unwrap()["from_stacks_block_hash"]
                .as_str()
                .unwrap()
                == matured_block_hash
            {
                let reward_object = rewards.as_object().unwrap();
                let coinbase_amount: u128 = reward_object["coinbase_amount"]
                    .as_str()
                    .unwrap()
                    .parse()
                    .unwrap();
                let tx_fees_anchored: u128 = reward_object["tx_fees_anchored"]
                    .as_str()
                    .unwrap()
                    .parse()
                    .unwrap();
                let tx_fees_streamed_confirmed: u128 = reward_object["tx_fees_streamed_confirmed"]
                    .as_str()
                    .unwrap()
                    .parse()
                    .unwrap();
                let tx_fees_streamed_produced: u128 = reward_object["tx_fees_streamed_produced"]
                    .as_str()
                    .unwrap()
                    .parse()
                    .unwrap();
                expected_reward_opt = Some(
                    expected_reward_opt.unwrap_or(0)
                        + coinbase_amount
                        + tx_fees_anchored
                        + tx_fees_streamed_confirmed
                        + tx_fees_streamed_produced,
                );
            }
        }

        if let Some(expected_reward) = expected_reward_opt {
            return expected_reward;
        }
    }
    panic!("Expected reward not found");
}

#[test]
#[ignore]
/// Verify `block-reward` property in `get-block-info?` and `get-tenure-info?`.
/// This test is separated from `check_block_info` above because it needs to
/// mine 100+ blocks to mature the block reward, so it is slow.
fn check_block_info_rewards() {
    if env::var("BITCOIND_TEST") != Ok("1".into()) {
        return;
    }

    let mut signers = TestSigners::default();
    let (mut naka_conf, _miner_account) = naka_neon_integration_conf(None);
    let http_origin = format!("http://{}", &naka_conf.node.rpc_bind);
    naka_conf.miner.wait_on_interim_blocks = Duration::from_secs(1);
    let sender_sk = Secp256k1PrivateKey::new();
    let sender_signer_sk = Secp256k1PrivateKey::new();
    let sender_signer_addr = tests::to_addr(&sender_signer_sk);

    // setup sender + recipient for some test stx transfers
    // these are necessary for the interim blocks to get mined at all
    let sender_addr = tests::to_addr(&sender_sk);
    let send_amt = 100;
    let send_fee = 180;
    let deploy_fee = 3000;
    naka_conf.add_initial_balance(
        PrincipalData::from(sender_addr.clone()).to_string(),
        3 * deploy_fee + (send_amt + send_fee) * 2,
    );
    naka_conf.add_initial_balance(
        PrincipalData::from(sender_signer_addr.clone()).to_string(),
        100000,
    );
    let recipient = PrincipalData::from(StacksAddress::burn_address(false));
    let stacker_sk = setup_stacker(&mut naka_conf);

    test_observer::spawn();
    test_observer::register_any(&mut naka_conf);

    let mut btcd_controller = BitcoinCoreController::new(naka_conf.clone());
    btcd_controller
        .start_bitcoind()
        .expect("Failed starting bitcoind");
    let mut btc_regtest_controller = BitcoinRegtestController::new(naka_conf.clone(), None);
    btc_regtest_controller.bootstrap_chain(201);

    let mut run_loop = boot_nakamoto::BootRunLoop::new(naka_conf.clone()).unwrap();
    let run_loop_stopper = run_loop.get_termination_switch();
    let Counters {
        blocks_processed,
        naka_submitted_commits: commits_submitted,
        naka_proposed_blocks: proposals_submitted,
        ..
    } = run_loop.counters();

    let coord_channel = run_loop.coordinator_channels();

    let run_loop_thread = thread::Builder::new()
        .name("run_loop".into())
        .spawn(move || run_loop.start(None, 0))
        .unwrap();
    wait_for_runloop(&blocks_processed);

    let mut sender_nonce = 0;

    // Deploy this version with the Clarity 1 / 2 before epoch 3
    let contract0_name = "test-contract-0";
    let contract_clarity1 = "(define-read-only (get-info (height uint))
            {
                burnchain-header-hash: (get-block-info? burnchain-header-hash height),
                id-header-hash: (get-block-info? id-header-hash height),
                header-hash: (get-block-info? header-hash height),
                miner-address: (get-block-info? miner-address height),
                time: (get-block-info? time height),
                vrf-seed: (get-block-info? vrf-seed height),
                block-reward: (get-block-info? block-reward height),
                miner-spend-total: (get-block-info? miner-spend-total height),
                miner-spend-winner: (get-block-info? miner-spend-winner height),
            }
        )";

    let contract_tx0 = make_contract_publish(
        &sender_sk,
        sender_nonce,
        deploy_fee,
        naka_conf.burnchain.chain_id,
        contract0_name,
        contract_clarity1,
    );
    sender_nonce += 1;
    submit_tx(&http_origin, &contract_tx0);

    boot_to_epoch_3(
        &naka_conf,
        &blocks_processed,
        &[stacker_sk],
        &[sender_signer_sk],
        &mut Some(&mut signers),
        &mut btc_regtest_controller,
    );

    info!("Bootstrapped to Epoch-3.0 boundary, starting nakamoto miner");

    info!("Nakamoto miner started...");
    blind_signer(&naka_conf, &signers, proposals_submitted);

    let result0 = call_read_only(
        &naka_conf,
        &sender_addr,
        contract0_name,
        "get-info",
        vec![&clarity::vm::Value::UInt(1)],
    );
    let tuple0 = result0.expect_tuple().unwrap().data_map;
    info!("Info from pre-epoch 3.0: {:?}", tuple0);

    wait_for_first_naka_block_commit(60, &commits_submitted);

    // This version uses the Clarity 1 / 2 function
    let contract1_name = "test-contract-1";
    let contract_tx1 = make_contract_publish_versioned(
        &sender_sk,
        sender_nonce,
        deploy_fee,
        naka_conf.burnchain.chain_id,
        contract1_name,
        contract_clarity1,
        Some(ClarityVersion::Clarity2),
    );
    sender_nonce += 1;
    submit_tx(&http_origin, &contract_tx1);

    // This version uses the Clarity 3 functions
    let contract3_name = "test-contract-3";
    let contract_clarity3 = "(define-read-only (get-tenure-info (height uint))
            {
                burnchain-header-hash: (get-tenure-info? burnchain-header-hash height),
                miner-address: (get-tenure-info? miner-address height),
                time: (get-tenure-info? time height),
                vrf-seed: (get-tenure-info? vrf-seed height),
                block-reward: (get-tenure-info? block-reward height),
                miner-spend-total: (get-tenure-info? miner-spend-total height),
                miner-spend-winner: (get-tenure-info? miner-spend-winner height),
            }
        )";

    let contract_tx3 = make_contract_publish(
        &sender_sk,
        sender_nonce,
        deploy_fee,
        naka_conf.burnchain.chain_id,
        contract3_name,
        contract_clarity3,
    );
    sender_nonce += 1;
    submit_tx(&http_origin, &contract_tx3);

    next_block_and_process_new_stacks_block(&mut btc_regtest_controller, 60, &coord_channel)
        .unwrap();

    // Sleep to ensure the seconds have changed
    thread::sleep(Duration::from_secs(1));

    // Mine a Nakamoto block
    info!("Mining Nakamoto block");
    let blocks_processed_before = coord_channel
        .lock()
        .expect("Mutex poisoned")
        .get_stacks_blocks_processed();

    // submit a tx so that the miner will mine an extra block
    let transfer_tx = make_stacks_transfer(
        &sender_sk,
        sender_nonce,
        send_fee,
        naka_conf.burnchain.chain_id,
        &recipient,
        send_amt,
    );
    sender_nonce += 1;
    submit_tx(&http_origin, &transfer_tx);

    loop {
        let blocks_processed = coord_channel
            .lock()
            .expect("Mutex poisoned")
            .get_stacks_blocks_processed();
        if blocks_processed > blocks_processed_before {
            break;
        }
        thread::sleep(Duration::from_millis(100));
    }

    // Sleep to ensure the seconds have changed
    thread::sleep(Duration::from_secs(1));

    // Mine a Nakamoto block
    info!("Mining Nakamoto block");
    let blocks_processed_before = coord_channel
        .lock()
        .expect("Mutex poisoned")
        .get_stacks_blocks_processed();

    // submit a tx so that the miner will mine an extra block
    let transfer_tx = make_stacks_transfer(
        &sender_sk,
        sender_nonce,
        send_fee,
        naka_conf.burnchain.chain_id,
        &recipient,
        send_amt,
    );
    submit_tx(&http_origin, &transfer_tx);

    loop {
        let blocks_processed = coord_channel
            .lock()
            .expect("Mutex poisoned")
            .get_stacks_blocks_processed();
        if blocks_processed > blocks_processed_before {
            break;
        }
        thread::sleep(Duration::from_millis(100));
    }

    let info = get_chain_info_result(&naka_conf).unwrap();
    info!("Chain info: {:?}", info);
    let last_stacks_block_height = info.stacks_tip_height as u128;
    let last_nakamoto_block = last_stacks_block_height;

    // Mine more than 2 burn blocks to get the last block's reward matured
    // (only 2 blocks maturation time in tests)
    info!("Mining 6 tenures to mature the block reward");
    for i in 0..6 {
        next_block_and_mine_commit(
            &mut btc_regtest_controller,
            20,
            &coord_channel,
            &commits_submitted,
        )
        .unwrap();
        info!("Mined a block ({i})");
    }

    let info = get_chain_info_result(&naka_conf).unwrap();
    info!("Chain info: {:?}", info);
    let last_stacks_block_height = info.stacks_tip_height as u128;
    let blocks = test_observer::get_blocks();

    // Check the block reward is now matured in one of the tenure-change blocks
    let mature_height = last_stacks_block_height - 4;
    let expected_reward = get_expected_reward_for_height(&blocks, mature_height);
    let result0 = call_read_only(
        &naka_conf,
        &sender_addr,
        contract0_name,
        "get-info",
        vec![&clarity::vm::Value::UInt(mature_height)],
    );
    let tuple0 = result0.expect_tuple().unwrap().data_map;
    assert_eq!(
        tuple0
            .get("block-reward")
            .unwrap()
            .clone()
            .expect_optional()
            .unwrap()
            .unwrap(),
        Value::UInt(expected_reward as u128)
    );

    let result1 = call_read_only(
        &naka_conf,
        &sender_addr,
        contract1_name,
        "get-info",
        vec![&clarity::vm::Value::UInt(mature_height)],
    );
    let tuple1 = result1.expect_tuple().unwrap().data_map;
    assert_eq!(tuple0, tuple1);

    let result3_tenure = call_read_only(
        &naka_conf,
        &sender_addr,
        contract3_name,
        "get-tenure-info",
        vec![&clarity::vm::Value::UInt(mature_height)],
    );
    let tuple3_tenure = result3_tenure.expect_tuple().unwrap().data_map;
    assert_eq!(
        tuple3_tenure.get("block-reward"),
        tuple0.get("block-reward")
    );

    // Check the block reward is now matured in one of the Nakamoto blocks
    let expected_reward = get_expected_reward_for_height(&blocks, last_nakamoto_block);

    let result0 = call_read_only(
        &naka_conf,
        &sender_addr,
        contract0_name,
        "get-info",
        vec![&clarity::vm::Value::UInt(last_nakamoto_block)],
    );
    let tuple0 = result0.expect_tuple().unwrap().data_map;
    assert_eq!(
        tuple0
            .get("block-reward")
            .unwrap()
            .clone()
            .expect_optional()
            .unwrap()
            .unwrap(),
        Value::UInt(expected_reward as u128)
    );

    let result1 = call_read_only(
        &naka_conf,
        &sender_addr,
        contract1_name,
        "get-info",
        vec![&clarity::vm::Value::UInt(last_nakamoto_block)],
    );
    let tuple1 = result1.expect_tuple().unwrap().data_map;
    assert_eq!(tuple0, tuple1);

    let result3_tenure = call_read_only(
        &naka_conf,
        &sender_addr,
        contract3_name,
        "get-tenure-info",
        vec![&clarity::vm::Value::UInt(last_nakamoto_block)],
    );
    let tuple3_tenure = result3_tenure.expect_tuple().unwrap().data_map;
    assert_eq!(
        tuple3_tenure.get("block-reward"),
        tuple0.get("block-reward")
    );

    coord_channel
        .lock()
        .expect("Mutex poisoned")
        .stop_chains_coordinator();
    run_loop_stopper.store(false, Ordering::SeqCst);

    run_loop_thread.join().unwrap();
}

/// Test Nakamoto mock miner by booting a follower node
#[test]
#[ignore]
fn mock_mining() {
    if env::var("BITCOIND_TEST") != Ok("1".into()) {
        return;
    }

    let (mut naka_conf, _miner_account) = naka_neon_integration_conf(None);
    naka_conf.miner.wait_on_interim_blocks = Duration::from_secs(1);
    naka_conf.node.pox_sync_sample_secs = 30;
    let sender_sk = Secp256k1PrivateKey::new();
    let sender_signer_sk = Secp256k1PrivateKey::new();
    let sender_signer_addr = tests::to_addr(&sender_signer_sk);
    let mut signers = TestSigners::new(vec![sender_signer_sk.clone()]);
    let tenure_count = 3;
    let inter_blocks_per_tenure = 3;
    // setup sender + recipient for some test stx transfers
    // these are necessary for the interim blocks to get mined at all
    let sender_addr = tests::to_addr(&sender_sk);
    let send_amt = 100;
    let send_fee = 180;

    let node_1_rpc = gen_random_port();
    let node_1_p2p = gen_random_port();
    let node_2_rpc = gen_random_port();
    let node_2_p2p = gen_random_port();

    let localhost = "127.0.0.1";
    naka_conf.node.rpc_bind = format!("{localhost}:{node_1_rpc}");
    naka_conf.node.p2p_bind = format!("{localhost}:{node_1_p2p}");
    naka_conf.node.data_url = format!("http://{localhost}:{node_1_rpc}");
    naka_conf.node.p2p_address = format!("{localhost}:{node_1_p2p}");
    let http_origin = format!("http://{}", &naka_conf.node.rpc_bind);

    naka_conf.add_initial_balance(
        PrincipalData::from(sender_addr.clone()).to_string(),
        (send_amt + send_fee) * tenure_count * inter_blocks_per_tenure,
    );
    naka_conf.add_initial_balance(
        PrincipalData::from(sender_signer_addr.clone()).to_string(),
        100000,
    );
    let recipient = PrincipalData::from(StacksAddress::burn_address(false));
    let stacker_sk = setup_stacker(&mut naka_conf);

    test_observer::spawn();
    test_observer::register_any(&mut naka_conf);

    let mut btcd_controller = BitcoinCoreController::new(naka_conf.clone());
    btcd_controller
        .start_bitcoind()
        .expect("Failed starting bitcoind");
    let mut btc_regtest_controller = BitcoinRegtestController::new(naka_conf.clone(), None);
    btc_regtest_controller.bootstrap_chain(201);

    let mut run_loop = boot_nakamoto::BootRunLoop::new(naka_conf.clone()).unwrap();
    let run_loop_stopper = run_loop.get_termination_switch();
    let Counters {
        blocks_processed,
        naka_submitted_commits: commits_submitted,
        naka_proposed_blocks: proposals_submitted,
        ..
    } = run_loop.counters();

    let coord_channel = run_loop.coordinator_channels();

    let run_loop_thread = thread::Builder::new()
        .name("run_loop".into())
        .spawn(move || run_loop.start(None, 0))
        .unwrap();
    wait_for_runloop(&blocks_processed);
    boot_to_epoch_3(
        &naka_conf,
        &blocks_processed,
        &[stacker_sk],
        &[sender_signer_sk],
        &mut Some(&mut signers),
        &mut btc_regtest_controller,
    );

    info!("Bootstrapped to Epoch-3.0 boundary, starting nakamoto miner");

    let burnchain = naka_conf.get_burnchain();
    let sortdb = burnchain.open_sortition_db(true).unwrap();
    let (chainstate, _) = StacksChainState::open(
        naka_conf.is_mainnet(),
        naka_conf.burnchain.chain_id,
        &naka_conf.get_chainstate_path_str(),
        None,
    )
    .unwrap();

    let block_height_pre_3_0 =
        NakamotoChainState::get_canonical_block_header(chainstate.db(), &sortdb)
            .unwrap()
            .unwrap()
            .stacks_block_height;

    info!("Nakamoto miner started...");
    blind_signer(&naka_conf, &signers, proposals_submitted);

    // Wait one block to confirm the VRF register, wait until a block commit is submitted
    wait_for_first_naka_block_commit(60, &commits_submitted);

    let mut follower_conf = naka_conf.clone();
    follower_conf.node.mock_mining = true;
    follower_conf.events_observers.clear();
    follower_conf.node.working_dir = format!("{}-follower", &naka_conf.node.working_dir);
    follower_conf.node.seed = vec![0x01; 32];
    follower_conf.node.local_peer_seed = vec![0x02; 32];

    follower_conf.node.rpc_bind = format!("{localhost}:{node_2_rpc}");
    follower_conf.node.p2p_bind = format!("{localhost}:{node_2_p2p}");
    follower_conf.node.data_url = format!("http://{localhost}:{node_2_rpc}");
    follower_conf.node.p2p_address = format!("{localhost}:{node_2_p2p}");

    let node_info = get_chain_info(&naka_conf);
    follower_conf.node.add_bootstrap_node(
        &format!(
            "{}@{}",
            &node_info.node_public_key.unwrap(),
            naka_conf.node.p2p_bind
        ),
        naka_conf.burnchain.chain_id,
        PEER_VERSION_TESTNET,
    );

    let mut follower_run_loop = boot_nakamoto::BootRunLoop::new(follower_conf.clone()).unwrap();
    let follower_run_loop_stopper = follower_run_loop.get_termination_switch();
    let follower_coord_channel = follower_run_loop.coordinator_channels();

    let Counters {
        naka_mined_blocks: follower_naka_mined_blocks,
        ..
    } = follower_run_loop.counters();

    let mock_mining_blocks_start = follower_naka_mined_blocks.load(Ordering::SeqCst);

    debug!(
        "Booting follower-thread ({},{})",
        &follower_conf.node.p2p_bind, &follower_conf.node.rpc_bind
    );
    debug!(
        "Booting follower-thread: neighbors = {:?}",
        &follower_conf.node.bootstrap_node
    );

    // spawn a follower thread
    let follower_thread = thread::Builder::new()
        .name("follower-thread".into())
        .spawn(move || follower_run_loop.start(None, 0))
        .unwrap();

    info!("Booting follower-thread, waiting for the follower to sync to the chain tip");

    wait_for(120, || {
        let Some(miner_node_info) = get_chain_info_opt(&naka_conf) else {
            return Ok(false);
        };
        let Some(follower_node_info) = get_chain_info_opt(&follower_conf) else {
            return Ok(false);
        };
        Ok(miner_node_info.stacks_tip_height == follower_node_info.stacks_tip_height)
    })
    .expect("Timed out waiting for follower to catch up to the miner");
    let miner_node_info = get_chain_info(&naka_conf);
    let follower_node_info = get_chain_info(&follower_conf);
    info!("Node heights"; "miner" => miner_node_info.stacks_tip_height, "follower" => follower_node_info.stacks_tip_height);

    // Mine `tenure_count` nakamoto tenures
    for tenure_ix in 0..tenure_count {
        let follower_naka_mined_blocks_before = follower_naka_mined_blocks.load(Ordering::SeqCst);

        let commits_before = commits_submitted.load(Ordering::SeqCst);
        next_block_and_process_new_stacks_block(&mut btc_regtest_controller, 60, &coord_channel)
            .unwrap();

        let mut last_tip = BlockHeaderHash([0x00; 32]);
        let mut last_tip_height = 0;

        // mine the interim blocks
        for interim_block_ix in 0..inter_blocks_per_tenure {
            let blocks_processed_before = coord_channel
                .lock()
                .expect("Mutex poisoned")
                .get_stacks_blocks_processed();
            // submit a tx so that the miner will mine an extra block
            let sender_nonce = tenure_ix * inter_blocks_per_tenure + interim_block_ix;
            let transfer_tx = make_stacks_transfer(
                &sender_sk,
                sender_nonce,
                send_fee,
                naka_conf.burnchain.chain_id,
                &recipient,
                send_amt,
            );
            submit_tx(&http_origin, &transfer_tx);

            loop {
                let blocks_processed = coord_channel
                    .lock()
                    .expect("Mutex poisoned")
                    .get_stacks_blocks_processed();
                if blocks_processed > blocks_processed_before {
                    break;
                }
                thread::sleep(Duration::from_millis(100));
            }

            let info = get_chain_info_result(&naka_conf).unwrap();
            assert_ne!(info.stacks_tip, last_tip);
            assert_ne!(info.stacks_tip_height, last_tip_height);

            last_tip = info.stacks_tip;
            last_tip_height = info.stacks_tip_height;
        }

        let miner_node_info = get_chain_info(&naka_conf);
        let follower_node_info = get_chain_info(&follower_conf);
        info!("Node heights"; "miner" => miner_node_info.stacks_tip_height, "follower" => follower_node_info.stacks_tip_height);

        wait_for(60, || {
            Ok(follower_naka_mined_blocks.load(Ordering::SeqCst)
                > follower_naka_mined_blocks_before)
        })
        .expect(&format!(
            "Timed out waiting for mock miner block {}",
            follower_naka_mined_blocks_before + 1
        ));

        wait_for(20, || {
            Ok(commits_submitted.load(Ordering::SeqCst) > commits_before)
        })
        .expect(&format!(
            "Timed out waiting for mock miner block {}",
            follower_naka_mined_blocks_before + 1
        ));
    }

    // load the chain tip, and assert that it is a nakamoto block and at least 30 blocks have advanced in epoch 3
    let tip = NakamotoChainState::get_canonical_block_header(chainstate.db(), &sortdb)
        .unwrap()
        .unwrap();
    info!(
        "Latest tip";
        "height" => tip.stacks_block_height,
        "is_nakamoto" => tip.anchored_header.as_stacks_nakamoto().is_some(),
    );

    let expected_blocks_mined = (inter_blocks_per_tenure + 1) * tenure_count;
    let expected_tip_height = block_height_pre_3_0 + expected_blocks_mined;
    assert!(tip.anchored_header.as_stacks_nakamoto().is_some());
    assert_eq!(
        tip.stacks_block_height, expected_tip_height,
        "Should have mined (1 + interim_blocks_per_tenure) * tenure_count nakamoto blocks"
    );

    // Check follower's mock miner
    let mock_mining_blocks_end = follower_naka_mined_blocks.load(Ordering::SeqCst);
    let blocks_mock_mined = mock_mining_blocks_end - mock_mining_blocks_start;
    assert!(
        blocks_mock_mined >= tenure_count,
        "Should have mock mined at least `tenure_count` nakamoto blocks. Mined = {}. Expected = {}",
        blocks_mock_mined,
        tenure_count,
    );

    // wait for follower to reach the chain tip
    loop {
        sleep_ms(1000);
        let follower_node_info = get_chain_info(&follower_conf);

        info!(
            "Follower tip is now {}/{}",
            &follower_node_info.stacks_tip_consensus_hash, &follower_node_info.stacks_tip
        );
        if follower_node_info.stacks_tip_consensus_hash == tip.consensus_hash
            && follower_node_info.stacks_tip == tip.anchored_header.block_hash()
        {
            break;
        }
    }

    coord_channel
        .lock()
        .expect("Mutex poisoned")
        .stop_chains_coordinator();
    run_loop_stopper.store(false, Ordering::SeqCst);

    follower_coord_channel
        .lock()
        .expect("Mutex poisoned")
        .stop_chains_coordinator();
    follower_run_loop_stopper.store(false, Ordering::SeqCst);

    run_loop_thread.join().unwrap();
    follower_thread.join().unwrap();
}

#[test]
#[ignore]
/// This test checks for the proper handling of the case where UTXOs are not
/// available on startup. After 1 minute, the miner thread should panic.
fn utxo_check_on_startup_panic() {
    if env::var("BITCOIND_TEST") != Ok("1".into()) {
        return;
    }

    let (mut naka_conf, _miner_account) = naka_neon_integration_conf(None);
    println!("Nakamoto node started with config: {:?}", naka_conf);
    let prom_bind = format!("{}:{}", "127.0.0.1", 6000);
    naka_conf.node.prometheus_bind = Some(prom_bind.clone());
    naka_conf.miner.wait_on_interim_blocks = Duration::from_secs(1000);

    test_observer::spawn();
    test_observer::register_any(&mut naka_conf);

    let mut epochs = NAKAMOTO_INTEGRATION_EPOCHS.to_vec();
    let (last, rest) = epochs.split_last_mut().unwrap();
    for (index, epoch) in rest.iter_mut().enumerate() {
        epoch.start_height = index as u64;
        epoch.end_height = (index + 1) as u64;
    }
    last.start_height = 131;

    let mut btcd_controller = BitcoinCoreController::new(naka_conf.clone());
    btcd_controller
        .start_bitcoind()
        .expect("Failed starting bitcoind");
    let mut btc_regtest_controller = BitcoinRegtestController::new(naka_conf.clone(), None);
    // Do not fully bootstrap the chain, so that the UTXOs are not yet available
    btc_regtest_controller.bootstrap_chain(99);

    let mut run_loop = boot_nakamoto::BootRunLoop::new(naka_conf.clone()).unwrap();
    let run_loop_stopper = run_loop.get_termination_switch();
    let coord_channel = run_loop.coordinator_channels();

    let run_loop_thread = thread::spawn(move || run_loop.start(None, 0));

    let timeout = Duration::from_secs(70);
    let start_time = Instant::now();

    loop {
        // Check if the thread has panicked
        if run_loop_thread.is_finished() {
            match run_loop_thread.join() {
                Ok(_) => {
                    // Thread completed without panicking
                    panic!("Miner should have panicked but it exited cleanly.");
                }
                Err(_) => {
                    // Thread panicked
                    info!("Thread has panicked!");
                    break;
                }
            }
        }

        // Check if 70 seconds have passed
        assert!(
            start_time.elapsed() < timeout,
            "Miner should have panicked."
        );

        thread::sleep(Duration::from_millis(1000));
    }

    coord_channel
        .lock()
        .expect("Mutex poisoned")
        .stop_chains_coordinator();
    run_loop_stopper.store(false, Ordering::SeqCst);
}

#[test]
#[ignore]
/// This test checks for the proper handling of the case where UTXOs are not
/// available on startup, but become available later, before the 1 minute
/// timeout. The miner thread should recover and continue mining.
fn utxo_check_on_startup_recover() {
    if env::var("BITCOIND_TEST") != Ok("1".into()) {
        return;
    }

    let (mut naka_conf, _miner_account) = naka_neon_integration_conf(None);
    println!("Nakamoto node started with config: {:?}", naka_conf);
    let prom_bind = format!("{}:{}", "127.0.0.1", 6000);
    naka_conf.node.prometheus_bind = Some(prom_bind.clone());
    naka_conf.miner.wait_on_interim_blocks = Duration::from_secs(1000);

    test_observer::spawn();
    test_observer::register_any(&mut naka_conf);

    let mut epochs = NAKAMOTO_INTEGRATION_EPOCHS.to_vec();
    let (last, rest) = epochs.split_last_mut().unwrap();
    for (index, epoch) in rest.iter_mut().enumerate() {
        epoch.start_height = index as u64;
        epoch.end_height = (index + 1) as u64;
    }
    last.start_height = 131;

    let mut btcd_controller = BitcoinCoreController::new(naka_conf.clone());
    btcd_controller
        .start_bitcoind()
        .expect("Failed starting bitcoind");
    let mut btc_regtest_controller = BitcoinRegtestController::new(naka_conf.clone(), None);
    // Do not fully bootstrap the chain, so that the UTXOs are not yet available
    btc_regtest_controller.bootstrap_chain(99);
    // btc_regtest_controller.bootstrap_chain(108);

    let mut run_loop = boot_nakamoto::BootRunLoop::new(naka_conf.clone()).unwrap();
    let run_loop_stopper = run_loop.get_termination_switch();
    let Counters {
        blocks_processed, ..
    } = run_loop.counters();

    let coord_channel = run_loop.coordinator_channels();

    let run_loop_thread = thread::spawn(move || run_loop.start(None, 0));

    // Sleep for 30s to allow the miner to start and reach the UTXO check loop
    thread::sleep(Duration::from_secs(30));

    btc_regtest_controller.bootstrap_chain(3);

    wait_for_runloop(&blocks_processed);

    coord_channel
        .lock()
        .expect("Mutex poisoned")
        .stop_chains_coordinator();
    run_loop_stopper.store(false, Ordering::SeqCst);
    run_loop_thread.join().unwrap();
}

/// Test `/v3/signer` API endpoint
///
/// This endpoint returns a count of how many blocks a signer has signed during a given reward cycle
#[test]
#[ignore]
fn v3_signer_api_endpoint() {
    if env::var("BITCOIND_TEST") != Ok("1".into()) {
        return;
    }

    let (mut conf, _miner_account) = naka_neon_integration_conf(None);
    let password = "12345".to_string();
    conf.connection_options.auth_token = Some(password.clone());
    conf.miner.wait_on_interim_blocks = Duration::from_secs(1);
    let stacker_sk = setup_stacker(&mut conf);
    let signer_sk = Secp256k1PrivateKey::new();
    let signer_addr = tests::to_addr(&signer_sk);
    let signer_pubkey = Secp256k1PublicKey::from_private(&signer_sk);
    let sender_sk = Secp256k1PrivateKey::new();
    // setup sender + recipient for some test stx transfers
    // these are necessary for the interim blocks to get mined at all
    let sender_addr = tests::to_addr(&sender_sk);
    let send_amt = 100;
    let send_fee = 180;
    conf.add_initial_balance(
        PrincipalData::from(sender_addr.clone()).to_string(),
        send_amt + send_fee,
    );
    conf.add_initial_balance(PrincipalData::from(signer_addr.clone()).to_string(), 100000);
    let recipient = PrincipalData::from(StacksAddress::burn_address(false));

    // only subscribe to the block proposal events
    test_observer::spawn();
    test_observer::register(&mut conf, &[EventKeyType::BlockProposal]);

    let mut btcd_controller = BitcoinCoreController::new(conf.clone());
    btcd_controller
        .start_bitcoind()
        .expect("Failed starting bitcoind");
    let mut btc_regtest_controller = BitcoinRegtestController::new(conf.clone(), None);
    btc_regtest_controller.bootstrap_chain(201);

    let mut run_loop = boot_nakamoto::BootRunLoop::new(conf.clone()).unwrap();
    let run_loop_stopper = run_loop.get_termination_switch();
    let Counters {
        blocks_processed,
        naka_submitted_commits: commits_submitted,
        naka_proposed_blocks: proposals_submitted,
        ..
    } = run_loop.counters();

    let coord_channel = run_loop.coordinator_channels();

    let run_loop_thread = thread::spawn(move || run_loop.start(None, 0));
    let mut signers = TestSigners::new(vec![signer_sk.clone()]);
    wait_for_runloop(&blocks_processed);
    boot_to_epoch_3(
        &conf,
        &blocks_processed,
        &[stacker_sk],
        &[signer_sk],
        &mut Some(&mut signers),
        &mut btc_regtest_controller,
    );

    info!("------------------------- Reached Epoch 3.0 -------------------------");
    blind_signer(&conf, &signers, proposals_submitted);
    // TODO (hack) instantiate the sortdb in the burnchain
    _ = btc_regtest_controller.sortdb_mut();

    info!("------------------------- Setup finished, run test -------------------------");

    let naka_tenures = conf.burnchain.pox_reward_length.unwrap().into();
    let pre_naka_reward_cycle = 1;
    let http_origin = format!("http://{}", &conf.node.rpc_bind);

    let get_v3_signer = |pubkey: &Secp256k1PublicKey, reward_cycle: u64| {
        let url = &format!(
            "{http_origin}/v3/signer/{pk}/{reward_cycle}",
            pk = pubkey.to_hex()
        );
        info!("Send request: GET {url}");
        reqwest::blocking::get(url)
            .unwrap_or_else(|e| panic!("GET request failed: {e}"))
            .json::<GetSignerResponse>()
            .unwrap()
            .blocks_signed
    };

    // Check reward cycle 1, should be 0 (pre-nakamoto)
    let blocks_signed_pre_naka = get_v3_signer(&signer_pubkey, pre_naka_reward_cycle);
    assert_eq!(blocks_signed_pre_naka, 0);

    let block_height = btc_regtest_controller.get_headers_height();
    let first_reward_cycle = btc_regtest_controller
        .get_burnchain()
        .block_height_to_reward_cycle(block_height)
        .unwrap();

    let second_reward_cycle = first_reward_cycle.saturating_add(1);
    let second_reward_cycle_start = btc_regtest_controller
        .get_burnchain()
        .reward_cycle_to_block_height(second_reward_cycle)
        .saturating_sub(1);

    let nmb_naka_blocks_in_first_cycle = second_reward_cycle_start - block_height;
    let nmb_naka_blocks_in_second_cycle = naka_tenures - nmb_naka_blocks_in_first_cycle;

    // Mine some nakamoto tenures
    for _i in 0..naka_tenures {
        next_block_and_mine_commit(
            &mut btc_regtest_controller,
            60,
            &coord_channel,
            &commits_submitted,
        )
        .unwrap();
    }
    let block_height = btc_regtest_controller.get_headers_height();
    let reward_cycle = btc_regtest_controller
        .get_burnchain()
        .block_height_to_reward_cycle(block_height)
        .unwrap();

    assert_eq!(reward_cycle, second_reward_cycle);

    // Assert that we mined a single block (the commit op) per tenure
    let nmb_signed_first_cycle = get_v3_signer(&signer_pubkey, first_reward_cycle);
    let nmb_signed_second_cycle = get_v3_signer(&signer_pubkey, second_reward_cycle);

    assert_eq!(nmb_signed_first_cycle, nmb_naka_blocks_in_first_cycle);
    assert_eq!(nmb_signed_second_cycle, nmb_naka_blocks_in_second_cycle);

    let blocks_processed_before = coord_channel
        .lock()
        .expect("Mutex poisoned")
        .get_stacks_blocks_processed();
    // submit a tx so that the miner will mine an extra stacks block
    let sender_nonce = 0;
    let transfer_tx = make_stacks_transfer(
        &sender_sk,
        sender_nonce,
        send_fee,
        conf.burnchain.chain_id,
        &recipient,
        send_amt,
    );
    submit_tx(&http_origin, &transfer_tx);

    wait_for(30, || {
        Ok(coord_channel
            .lock()
            .expect("Mutex poisoned")
            .get_stacks_blocks_processed()
            > blocks_processed_before)
    })
    .unwrap();
    // Assert that we mined an additional block in the second cycle
    assert_eq!(
        get_v3_signer(&signer_pubkey, second_reward_cycle),
        nmb_naka_blocks_in_second_cycle + 1
    );

    info!("------------------------- Test finished, clean up -------------------------");

    coord_channel
        .lock()
        .expect("Mutex poisoned")
        .stop_chains_coordinator();
    run_loop_stopper.store(false, Ordering::SeqCst);

    run_loop_thread.join().unwrap();
}

#[test]
#[ignore]
/// This test spins up a nakamoto-neon node.
/// It starts in Epoch 2.0, mines with `neon_node` to Epoch 3.0, and then switches
///  to Nakamoto operation (activating pox-4 by submitting a stack-stx tx). The BootLoop
///  struct handles the epoch-2/3 tear-down and spin-up.
/// This test asserts that a long running transaction doesn't get mined,
///  but that the stacks-node continues to make progress
fn skip_mining_long_tx() {
    if env::var("BITCOIND_TEST") != Ok("1".into()) {
        return;
    }

    let (mut naka_conf, _miner_account) = naka_neon_integration_conf(None);
    let prom_bind = format!("{}:{}", "127.0.0.1", 6000);
    naka_conf.node.prometheus_bind = Some(prom_bind.clone());
    naka_conf.miner.wait_on_interim_blocks = Duration::from_secs(1);
    naka_conf.miner.nakamoto_attempt_time_ms = 5_000;
    let sender_1_sk = Secp256k1PrivateKey::from_seed(&[30]);
    let sender_2_sk = Secp256k1PrivateKey::from_seed(&[31]);
    // setup sender + recipient for a test stx transfer
    let sender_1_addr = tests::to_addr(&sender_1_sk);
    let sender_2_addr = tests::to_addr(&sender_2_sk);
    let send_amt = 1000;
    let send_fee = 180;
    naka_conf.add_initial_balance(
        PrincipalData::from(sender_1_addr.clone()).to_string(),
        send_amt * 15 + send_fee * 15,
    );
    naka_conf.add_initial_balance(
        PrincipalData::from(sender_2_addr.clone()).to_string(),
        10000,
    );
    let sender_signer_sk = Secp256k1PrivateKey::new();
    let sender_signer_addr = tests::to_addr(&sender_signer_sk);
    let mut signers = TestSigners::new(vec![sender_signer_sk.clone()]);
    naka_conf.add_initial_balance(
        PrincipalData::from(sender_signer_addr.clone()).to_string(),
        100000,
    );
    let recipient = PrincipalData::from(StacksAddress::burn_address(false));
    let stacker_sk = setup_stacker(&mut naka_conf);
    let http_origin = format!("http://{}", &naka_conf.node.rpc_bind);

    test_observer::spawn();
    test_observer::register_any(&mut naka_conf);

    let mut btcd_controller = BitcoinCoreController::new(naka_conf.clone());
    btcd_controller
        .start_bitcoind()
        .expect("Failed starting bitcoind");
    let mut btc_regtest_controller = BitcoinRegtestController::new(naka_conf.clone(), None);
    btc_regtest_controller.bootstrap_chain(201);

    let mut run_loop = boot_nakamoto::BootRunLoop::new(naka_conf.clone()).unwrap();
    let run_loop_stopper = run_loop.get_termination_switch();
    let Counters {
        blocks_processed,
        naka_submitted_commits: commits_submitted,
        naka_proposed_blocks: proposals_submitted,
        naka_mined_blocks: mined_naka_blocks,
        ..
    } = run_loop.counters();

    let coord_channel = run_loop.coordinator_channels();

    let run_loop_thread = thread::spawn(move || run_loop.start(None, 0));
    wait_for_runloop(&blocks_processed);
    boot_to_epoch_3(
        &naka_conf,
        &blocks_processed,
        &[stacker_sk],
        &[sender_signer_sk],
        &mut Some(&mut signers),
        &mut btc_regtest_controller,
    );

    info!("Bootstrapped to Epoch-3.0 boundary, starting nakamoto miner");

    let burnchain = naka_conf.get_burnchain();
    let sortdb = burnchain.open_sortition_db(true).unwrap();
    let (chainstate, _) = StacksChainState::open(
        naka_conf.is_mainnet(),
        naka_conf.burnchain.chain_id,
        &naka_conf.get_chainstate_path_str(),
        None,
    )
    .unwrap();

    info!("Nakamoto miner started...");
    blind_signer(&naka_conf, &signers, proposals_submitted);

    wait_for_first_naka_block_commit(60, &commits_submitted);

    // submit a long running TX and the transfer TX
    let input_list: Vec<_> = (1..100u64).into_iter().map(|x| x.to_string()).collect();
    let input_list = input_list.join(" ");

    // Mine a few nakamoto tenures with some interim blocks in them
    for i in 0..5 {
        let mined_before = mined_naka_blocks.load(Ordering::SeqCst);
        next_block_and_mine_commit(
            &mut btc_regtest_controller,
            60,
            &coord_channel,
            &commits_submitted,
        )
        .unwrap();

        if i == 0 {
            // we trigger the nakamoto miner to evaluate the long running transaction,
            //  but we disable the block broadcast, so the tx doesn't end up included in a
            //  confirmed block, even though its been evaluated.
            // once we've seen the miner increment the mined counter, we allow it to start
            //  broadcasting (because at this point, any future blocks produced will skip the long
            //  running tx because they have an estimate).
            wait_for(30, || {
                Ok(mined_naka_blocks.load(Ordering::SeqCst) > mined_before)
            })
            .unwrap();

            TEST_SKIP_P2P_BROADCAST.lock().unwrap().replace(true);
            let tx = make_contract_publish(
                &sender_2_sk,
                0,
                9_000,
                naka_conf.burnchain.chain_id,
                "large_contract",
                &format!(
                    "(define-constant INP_LIST (list {input_list}))
                        (define-private (mapping-fn (input int))
                                (begin (sha256 (sha256 (sha256 (sha256 (sha256 (sha256 (sha256 (sha256 (sha256 input)))))))))
                                       0))

                        (define-private (mapping-fn-2 (input int))
                                (begin (map mapping-fn INP_LIST) (map mapping-fn INP_LIST) (map mapping-fn INP_LIST) (map mapping-fn INP_LIST) 0))

                        (begin
                            (map mapping-fn-2 INP_LIST))"
                ),
            );
            submit_tx(&http_origin, &tx);

            wait_for(90, || {
                Ok(mined_naka_blocks.load(Ordering::SeqCst) > mined_before + 1)
            })
            .unwrap();

            TEST_SKIP_P2P_BROADCAST.lock().unwrap().replace(false);
        } else {
            let transfer_tx = make_stacks_transfer(
                &sender_1_sk,
                i - 1,
                send_fee,
                naka_conf.burnchain.chain_id,
                &recipient,
                send_amt,
            );
            submit_tx(&http_origin, &transfer_tx);

            wait_for(30, || {
                let cur_sender_nonce = get_account(&http_origin, &sender_1_addr).nonce;
                Ok(cur_sender_nonce >= i)
            })
            .unwrap();
        }
    }

    let sender_1_nonce = get_account(&http_origin, &sender_1_addr).nonce;
    let sender_2_nonce = get_account(&http_origin, &sender_2_addr).nonce;

    // load the chain tip, and assert that it is a nakamoto block and at least 30 blocks have advanced in epoch 3
    let tip = NakamotoChainState::get_canonical_block_header(chainstate.db(), &sortdb)
        .unwrap()
        .unwrap();
    info!(
        "Latest tip";
        "height" => tip.stacks_block_height,
        "is_nakamoto" => tip.anchored_header.as_stacks_nakamoto().is_some(),
        "sender_1_nonce" => sender_1_nonce,
        "sender_2_nonce" => sender_2_nonce,
    );

    assert_eq!(sender_2_nonce, 0);
    assert_eq!(sender_1_nonce, 4);

    // Check that we aren't missing burn blocks
    let bhh = u64::from(tip.burn_header_height);
    test_observer::contains_burn_block_range(220..=bhh).unwrap();

    check_nakamoto_empty_block_heuristics();

    coord_channel
        .lock()
        .expect("Mutex poisoned")
        .stop_chains_coordinator();
    run_loop_stopper.store(false, Ordering::SeqCst);

    run_loop_thread.join().unwrap();
}<|MERGE_RESOLUTION|>--- conflicted
+++ resolved
@@ -1500,34 +1500,16 @@
     // query for prometheus metrics
     #[cfg(feature = "monitoring_prom")]
     {
-<<<<<<< HEAD
         let prom_http_origin = format!("http://{}", prom_bind);
         let client = reqwest::blocking::Client::new();
-        let info = get_chain_info_result(&naka_conf).unwrap();
-        let stacks_tip_height = info.stacks_tip_height;
         let res = client
             .get(&prom_http_origin)
             .send()
             .unwrap()
             .text()
             .unwrap();
-        let expected_result = format!("stacks_node_stacks_tip_height {stacks_tip_height}");
+        let expected_result = format!("stacks_node_stacks_tip_height {block_height_pre_3_0}");
         assert!(res.contains(&expected_result));
-=======
-        wait_for(10, || {
-            let prom_http_origin = format!("http://{}", prom_bind);
-            let client = reqwest::blocking::Client::new();
-            let res = client
-                .get(&prom_http_origin)
-                .send()
-                .unwrap()
-                .text()
-                .unwrap();
-            let expected_result = format!("stacks_node_stacks_tip_height {block_height_pre_3_0}");
-            Ok(res.contains(&expected_result))
-        })
-        .expect("Prometheus metrics did not update");
->>>>>>> 21a196ac
     }
 
     info!("Nakamoto miner started...");
@@ -1639,45 +1621,16 @@
     // make sure prometheus returns an updated number of processed blocks
     #[cfg(feature = "monitoring_prom")]
     {
-<<<<<<< HEAD
         let prom_http_origin = format!("http://{}", prom_bind);
         let client = reqwest::blocking::Client::new();
-        let info = get_chain_info_result(&naka_conf).unwrap();
-        let stacks_tip_height = info.stacks_tip_height;
-        wait_for(10, || {
-=======
-        wait_for(10, || {
-            let prom_http_origin = format!("http://{}", prom_bind);
-            let client = reqwest::blocking::Client::new();
->>>>>>> 21a196ac
-            let res = client
-                .get(&prom_http_origin)
-                .send()
-                .unwrap()
-                .text()
-                .unwrap();
-<<<<<<< HEAD
-            let expected_result = format!(
-                "stacks_node_stacks_tip_height {}",
-                stacks_tip_height - 1_u64
-            );
-            Ok(res.contains(&expected_result))
-        })
-        .expect("Timed out waiting for updated stacks tip height in prometheus metrics");
-=======
-            let expected_result_1 = format!(
-                "stacks_node_stx_blocks_processed_total {}",
-                tip.stacks_block_height
-            );
-
-            let expected_result_2 = format!(
-                "stacks_node_stacks_tip_height {}",
-                tip.stacks_block_height - 1
-            );
-            Ok(res.contains(&expected_result_1) && res.contains(&expected_result_2))
-        })
-        .expect("Prometheus metrics did not update");
->>>>>>> 21a196ac
+        let res = client
+            .get(&prom_http_origin)
+            .send()
+            .unwrap()
+            .text()
+            .unwrap();
+        let expected_result = format!("stacks_node_stacks_tip_height {}", tip.stacks_block_height);
+        assert!(res.contains(&expected_result));
     }
 
     check_nakamoto_empty_block_heuristics();
@@ -6391,8 +6344,6 @@
     let burnchain = naka_conf.get_burnchain();
     let sortdb = burnchain.open_sortition_db(true).unwrap();
 
-<<<<<<< HEAD
-=======
     // query for prometheus metrics
     #[cfg(feature = "monitoring_prom")]
     {
@@ -6409,21 +6360,17 @@
                 .unwrap()
                 .stacks_block_height;
         let prom_http_origin = format!("http://{}", prom_bind);
-        wait_for(10, || {
-            let client = reqwest::blocking::Client::new();
-            let res = client
-                .get(&prom_http_origin)
-                .send()
-                .unwrap()
-                .text()
-                .unwrap();
-            let expected_result = format!("stacks_node_stacks_tip_height {block_height_pre_3_0}");
-            Ok(res.contains(&expected_result))
-        })
-        .expect("Failed waiting for prometheus metrics to update")
-    }
-
->>>>>>> 21a196ac
+        let client = reqwest::blocking::Client::new();
+        let res = client
+            .get(&prom_http_origin)
+            .send()
+            .unwrap()
+            .text()
+            .unwrap();
+        let expected_result = format!("stacks_node_stacks_tip_height {block_height_pre_3_0}");
+        assert!(res.contains(&expected_result));
+    }
+
     info!("Nakamoto miner started...");
     blind_signer(&naka_conf, &signers, proposals_submitted.clone());
 
@@ -7021,27 +6968,21 @@
             .unwrap()
             .stacks_block_height;
 
-<<<<<<< HEAD
-=======
     // query for prometheus metrics
     #[cfg(feature = "monitoring_prom")]
     {
         let prom_http_origin = format!("http://{}", prom_bind);
-        wait_for(10, || {
-            let client = reqwest::blocking::Client::new();
-            let res = client
-                .get(&prom_http_origin)
-                .send()
-                .unwrap()
-                .text()
-                .unwrap();
-            let expected_result = format!("stacks_node_stacks_tip_height {block_height_pre_3_0}");
-            Ok(res.contains(&expected_result))
-        })
-        .expect("Prometheus metrics did not update");
-    }
-
->>>>>>> 21a196ac
+        let client = reqwest::blocking::Client::new();
+        let res = client
+            .get(&prom_http_origin)
+            .send()
+            .unwrap()
+            .text()
+            .unwrap();
+        let expected_result = format!("stacks_node_stacks_tip_height {block_height_pre_3_0}");
+        assert!(res.contains(&expected_result));
+    }
+
     info!("Nakamoto miner started...");
     blind_signer(&naka_conf, &signers, proposals_submitted);
 
