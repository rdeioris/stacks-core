--- conflicted
+++ resolved
@@ -86,15 +86,11 @@
 const DEFAULT_MAX_RBF_RATE: u64 = 150; // 1.5x
 const DEFAULT_RBF_FEE_RATE_INCREMENT: u64 = 5;
 const INV_REWARD_CYCLES_TESTNET: u64 = 6;
-<<<<<<< HEAD
-const DEFAULT_MIN_TIME_BETWEEN_BLOCKS_MS: u64 = 1000;
-const DEFAULT_WAIT_FOR_PROPOSALS_SECS: u64 = 10;
-=======
 const DEFAULT_MIN_TIME_BETWEEN_BLOCKS_MS: u64 = 1_000;
 const DEFAULT_FIRST_REJECTION_PAUSE_MS: u64 = 5_000;
 const DEFAULT_SUBSEQUENT_REJECTION_PAUSE_MS: u64 = 10_000;
 const DEFAULT_BLOCK_COMMIT_DELAY_MS: u64 = 20_000;
->>>>>>> dbfd363f
+const DEFAULT_WAIT_FOR_PROPOSALS_SECS: u64 = 10;
 
 #[derive(Clone, Deserialize, Default, Debug)]
 #[serde(deny_unknown_fields)]
@@ -2147,19 +2143,16 @@
     /// The minimum time to wait between mining blocks in milliseconds. The value must be greater than or equal to 1000 ms because if a block is mined
     /// within the same second as its parent, it will be rejected by the signers.
     pub min_time_between_blocks_ms: u64,
-<<<<<<< HEAD
-    /// How much time (in seconds) to wait for an outstanding block
-    ///  proposal from a parent tenure to get confirmed before
-    ///  building a child block of that tenure.
-    pub wait_for_proposals_secs: u64,
-=======
     /// Time in milliseconds to pause after receiving the first threshold rejection, before proposing a new block.
     pub first_rejection_pause_ms: u64,
     /// Time in milliseconds to pause after receiving subsequent threshold rejections, before proposing a new block.
     pub subsequent_rejection_pause_ms: u64,
     /// Duration to wait for a Nakamoto block after seeing a burnchain block before submitting a block commit.
     pub block_commit_delay: Duration,
->>>>>>> dbfd363f
+    /// How much time (in seconds) to wait for an outstanding block
+    ///  proposal from a parent tenure to get confirmed before
+    ///  building a child block of that tenure.
+    pub wait_for_proposals_secs: u64,
 }
 
 impl Default for MinerConfig {
@@ -2190,13 +2183,10 @@
             max_reorg_depth: 3,
             pre_nakamoto_mock_signing: false, // Should only default true if mining key is set
             min_time_between_blocks_ms: DEFAULT_MIN_TIME_BETWEEN_BLOCKS_MS,
-<<<<<<< HEAD
-            wait_for_proposals_secs: DEFAULT_WAIT_FOR_PROPOSALS_SECS,
-=======
             first_rejection_pause_ms: DEFAULT_FIRST_REJECTION_PAUSE_MS,
             subsequent_rejection_pause_ms: DEFAULT_SUBSEQUENT_REJECTION_PAUSE_MS,
             block_commit_delay: Duration::from_millis(DEFAULT_BLOCK_COMMIT_DELAY_MS),
->>>>>>> dbfd363f
+            wait_for_proposals_secs: DEFAULT_WAIT_FOR_PROPOSALS_SECS,
         }
     }
 }
@@ -2564,16 +2554,13 @@
     pub max_reorg_depth: Option<u64>,
     pub pre_nakamoto_mock_signing: Option<bool>,
     pub min_time_between_blocks_ms: Option<u64>,
-<<<<<<< HEAD
+    pub first_rejection_pause_ms: Option<u64>,
+    pub subsequent_rejection_pause_ms: Option<u64>,
+    pub block_commit_delay_ms: Option<u64>,
     /// How much time (in seconds) to wait for an outstanding block
     ///  proposal from a parent tenure to get confirmed before
     ///  building a child block of that tenure.
     pub wait_for_proposals_secs: Option<u64>,
-=======
-    pub first_rejection_pause_ms: Option<u64>,
-    pub subsequent_rejection_pause_ms: Option<u64>,
-    pub block_commit_delay_ms: Option<u64>,
->>>>>>> dbfd363f
 }
 
 impl MinerConfigFile {
@@ -2682,7 +2669,6 @@
             pre_nakamoto_mock_signing: self
                 .pre_nakamoto_mock_signing
                 .unwrap_or(pre_nakamoto_mock_signing), // Should only default true if mining key is set
-<<<<<<< HEAD
             min_time_between_blocks_ms: self
                 .min_time_between_blocks_ms
                 .map(|ms| if ms < DEFAULT_MIN_TIME_BETWEEN_BLOCKS_MS {
@@ -2692,20 +2678,12 @@
                     ms
                 })
                 .unwrap_or(miner_default_config.min_time_between_blocks_ms),
+            first_rejection_pause_ms: self.first_rejection_pause_ms.unwrap_or(miner_default_config.first_rejection_pause_ms),
+            subsequent_rejection_pause_ms: self.subsequent_rejection_pause_ms.unwrap_or(miner_default_config.subsequent_rejection_pause_ms),
+            block_commit_delay: self.block_commit_delay_ms.map(Duration::from_millis).unwrap_or(miner_default_config.block_commit_delay),
             wait_for_proposals_secs: self
                 .wait_for_proposals_secs
                 .unwrap_or(miner_default_config.wait_for_proposals_secs),
-=======
-                min_time_between_blocks_ms: self.min_time_between_blocks_ms.map(|ms| if ms < DEFAULT_MIN_TIME_BETWEEN_BLOCKS_MS {
-                warn!("miner.min_time_between_blocks_ms is less than the minimum allowed value of {DEFAULT_MIN_TIME_BETWEEN_BLOCKS_MS} ms. Using the default value instead.");
-                DEFAULT_MIN_TIME_BETWEEN_BLOCKS_MS
-            } else {
-                ms
-            }).unwrap_or(miner_default_config.min_time_between_blocks_ms),
-            first_rejection_pause_ms: self.first_rejection_pause_ms.unwrap_or(miner_default_config.first_rejection_pause_ms),
-            subsequent_rejection_pause_ms: self.subsequent_rejection_pause_ms.unwrap_or(miner_default_config.subsequent_rejection_pause_ms),
-            block_commit_delay: self.block_commit_delay_ms.map(Duration::from_millis).unwrap_or(miner_default_config.block_commit_delay),
->>>>>>> dbfd363f
         })
     }
 }
