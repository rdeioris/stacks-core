--- conflicted
+++ resolved
@@ -223,13 +223,9 @@
         }
 
         let block_path = &argv[2];
-<<<<<<< HEAD
-        let block_data = fs::read(block_path).expect(&format!("Failed to open {}", block_path));
-        let epoch_id = parse_input_epoch(3);
-=======
         let block_data =
             fs::read(block_path).unwrap_or_else(|_| panic!("Failed to open {block_path}"));
->>>>>>> 577b118a
+        let epoch_id = parse_input_epoch(3);
 
         let block = StacksBlock::consensus_deserialize_with_epoch(
             &mut io::Cursor::new(&block_data),
