// Copyright (C) 2013-2020 Blockstack PBC, a public benefit corporation
// Copyright (C) 2020-2023 Stacks Open Internet Foundation
//
// This program is free software: you can redistribute it and/or modify
// it under the terms of the GNU General Public License as published by
// the Free Software Foundation, either version 3 of the License, or
// (at your option) any later version.
//
// This program is distributed in the hope that it will be useful,
// but WITHOUT ANY WARRANTY; without even the implied warranty of
// MERCHANTABILITY or FITNESS FOR A PARTICULAR PURPOSE.  See the
// GNU General Public License for more details.
//
// You should have received a copy of the GNU General Public License
// along with this program.  If not, see <http://www.gnu.org/licenses/>.

use std::collections::{HashMap, HashSet, VecDeque};

use clarity::vm::clarity::ClarityConnection;
use clarity::vm::contexts::OwnedEnvironment;
use clarity::vm::contracts::Contract;
use clarity::vm::costs::{CostOverflowingMath, LimitedCostTracker};
use clarity::vm::database::*;
use clarity::vm::errors::{
    CheckErrors, Error, IncomparableError, InterpreterError, InterpreterResult, RuntimeErrorType,
};
use clarity::vm::eval;
use clarity::vm::events::{STXEventType, STXLockEventData, StacksTransactionEvent};
use clarity::vm::functions::principals;
use clarity::vm::representations::SymbolicExpression;
use clarity::vm::tests::{execute, is_committed, is_err_code, symbols_from_values};
use clarity::vm::types::Value::Response;
use clarity::vm::types::{
    BuffData, OptionalData, PrincipalData, QualifiedContractIdentifier, ResponseData, SequenceData,
    StacksAddressExtensions, StandardPrincipalData, TupleData, TupleTypeSignature, TypeSignature,
    Value, NONE,
};
use clarity::vm::Value::Optional;
use stacks_common::address::AddressHashMode;
use stacks_common::types::chainstate::{
    BlockHeaderHash, BurnchainHeaderHash, StacksAddress, StacksBlockId, VRFSeed,
};
use stacks_common::types::{Address, PrivateKey};
use stacks_common::util::hash::{hex_bytes, to_hex, Sha256Sum, Sha512Trunc256Sum};
use stacks_common::util::secp256k1::{Secp256k1PrivateKey, Secp256k1PublicKey};
use stdext::num::integer::Integer;

use super::test::*;
use super::RawRewardSetEntry;
use crate::burnchains::{Burnchain, PoxConstants};
use crate::chainstate::burn::db::sortdb::{SortitionDB, SortitionHandle};
use crate::chainstate::burn::operations::*;
use crate::chainstate::burn::{BlockSnapshot, ConsensusHash};
use crate::chainstate::coordinator::tests::pox_addr_from;
use crate::chainstate::nakamoto::test_signers::TestSigners;
use crate::chainstate::nakamoto::tests::node::TestStacker;
use crate::chainstate::stacks::address::{PoxAddress, PoxAddressType20, PoxAddressType32};
use crate::chainstate::stacks::boot::pox_2_tests::{
    check_pox_print_event, generate_pox_clarity_value, get_partial_stacked, get_reward_cycle_total,
    get_reward_set_entries_at, get_stacking_state_pox, get_stx_account_at, with_clarity_db_ro,
    PoxPrintFields, StackingStateCheckData,
};
use crate::chainstate::stacks::boot::signers_tests::{
    get_signer_index, prepare_signers_test, readonly_call,
};
use crate::chainstate::stacks::boot::{
    PoxVersions, BOOT_CODE_COST_VOTING_TESTNET as BOOT_CODE_COST_VOTING, BOOT_CODE_POX_TESTNET,
    MINERS_NAME, POX_2_NAME, POX_3_NAME,
};
use crate::chainstate::stacks::db::{
    MinerPaymentSchedule, StacksChainState, StacksHeaderInfo, MINER_REWARD_MATURITY,
};
use crate::chainstate::stacks::events::{StacksTransactionReceipt, TransactionOrigin};
use crate::chainstate::stacks::index::marf::MarfConnection;
use crate::chainstate::stacks::index::MarfTrieId;
use crate::chainstate::stacks::tests::make_coinbase;
use crate::chainstate::stacks::*;
use crate::clarity_vm::clarity::{ClarityBlockConnection, Error as ClarityError};
use crate::clarity_vm::database::marf::{MarfedKV, WritableMarfStore};
use crate::clarity_vm::database::HeadersDBConn;
use crate::core::*;
use crate::net::test::{TestEventObserver, TestEventObserverBlock, TestPeer, TestPeerConfig};
use crate::net::tests::NakamotoBootPlan;
use crate::util_lib::boot::boot_code_id;
use crate::util_lib::db::{DBConn, FromRow};
use crate::util_lib::signed_structured_data::pox4::Pox4SignatureTopic;
use crate::util_lib::signed_structured_data::structured_data_message_hash;

const USTX_PER_HOLDER: u128 = 1_000_000;

const ERR_REUSED_SIGNER_KEY: i128 = 33;

/// Return the BlockSnapshot for the latest sortition in the provided
///  SortitionDB option-reference. Panics on any errors.
pub fn get_tip(sortdb: Option<&SortitionDB>) -> BlockSnapshot {
    SortitionDB::get_canonical_burn_chain_tip(sortdb.unwrap().conn()).unwrap()
}

/// Helper rstest template for running tests in both 2.5
/// and 3.0 epochs.
#[template]
#[rstest]
#[case::epoch_30(true)]
#[case::epoch_25(false)]
fn nakamoto_cases(#[case] use_nakamoto: bool) {}

fn make_simple_pox_4_lock(
    key: &StacksPrivateKey,
    peer: &mut TestPeer,
    amount: u128,
    lock_period: u128,
) -> StacksTransaction {
    let addr = key_to_stacks_addr(key);
<<<<<<< HEAD
    let pox_addr = PoxAddress::from_legacy(AddressHashMode::SerializeP2PKH, addr.bytes.clone());
    let signer_pk = StacksPublicKey::from_private(key);
=======
    let pox_addr = PoxAddress::from_legacy(AddressHashMode::SerializeP2PKH, addr.bytes().clone());
    let signer_pk = StacksPublicKey::from_private(&key);
>>>>>>> 1f1bf2ce
    let tip = get_tip(peer.sortdb.as_ref());
    let next_reward_cycle = peer
        .config
        .burnchain
        .block_height_to_reward_cycle(tip.block_height)
        .unwrap();
    let nonce = get_account(peer, &addr.into()).nonce;
    let auth_id = u128::from(nonce);

    let signature = make_signer_key_signature(
        &pox_addr,
        key,
        next_reward_cycle.into(),
        &Pox4SignatureTopic::StackStx,
        lock_period,
        amount,
        auth_id,
    );

    make_pox_4_lockup(
        key,
        nonce,
        amount,
        &pox_addr,
        lock_period,
        &signer_pk,
        tip.block_height,
        Some(signature),
        amount,
        auth_id,
    )
}

pub fn make_test_epochs_pox(use_nakamoto: bool) -> (EpochList, PoxConstants) {
    let EMPTY_SORTITIONS = 25;
    let EPOCH_2_1_HEIGHT = EMPTY_SORTITIONS + 11; // 36
    let EPOCH_2_2_HEIGHT = EPOCH_2_1_HEIGHT + 14; // 50
    let EPOCH_2_3_HEIGHT = EPOCH_2_2_HEIGHT + 2; // 52
                                                 // epoch-2.4 will start at the first block of cycle 11!
                                                 //  this means that cycle 11 should also be treated like a "burn"
    let EPOCH_2_4_HEIGHT = EPOCH_2_3_HEIGHT + 4; // 56
    let EPOCH_2_5_HEIGHT = EPOCH_2_4_HEIGHT + 44; // 100
    let EPOCH_3_0_HEIGHT = EPOCH_2_5_HEIGHT + 23; // 123

    let mut epochs = EpochList::new(&[
        StacksEpoch {
            epoch_id: StacksEpochId::Epoch10,
            start_height: 0,
            end_height: 0,
            block_limit: ExecutionCost::max_value(),
            network_epoch: PEER_VERSION_EPOCH_1_0,
        },
        StacksEpoch {
            epoch_id: StacksEpochId::Epoch20,
            start_height: 0,
            end_height: 0,
            block_limit: ExecutionCost::max_value(),
            network_epoch: PEER_VERSION_EPOCH_2_0,
        },
        StacksEpoch {
            epoch_id: StacksEpochId::Epoch2_05,
            start_height: 0,
            end_height: EPOCH_2_1_HEIGHT,
            block_limit: ExecutionCost::max_value(),
            network_epoch: PEER_VERSION_EPOCH_2_05,
        },
        StacksEpoch {
            epoch_id: StacksEpochId::Epoch21,
            start_height: EPOCH_2_1_HEIGHT,
            end_height: EPOCH_2_2_HEIGHT,
            block_limit: ExecutionCost::max_value(),
            network_epoch: PEER_VERSION_EPOCH_2_1,
        },
        StacksEpoch {
            epoch_id: StacksEpochId::Epoch22,
            start_height: EPOCH_2_2_HEIGHT,
            end_height: EPOCH_2_3_HEIGHT,
            block_limit: ExecutionCost::max_value(),
            network_epoch: PEER_VERSION_EPOCH_2_2,
        },
        StacksEpoch {
            epoch_id: StacksEpochId::Epoch23,
            start_height: EPOCH_2_3_HEIGHT,
            end_height: EPOCH_2_4_HEIGHT,
            block_limit: ExecutionCost::max_value(),
            network_epoch: PEER_VERSION_EPOCH_2_3,
        },
        StacksEpoch {
            epoch_id: StacksEpochId::Epoch24,
            start_height: EPOCH_2_4_HEIGHT,
            end_height: EPOCH_2_5_HEIGHT,
            block_limit: ExecutionCost::max_value(),
            network_epoch: PEER_VERSION_EPOCH_2_4,
        },
        StacksEpoch {
            epoch_id: StacksEpochId::Epoch25,
            start_height: EPOCH_2_5_HEIGHT,
            end_height: {
                if use_nakamoto {
                    EPOCH_3_0_HEIGHT
                } else {
                    STACKS_EPOCH_MAX
                }
            },
            block_limit: ExecutionCost::max_value(),
            network_epoch: PEER_VERSION_EPOCH_2_5,
        },
    ]);

    if use_nakamoto {
        epochs.push(StacksEpoch {
            epoch_id: StacksEpochId::Epoch30,
            start_height: EPOCH_3_0_HEIGHT,
            end_height: STACKS_EPOCH_MAX,
            block_limit: ExecutionCost::max_value(),
            network_epoch: PEER_VERSION_EPOCH_3_0,
        });
    }

    let mut pox_constants = PoxConstants::mainnet_default();
    pox_constants.reward_cycle_length = 5;
    pox_constants.prepare_length = 2;
    pox_constants.anchor_threshold = 1;
    pox_constants.v1_unlock_height = (EPOCH_2_1_HEIGHT + 1) as u32;
    pox_constants.v2_unlock_height = (EPOCH_2_2_HEIGHT + 1) as u32;
    pox_constants.v3_unlock_height = (EPOCH_2_5_HEIGHT + 1) as u32;
    pox_constants.pox_3_activation_height = (EPOCH_2_4_HEIGHT + 1) as u32;
    // Activate pox4 2 cycles into epoch 2.5
    // Don't use Epoch 3.0 in order to avoid nakamoto blocks
    pox_constants.pox_4_activation_height =
        (EPOCH_2_5_HEIGHT as u32) + 1 + (2 * pox_constants.reward_cycle_length);

    (epochs, pox_constants)
}

#[test]
fn pox_extend_transition() {
    let EXPECTED_FIRST_V2_CYCLE = 8;
    // the sim environment produces 25 empty sortitions before
    //  tenures start being tracked.
    let EMPTY_SORTITIONS = 25;

    let (epochs, pox_constants) = make_test_epochs_pox(false);

    let mut burnchain = Burnchain::default_unittest(
        0,
        &BurnchainHeaderHash::from_hex(BITCOIN_REGTEST_FIRST_BLOCK_HASH).unwrap(),
    );
    burnchain.pox_constants = pox_constants.clone();

    let first_v2_cycle = burnchain
        .block_height_to_reward_cycle(burnchain.pox_constants.v1_unlock_height as u64)
        .unwrap()
        + 1;

    let first_v3_cycle = burnchain
        .block_height_to_reward_cycle(burnchain.pox_constants.pox_3_activation_height as u64)
        .unwrap()
        + 1;

    let first_v4_cycle = burnchain
        .block_height_to_reward_cycle(burnchain.pox_constants.pox_4_activation_height as u64)
        .unwrap()
        + 1;

    assert_eq!(first_v2_cycle, EXPECTED_FIRST_V2_CYCLE);

    let observer = TestEventObserver::new();

    let (mut peer, mut keys) = instantiate_pox_peer_with_epoch(
        &burnchain,
        function_name!(),
        Some(epochs.clone()),
        Some(&observer),
    );

    peer.config.check_pox_invariants =
        Some((EXPECTED_FIRST_V2_CYCLE, EXPECTED_FIRST_V2_CYCLE + 10));

    let alice = keys.pop().unwrap();
    let bob = keys.pop().unwrap();
    let alice_address = key_to_stacks_addr(&alice);
    let alice_principal = PrincipalData::from(alice_address.clone());
    let bob_address = key_to_stacks_addr(&bob);
    let bob_principal = PrincipalData::from(bob_address.clone());

    let EXPECTED_ALICE_FIRST_REWARD_CYCLE = 6;
    let mut coinbase_nonce = 0;

    let INITIAL_BALANCE = 1024 * POX_THRESHOLD_STEPS_USTX;
    let ALICE_LOCKUP = 1024 * POX_THRESHOLD_STEPS_USTX;
    let BOB_LOCKUP = 512 * POX_THRESHOLD_STEPS_USTX;

    // these checks should pass between Alice's first reward cycle,
    //  and the start of V2 reward cycles
    let alice_rewards_to_v2_start_checks = |tip_index_block, peer: &mut TestPeer| {
        let tip_burn_block_height = get_par_burn_block_height(peer.chainstate(), &tip_index_block);
        let cur_reward_cycle = burnchain
            .block_height_to_reward_cycle(tip_burn_block_height)
            .unwrap() as u128;
        let (min_ustx, reward_addrs, total_stacked) = with_sortdb(peer, |ref mut c, sortdb| {
            (
                c.get_stacking_minimum(sortdb, &tip_index_block).unwrap(),
                get_reward_addresses_with_par_tip(c, &burnchain, sortdb, &tip_index_block).unwrap(),
                c.test_get_total_ustx_stacked(sortdb, &tip_index_block, cur_reward_cycle)
                    .unwrap(),
            )
        });

        assert!(
            cur_reward_cycle >= EXPECTED_ALICE_FIRST_REWARD_CYCLE
                && cur_reward_cycle < first_v2_cycle as u128
        );
        //  Alice is the only Stacker, so check that.
        let (amount_ustx, pox_addr, lock_period, first_reward_cycle) =
            get_stacker_info(peer, &key_to_stacks_addr(&alice).into()).unwrap();
        eprintln!(
            "\nAlice: {} uSTX stacked for {} cycle(s); addr is {:?}; first reward cycle is {}\n",
            amount_ustx, lock_period, &pox_addr, first_reward_cycle
        );

        // one reward address, and it's Alice's
        // either way, there's a single reward address
        assert_eq!(reward_addrs.len(), 1);
        assert_eq!(
            (reward_addrs[0].0).version(),
            AddressHashMode::SerializeP2PKH as u8
        );
        assert_eq!(
            (reward_addrs[0].0).hash160(),
            key_to_stacks_addr(&alice).destruct().1
        );
        assert_eq!(reward_addrs[0].1, ALICE_LOCKUP);
    };

    // these checks should pass after the start of V2 reward cycles
    let v2_rewards_checks = |tip_index_block, peer: &mut TestPeer| {
        let tip_burn_block_height = get_par_burn_block_height(peer.chainstate(), &tip_index_block);
        let cur_reward_cycle = burnchain
            .block_height_to_reward_cycle(tip_burn_block_height)
            .unwrap() as u128;
        let (min_ustx, reward_addrs, total_stacked) = with_sortdb(peer, |ref mut c, sortdb| {
            (
                c.get_stacking_minimum(sortdb, &tip_index_block).unwrap(),
                get_reward_addresses_with_par_tip(c, &burnchain, sortdb, &tip_index_block).unwrap(),
                c.test_get_total_ustx_stacked(sortdb, &tip_index_block, cur_reward_cycle)
                    .unwrap(),
            )
        });

        eprintln!(
            "reward_cycle = {}, reward_addrs = {}, total_stacked = {}",
            cur_reward_cycle,
            reward_addrs.len(),
            total_stacked
        );

        assert!(cur_reward_cycle >= first_v2_cycle as u128);
        // v2 reward cycles have begun, so reward addrs should be read from PoX2 which is Bob + Alice
        assert_eq!(reward_addrs.len(), 2);
        assert_eq!(
            (reward_addrs[0].0).version(),
            AddressHashMode::SerializeP2PKH as u8
        );
        assert_eq!(
            (reward_addrs[0].0).hash160(),
            key_to_stacks_addr(&bob).destruct().1,
        );
        assert_eq!(reward_addrs[0].1, BOB_LOCKUP);

        assert_eq!(
            (reward_addrs[1].0).version(),
            AddressHashMode::SerializeP2PKH as u8
        );
        assert_eq!(
            (reward_addrs[1].0).hash160(),
            key_to_stacks_addr(&alice).destruct().1,
        );
        assert_eq!(reward_addrs[1].1, ALICE_LOCKUP);
    };

    // first tenure is empty
    let mut latest_block = peer.tenure_with_txs(&[], &mut coinbase_nonce);

    let alice_account = get_account(&mut peer, &key_to_stacks_addr(&alice).into());
    assert_eq!(alice_account.stx_balance.amount_unlocked(), INITIAL_BALANCE);
    assert_eq!(alice_account.stx_balance.amount_locked(), 0);
    assert_eq!(alice_account.stx_balance.unlock_height(), 0);

    // next tenure include Alice's lockup
    let tip = get_tip(peer.sortdb.as_ref());
    let alice_lockup = make_pox_lockup(
        &alice,
        0,
        ALICE_LOCKUP,
        AddressHashMode::SerializeP2PKH,
        key_to_stacks_addr(&alice).destruct().1,
        4,
        tip.block_height,
    );

    let tip_index_block = peer.tenure_with_txs(&[alice_lockup], &mut coinbase_nonce);

    // check the stacking minimum
    let total_liquid_ustx = get_liquid_ustx(&mut peer);
    let min_ustx = with_sortdb(&mut peer, |chainstate, sortdb| {
        chainstate.get_stacking_minimum(sortdb, &tip_index_block)
    })
    .unwrap();
    assert_eq!(
        min_ustx,
        total_liquid_ustx / POX_TESTNET_STACKING_THRESHOLD_25
    );

    // no reward addresses
    let reward_addrs = with_sortdb(&mut peer, |chainstate, sortdb| {
        get_reward_addresses_with_par_tip(chainstate, &burnchain, sortdb, &tip_index_block)
    })
    .unwrap();
    assert_eq!(reward_addrs.len(), 0);

    // check the first reward cycle when Alice's tokens get stacked
    let tip_burn_block_height = get_par_burn_block_height(peer.chainstate(), &tip_index_block);
    let alice_first_reward_cycle = 1 + burnchain
        .block_height_to_reward_cycle(tip_burn_block_height)
        .unwrap();

    assert_eq!(
        alice_first_reward_cycle as u128,
        EXPECTED_ALICE_FIRST_REWARD_CYCLE
    );
    let height_target = burnchain.reward_cycle_to_block_height(alice_first_reward_cycle) + 1;

    // alice locked, so balance should be 0
    let alice_balance = get_balance(&mut peer, &key_to_stacks_addr(&alice).into());
    assert_eq!(alice_balance, 0);

    while get_tip(peer.sortdb.as_ref()).block_height < height_target {
        latest_block = peer.tenure_with_txs(&[], &mut coinbase_nonce);
    }

    // produce blocks until epoch 2.1
    while get_tip(peer.sortdb.as_ref()).block_height < epochs[StacksEpochId::Epoch21].start_height {
        peer.tenure_with_txs(&[], &mut coinbase_nonce);
        alice_rewards_to_v2_start_checks(latest_block, &mut peer);
    }

    // in the next tenure, PoX 2 should now exist.
    // Lets have Bob lock up for v2
    // this will lock for cycles 8, 9, 10
    //  the first v2 cycle will be 8
    let tip = get_tip(peer.sortdb.as_ref());

    let bob_lockup = make_pox_2_lockup(
        &bob,
        0,
        BOB_LOCKUP,
        PoxAddress::from_legacy(
            AddressHashMode::SerializeP2PKH,
            key_to_stacks_addr(&bob).destruct().1,
        ),
        3,
        tip.block_height,
    );

    // Alice _will_ auto-unlock: she can stack-extend in PoX v2
    let alice_lockup = make_pox_2_extend(
        &alice,
        1,
        PoxAddress::from_legacy(
            AddressHashMode::SerializeP2PKH,
            key_to_stacks_addr(&alice).destruct().1,
        ),
        6,
    );

    latest_block = peer.tenure_with_txs(&[bob_lockup, alice_lockup], &mut coinbase_nonce);
    alice_rewards_to_v2_start_checks(latest_block, &mut peer);

    // Extend bob's lockup via `stack-extend` for 1 more cycle
    let bob_extend = make_pox_2_extend(
        &bob,
        1,
        PoxAddress::from_legacy(
            AddressHashMode::SerializeP2PKH,
            key_to_stacks_addr(&bob).destruct().1,
        ),
        1,
    );

    latest_block = peer.tenure_with_txs(&[bob_extend], &mut coinbase_nonce);

    alice_rewards_to_v2_start_checks(latest_block, &mut peer);

    // produce blocks until the v2 reward cycles start
    let height_target = burnchain.reward_cycle_to_block_height(first_v2_cycle) - 1;
    while get_tip(peer.sortdb.as_ref()).block_height < height_target {
        latest_block = peer.tenure_with_txs(&[], &mut coinbase_nonce);
        // alice is still locked, balance should be 0
        let alice_balance = get_balance(&mut peer, &key_to_stacks_addr(&alice).into());
        assert_eq!(alice_balance, 0);

        alice_rewards_to_v2_start_checks(latest_block, &mut peer);
    }

    latest_block = peer.tenure_with_txs(&[], &mut coinbase_nonce);
    v2_rewards_checks(latest_block, &mut peer);

    // roll the chain forward until just before Epoch-2.2
    while get_tip(peer.sortdb.as_ref()).block_height < epochs[StacksEpochId::Epoch22].start_height {
        latest_block = peer.tenure_with_txs(&[], &mut coinbase_nonce);
        // at this point, alice's balance should be locked, and so should bob's
        let alice_balance = get_balance(&mut peer, &key_to_stacks_addr(&alice).into());
        assert_eq!(alice_balance, 0);
        let bob_balance = get_balance(&mut peer, &key_to_stacks_addr(&bob).into());
        assert_eq!(bob_balance, 512 * POX_THRESHOLD_STEPS_USTX);
    }

    // this block is mined in epoch-2.2
    latest_block = peer.tenure_with_txs(&[], &mut coinbase_nonce);
    let alice_balance = get_balance(&mut peer, &key_to_stacks_addr(&alice).into());
    assert_eq!(alice_balance, 0);
    let bob_balance = get_balance(&mut peer, &key_to_stacks_addr(&bob).into());
    assert_eq!(bob_balance, 512 * POX_THRESHOLD_STEPS_USTX);

    // this block should unlock alice and bob's balance

    latest_block = peer.tenure_with_txs(&[], &mut coinbase_nonce);
    let alice_account = get_stx_account_at(&mut peer, &latest_block, &alice_principal);
    let bob_account = get_stx_account_at(&mut peer, &latest_block, &bob_principal);
    assert_eq!(alice_account.amount_locked(), 0);
    assert_eq!(alice_account.amount_unlocked(), INITIAL_BALANCE);
    assert_eq!(bob_account.amount_locked(), 0);
    assert_eq!(bob_account.amount_unlocked(), INITIAL_BALANCE);

    // Roll to pox4 activation and re-do the above stack-extend tests
    while get_tip(peer.sortdb.as_ref()).block_height
        < u64::from(burnchain.pox_constants.pox_4_activation_height)
    {
        latest_block = peer.tenure_with_txs(&[], &mut coinbase_nonce);
    }

    let tip = get_tip(peer.sortdb.as_ref());

    let alice_signer_private = Secp256k1PrivateKey::new();
    let alice_signer_key = Secp256k1PublicKey::from_private(&alice_signer_private);

    let reward_cycle = get_current_reward_cycle(&peer, &burnchain);

    let alice_pox_addr = PoxAddress::from_legacy(
        AddressHashMode::SerializeP2PKH,
        key_to_stacks_addr(&alice).destruct().1,
    );
    let auth_id = 1;

    let alice_signature = make_signer_key_signature(
        &alice_pox_addr,
        &alice_signer_private,
        reward_cycle,
        &Pox4SignatureTopic::StackStx,
        4_u128,
        u128::MAX,
        auth_id,
    );
    let alice_stack_signature = alice_signature.clone();
    let alice_stack_signer_key = alice_signer_key.clone();
    let alice_lockup = make_pox_4_lockup(
        &alice,
        2,
        ALICE_LOCKUP,
        &PoxAddress::from_legacy(
            AddressHashMode::SerializeP2PKH,
            key_to_stacks_addr(&alice).destruct().1,
        ),
        4,
        &alice_signer_key,
        tip.block_height,
        Some(alice_signature),
        u128::MAX,
        auth_id,
    );
    let alice_pox_4_lock_nonce = 2;
    let alice_first_pox_4_unlock_height =
        burnchain.reward_cycle_to_block_height(first_v4_cycle + 4) - 1;
    let alice_pox_4_start_burn_height = tip.block_height;

    latest_block = peer.tenure_with_txs(&[alice_lockup], &mut coinbase_nonce);

    info!(
        "Block height: {}",
        get_tip(peer.sortdb.as_ref()).block_height
    );

    // check that the "raw" reward set will contain entries for alice at the cycle start
    for cycle_number in first_v4_cycle..(first_v4_cycle + 4) {
        let cycle_start = burnchain.reward_cycle_to_block_height(cycle_number);
        let reward_set_entries = get_reward_set_entries_at(&mut peer, &latest_block, cycle_start);

        assert_eq!(reward_set_entries.len(), 1);
        assert_eq!(
            reward_set_entries[0].reward_address.bytes(),
            key_to_stacks_addr(&alice).bytes().0.to_vec()
        );
        assert_eq!(reward_set_entries[0].amount_stacked, ALICE_LOCKUP,);
    }

    // check the first reward cycle when Alice's tokens get stacked
    let tip_burn_block_height = get_par_burn_block_height(peer.chainstate(), &latest_block);
    let alice_first_v4_reward_cycle = 1 + burnchain
        .block_height_to_reward_cycle(tip_burn_block_height)
        .unwrap();

    let height_target = burnchain.reward_cycle_to_block_height(alice_first_v4_reward_cycle) + 1;

    // alice locked, so balance should be 0
    let alice_balance = get_balance(&mut peer, &alice_principal);
    assert_eq!(alice_balance, 0);

    // advance to the first v3 reward cycle
    while get_tip(peer.sortdb.as_ref()).block_height < height_target {
        latest_block = peer.tenure_with_txs(&[], &mut coinbase_nonce);
    }

    let bob_signer_private = Secp256k1PrivateKey::new();

    let reward_cycle = get_current_reward_cycle(&peer, &burnchain);

    let bob_pox_addr = PoxAddress::from_legacy(
        AddressHashMode::SerializeP2PKH,
        key_to_stacks_addr(&bob).destruct().1,
    );

    let bob_signature = make_signer_key_signature(
        &bob_pox_addr,
        &bob_signer_private,
        reward_cycle,
        &Pox4SignatureTopic::StackStx,
        3_u128,
        u128::MAX,
        2,
    );

    let tip = get_tip(peer.sortdb.as_ref());
    let bob_lockup = make_pox_4_lockup(
        &bob,
        2,
        BOB_LOCKUP,
        &bob_pox_addr,
        3,
        &StacksPublicKey::from_private(&bob_signer_private),
        tip.block_height,
        Some(bob_signature),
        u128::MAX,
        2,
    );

    // new signing key needed
    let alice_signer_private = Secp256k1PrivateKey::default();
    let alice_signer_key = StacksPublicKey::from_private(&alice_signer_private);

    let alice_signature = make_signer_key_signature(
        &alice_pox_addr,
        &alice_signer_private,
        reward_cycle,
        &Pox4SignatureTopic::StackExtend,
        6_u128,
        u128::MAX,
        3,
    );

    // Alice can stack-extend in PoX v2
    let alice_lockup = make_pox_4_extend(
        &alice,
        3,
        alice_pox_addr.clone(),
        6,
        alice_signer_key.clone(),
        Some(alice_signature.clone()),
        u128::MAX,
        3,
    );

    let alice_pox_4_extend_nonce = 3;
    let alice_extend_pox_4_unlock_height =
        burnchain.reward_cycle_to_block_height(first_v4_cycle + 10) - 1;

    latest_block = peer.tenure_with_txs(&[bob_lockup, alice_lockup], &mut coinbase_nonce);

    // check that the "raw" reward set will contain entries for alice at the cycle start
    for cycle_number in first_v4_cycle..(first_v4_cycle + 1) {
        let cycle_start = burnchain.reward_cycle_to_block_height(cycle_number);
        let reward_set_entries = get_reward_set_entries_at(&mut peer, &latest_block, cycle_start);
        assert_eq!(reward_set_entries.len(), 1);
        assert_eq!(
            reward_set_entries[0].reward_address.bytes(),
            key_to_stacks_addr(&alice).bytes().0.to_vec()
        );
        assert_eq!(reward_set_entries[0].amount_stacked, ALICE_LOCKUP);
    }

    for cycle_number in (first_v4_cycle + 1)..(first_v4_cycle + 4) {
        let cycle_start = burnchain.reward_cycle_to_block_height(cycle_number);
        let reward_set_entries = get_reward_set_entries_at(&mut peer, &latest_block, cycle_start);
        assert_eq!(reward_set_entries.len(), 2);
        assert_eq!(
            reward_set_entries[1].reward_address.bytes(),
            key_to_stacks_addr(&alice).bytes().0.to_vec()
        );
        assert_eq!(reward_set_entries[1].amount_stacked, ALICE_LOCKUP);
        assert_eq!(
            reward_set_entries[0].reward_address.bytes(),
            key_to_stacks_addr(&bob).bytes().0.to_vec()
        );
        assert_eq!(reward_set_entries[0].amount_stacked, BOB_LOCKUP);
    }

    for cycle_number in (first_v4_cycle + 4)..(first_v4_cycle + 10) {
        let cycle_start = burnchain.reward_cycle_to_block_height(cycle_number);
        let reward_set_entries = get_reward_set_entries_at(&mut peer, &latest_block, cycle_start);

        assert_eq!(reward_set_entries.len(), 1);
        assert_eq!(
            reward_set_entries[0].reward_address.bytes(),
            key_to_stacks_addr(&alice).bytes().0.to_vec()
        );
        assert_eq!(reward_set_entries[0].amount_stacked, ALICE_LOCKUP);
    }

    // now let's check some tx receipts

    let alice_address = key_to_stacks_addr(&alice);
    let bob_address = key_to_stacks_addr(&bob);
    let blocks = observer.get_blocks();

    let mut alice_txs = HashMap::new();
    let mut bob_txs = HashMap::new();

    for b in blocks.into_iter() {
        for r in b.receipts.into_iter() {
            if let TransactionOrigin::Stacks(ref t) = r.transaction {
                let addr = t.auth.origin().address_testnet();
                if addr == alice_address {
                    alice_txs.insert(t.auth.get_origin_nonce(), r);
                } else if addr == bob_address {
                    bob_txs.insert(t.auth.get_origin_nonce(), r);
                }
            }
        }
    }

    assert_eq!(alice_txs.len(), 4);
    assert_eq!(bob_txs.len(), 3);

    for tx in alice_txs.iter() {
        assert!(
            if let Value::Response(ref r) = tx.1.result {
                r.committed
            } else {
                false
            },
            "Alice txs should all have committed okay"
        );
    }

    for tx in bob_txs.iter() {
        assert!(
            if let Value::Response(ref r) = tx.1.result {
                r.committed
            } else {
                false
            },
            "Bob txs should all have committed okay"
        );
    }

    // Check that the call to `stack-stx` has a well-formed print event.
    let stack_tx = &alice_txs
        .get(&alice_pox_4_lock_nonce)
        .unwrap()
        .clone()
        .events[0];
    let pox_addr_val = generate_pox_clarity_value("ae1593226f85e49a7eaff5b633ff687695438cc9");
    let stack_op_data = HashMap::from([
        ("lock-amount", Value::UInt(ALICE_LOCKUP)),
        (
            "unlock-burn-height",
            Value::UInt(alice_first_pox_4_unlock_height.into()),
        ),
        (
            "start-burn-height",
            Value::UInt(alice_pox_4_start_burn_height.into()),
        ),
        ("pox-addr", pox_addr_val.clone()),
        ("lock-period", Value::UInt(4)),
        (
            "signer-sig",
            Value::some(Value::buff_from(alice_stack_signature).unwrap()).unwrap(),
        ),
        (
            "signer-key",
            Value::buff_from(alice_stack_signer_key.to_bytes_compressed()).unwrap(),
        ),
        ("max-amount", Value::UInt(u128::MAX)),
        ("auth-id", Value::UInt(1)),
    ]);
    let common_data = PoxPrintFields {
        op_name: "stack-stx".to_string(),
        stacker: Value::Principal(alice_principal.clone()),
        balance: Value::UInt(10240000000000),
        locked: Value::UInt(0),
        burnchain_unlock_height: Value::UInt(0),
    };
    check_pox_print_event(stack_tx, common_data, stack_op_data);

    // Check that the call to `stack-extend` has a well-formed print event.
    let stack_extend_tx = &alice_txs
        .get(&alice_pox_4_extend_nonce)
        .unwrap()
        .clone()
        .events[0];
    let stack_ext_op_data = HashMap::from([
        ("extend-count", Value::UInt(6)),
        ("pox-addr", pox_addr_val),
        (
            "unlock-burn-height",
            Value::UInt(alice_extend_pox_4_unlock_height.into()),
        ),
    ]);
    let common_data = PoxPrintFields {
        op_name: "stack-extend".to_string(),
        stacker: Value::Principal(alice_principal.clone()),
        balance: Value::UInt(0),
        locked: Value::UInt(ALICE_LOCKUP),
        burnchain_unlock_height: Value::UInt(alice_first_pox_4_unlock_height.into()),
    };
    check_pox_print_event(stack_extend_tx, common_data, stack_ext_op_data);
}

fn get_burn_pox_addr_info(peer: &mut TestPeer) -> (Vec<PoxAddress>, u128) {
    let tip = get_tip(peer.sortdb.as_ref());
    let tip_index_block = tip.get_canonical_stacks_block_id();
    let burn_height = tip.block_height - 1;
    let addrs_and_payout = with_sortdb(peer, |ref mut chainstate, ref mut sortdb| {
        let addrs = chainstate
            .maybe_read_only_clarity_tx(
                &sortdb.index_handle_at_tip(),
                &tip_index_block,
                |clarity_tx| {
                    clarity_tx
                        .with_readonly_clarity_env(
                            false,
                            0x80000000,
                            ClarityVersion::Clarity2,
                            PrincipalData::Standard(StandardPrincipalData::transient()),
                            None,
                            LimitedCostTracker::new_free(),
                            |env| {
                                env.eval_read_only(
                                    &boot_code_id("pox-2", false),
                                    &format!("(get-burn-block-info? pox-addrs u{})", &burn_height),
                                )
                            },
                        )
                        .unwrap()
                },
            )
            .unwrap();
        addrs
    })
    .unwrap()
    .expect_optional()
    .unwrap()
    .unwrap()
    .expect_tuple()
    .unwrap();

    let addrs = addrs_and_payout
        .get("addrs")
        .unwrap()
        .to_owned()
        .expect_list()
        .unwrap()
        .into_iter()
        .map(|tuple| PoxAddress::try_from_pox_tuple(false, &tuple).unwrap())
        .collect();

    let payout = addrs_and_payout
        .get("payout")
        .unwrap()
        .to_owned()
        .expect_u128()
        .unwrap();
    (addrs, payout)
}

/// Test that we can lock STX for a couple cycles after pox4 starts,
/// and that it unlocks after the desired number of cycles
#[test]
fn pox_lock_unlock() {
    // Config for this test
    // We are going to try locking for 2 reward cycles (10 blocks)
    let lock_period = 2;
    let (epochs, pox_constants) = make_test_epochs_pox(false);

    let mut burnchain = Burnchain::default_unittest(
        0,
        &BurnchainHeaderHash::from_hex(BITCOIN_REGTEST_FIRST_BLOCK_HASH).unwrap(),
    );
    burnchain.pox_constants = pox_constants.clone();

    let (mut peer, keys) =
        instantiate_pox_peer_with_epoch(&burnchain, function_name!(), Some(epochs.clone()), None);

    assert_eq!(burnchain.pox_constants.reward_slots(), 6);
    let mut coinbase_nonce = 0;
    let mut latest_block = None;

    // Advance into pox4
    let target_height = burnchain.pox_constants.pox_4_activation_height;
    // produce blocks until the first reward phase that everyone should be in
    while get_tip(peer.sortdb.as_ref()).block_height < u64::from(target_height) {
        latest_block = Some(peer.tenure_with_txs(&[], &mut coinbase_nonce));
        // if we reach epoch 2.1, perform the check
        if get_tip(peer.sortdb.as_ref()).block_height > epochs[StacksEpochId::Epoch21].start_height
        {
            assert_latest_was_burn(&mut peer);
        }
    }

    info!(
        "Block height: {}",
        get_tip(peer.sortdb.as_ref()).block_height
    );

    let mut txs = vec![];
    let tip_height = get_tip(peer.sortdb.as_ref()).block_height;
    let reward_cycle = burnchain.block_height_to_reward_cycle(tip_height).unwrap() as u128;
    let stackers: Vec<_> = keys
        .iter()
        .zip([
            AddressHashMode::SerializeP2PKH,
            AddressHashMode::SerializeP2SH,
            AddressHashMode::SerializeP2WPKH,
            AddressHashMode::SerializeP2WSH,
        ])
        .enumerate()
        .map(|(ix, (key, hash_mode))| {
            let pox_addr = PoxAddress::from_legacy(hash_mode, key_to_stacks_addr(key).destruct().1);
            let lock_period = if ix == 3 { 12 } else { lock_period };
            let signer_key = key;
            let signature = make_signer_key_signature(
                &pox_addr,
                signer_key,
                reward_cycle,
                &Pox4SignatureTopic::StackStx,
                lock_period,
                u128::MAX,
                1,
            );
            txs.push(make_pox_4_lockup(
                key,
                0,
                1024 * POX_THRESHOLD_STEPS_USTX,
                &pox_addr,
                lock_period,
                &StacksPublicKey::from_private(signer_key),
                tip_height,
                Some(signature),
                u128::MAX,
                1,
            ));
            pox_addr
        })
        .collect();

    info!("Submitting stacking txs");
    let mut latest_block = peer.tenure_with_txs(&txs, &mut coinbase_nonce);

    // Advance to start of rewards cycle stackers are participating in
    let target_height = burnchain.pox_constants.pox_4_activation_height + 5;
    while get_tip(peer.sortdb.as_ref()).block_height < u64::from(target_height) {
        latest_block = peer.tenure_with_txs(&[], &mut coinbase_nonce);
    }

    info!(
        "Block height: {}",
        get_tip(peer.sortdb.as_ref()).block_height
    );

    // now we should be in the reward phase, produce the reward blocks
    let reward_blocks =
        burnchain.pox_constants.reward_cycle_length - burnchain.pox_constants.prepare_length;
    let mut rewarded = HashSet::new();

    // Check that STX are locked for 2 reward cycles
    for _ in 0..lock_period {
        let tip = get_tip(peer.sortdb.as_ref());
        let cycle = burnchain
            .block_height_to_reward_cycle(tip.block_height)
            .unwrap();

        info!("Checking that stackers have STX locked for cycle {cycle}");
        let balances = balances_from_keys(&mut peer, &latest_block, &keys);
        assert!(balances[0].amount_locked() > 0);
        assert!(balances[1].amount_locked() > 0);
        assert!(balances[2].amount_locked() > 0);
        assert!(balances[3].amount_locked() > 0);

        info!("Checking we have 2 stackers for cycle {cycle}");
        for i in 0..reward_blocks {
            latest_block = peer.tenure_with_txs(&[], &mut coinbase_nonce);
            // only the first 2 reward blocks contain pox outputs, because there are 6 slots and only 4 are occuppied
            if i < 2 {
                assert_latest_was_pox(&mut peer)
                    .into_iter()
                    .filter(|addr| !addr.is_burn())
                    .for_each(|addr| {
                        rewarded.insert(addr);
                    });
            } else {
                assert_latest_was_burn(&mut peer);
            }
        }

        assert_eq!(rewarded.len(), 4);
        for stacker in stackers.iter() {
            assert!(
                rewarded.contains(stacker),
                "Reward cycle should include {stacker}"
            );
        }

        // now we should be back in a prepare phase
        info!("Checking we are in prepare phase");
        for _ in 0..burnchain.pox_constants.prepare_length {
            latest_block = peer.tenure_with_txs(&[], &mut coinbase_nonce);
            assert_latest_was_burn(&mut peer);
        }
    }

    info!("Checking STX unlocked after {lock_period} cycles");
    let mut rewarded = HashSet::new();
    for i in 0..burnchain.pox_constants.reward_cycle_length {
        latest_block = peer.tenure_with_txs(&[], &mut coinbase_nonce);
        // only 1 entry in reward set now, but they get 5 slots -- so that's 3 blocks
        info!("Checking {i}th block of next reward cycle");
        if i < 3 {
            assert_latest_was_pox(&mut peer)
                .into_iter()
                .filter(|addr| !addr.is_burn())
                .for_each(|addr| {
                    rewarded.insert(addr);
                });
        } else {
            assert_latest_was_burn(&mut peer);
        }
    }

    assert_eq!(rewarded.len(), 1);
    assert!(
        rewarded.contains(&stackers[3]),
        "Reward set should include the index-3 stacker"
    );

    info!("Checking that stackers[0..2] have no STX locked");
    let balances = balances_from_keys(&mut peer, &latest_block, &keys);
    assert_eq!(balances[0].amount_locked(), 0);
    assert_eq!(balances[1].amount_locked(), 0);
    assert_eq!(balances[2].amount_locked(), 0);
}

/// Test that pox3 methods fail once pox4 is activated
#[test]
fn pox_3_defunct() {
    // Config for this test
    // We are going to try locking for 2 reward cycles (10 blocks)
    let lock_period = 2;
    let (epochs, pox_constants) = make_test_epochs_pox(false);

    let mut burnchain = Burnchain::default_unittest(
        0,
        &BurnchainHeaderHash::from_hex(BITCOIN_REGTEST_FIRST_BLOCK_HASH).unwrap(),
    );
    burnchain.pox_constants = pox_constants.clone();

    let observer = TestEventObserver::new();

    let (mut peer, keys) = instantiate_pox_peer_with_epoch(
        &burnchain,
        function_name!(),
        Some(epochs.clone()),
        Some(&observer),
    );

    assert_eq!(burnchain.pox_constants.reward_slots(), 6);
    let mut coinbase_nonce = 0;
    let mut latest_block;

    // Advance into pox4
    let target_height = burnchain.pox_constants.pox_4_activation_height;
    // produce blocks until the first reward phase that everyone should be in
    while get_tip(peer.sortdb.as_ref()).block_height < u64::from(target_height) {
        latest_block = peer.tenure_with_txs(&[], &mut coinbase_nonce);
        // if we reach epoch 2.1, perform the check
        if get_tip(peer.sortdb.as_ref()).block_height > epochs[StacksEpochId::Epoch21].start_height
        {
            assert_latest_was_burn(&mut peer);
        }
    }

    info!(
        "Block height: {}",
        get_tip(peer.sortdb.as_ref()).block_height
    );

    let mut txs = vec![];
    let tip_height = get_tip(peer.sortdb.as_ref()).block_height;
    let stackers: Vec<_> = keys
        .iter()
        .zip([
            AddressHashMode::SerializeP2PKH,
            AddressHashMode::SerializeP2SH,
            AddressHashMode::SerializeP2WPKH,
            AddressHashMode::SerializeP2WSH,
        ])
        .map(|(key, hash_mode)| {
            let pox_addr = PoxAddress::from_legacy(hash_mode, key_to_stacks_addr(key).destruct().1);
            txs.push(make_pox_3_lockup(
                key,
                0,
                1024 * POX_THRESHOLD_STEPS_USTX,
                pox_addr.clone(),
                lock_period,
                tip_height,
            ));
            pox_addr
        })
        .collect();

    info!("Submitting stacking txs with pox3");
    latest_block = peer.tenure_with_txs(&txs, &mut coinbase_nonce);

    info!("Checking that stackers have no STX locked");
    let balances = balances_from_keys(&mut peer, &latest_block, &keys);
    assert_eq!(balances[0].amount_locked(), 0);
    assert_eq!(balances[1].amount_locked(), 0);

    info!("Checking tx receipts, all `pox3` calls should have returned `(err none)`");
    let last_observer_block = observer.get_blocks().last().unwrap().clone();

    let receipts = last_observer_block
        .receipts
        .iter()
        .filter(|receipt| match &receipt.result {
            Value::Response(r) => !r.committed,
            _ => false,
        })
        .collect::<Vec<_>>();

    assert_eq!(receipts.len(), txs.len());
    for r in receipts.iter() {
        let err = r
            .result
            .clone()
            .expect_result_err()
            .unwrap()
            .expect_optional()
            .unwrap();
        assert!(err.is_none());
    }

    // Advance to start of rewards cycle stackers are participating in
    let target_height = burnchain.pox_constants.pox_4_activation_height + 5;
    while get_tip(peer.sortdb.as_ref()).block_height < u64::from(target_height) {
        latest_block = peer.tenure_with_txs(&[], &mut coinbase_nonce);
    }

    info!(
        "Block height: {}",
        get_tip(peer.sortdb.as_ref()).block_height
    );

    // now we should be in the reward phase, produce the reward blocks
    let reward_blocks =
        burnchain.pox_constants.reward_cycle_length - burnchain.pox_constants.prepare_length;

    // Check next 3 reward cycles
    for _ in 0..=lock_period {
        let tip = get_tip(peer.sortdb.as_ref());
        let cycle = burnchain
            .block_height_to_reward_cycle(tip.block_height)
            .unwrap();

        info!("Checking that stackers have no STX locked for cycle {cycle}");
        let balances = balances_from_keys(&mut peer, &latest_block, &keys);
        assert_eq!(balances[0].amount_locked(), 0);
        assert_eq!(balances[1].amount_locked(), 0);

        info!("Checking no stackers for cycle {cycle}");
        for _ in 0..burnchain.pox_constants.reward_cycle_length {
            latest_block = peer.tenure_with_txs(&[], &mut coinbase_nonce);
            // Should all be burn because no stackers
            assert_latest_was_burn(&mut peer);
        }
    }
}

// Test that STX locked in pox3 automatically unlocks at `v3_unlock_height`
#[test]
fn pox_3_unlocks() {
    // Config for this test
    // We are going to try locking for 4 reward cycles (20 blocks)
    let lock_period = 4;
    let (epochs, pox_constants) = make_test_epochs_pox(false);

    let mut burnchain = Burnchain::default_unittest(
        0,
        &BurnchainHeaderHash::from_hex(BITCOIN_REGTEST_FIRST_BLOCK_HASH).unwrap(),
    );
    burnchain.pox_constants = pox_constants.clone();

    let (mut peer, keys) =
        instantiate_pox_peer_with_epoch(&burnchain, function_name!(), Some(epochs.clone()), None);

    assert_eq!(burnchain.pox_constants.reward_slots(), 6);
    let mut coinbase_nonce = 0;
    let mut latest_block;

    // Advance to a few blocks before pox 3 unlock
    let target_height = burnchain.pox_constants.v3_unlock_height - 14;
    // produce blocks until the first reward phase that everyone should be in
    while get_tip(peer.sortdb.as_ref()).block_height < u64::from(target_height) {
        latest_block = peer.tenure_with_txs(&[], &mut coinbase_nonce);
        // if we reach epoch 2.1, perform the check
        if get_tip(peer.sortdb.as_ref()).block_height > epochs[StacksEpochId::Epoch21].start_height
        {
            assert_latest_was_burn(&mut peer);
        }
    }

    info!(
        "Block height: {}",
        get_tip(peer.sortdb.as_ref()).block_height
    );

    let mut txs = vec![];
    let tip_height = get_tip(peer.sortdb.as_ref()).block_height;
    let stackers: Vec<_> = keys
        .iter()
        .zip([
            AddressHashMode::SerializeP2PKH,
            AddressHashMode::SerializeP2SH,
            AddressHashMode::SerializeP2WPKH,
            AddressHashMode::SerializeP2WSH,
        ])
        .map(|(key, hash_mode)| {
            let pox_addr = PoxAddress::from_legacy(hash_mode, key_to_stacks_addr(key).destruct().1);
            txs.push(make_pox_3_lockup(
                key,
                0,
                1024 * POX_THRESHOLD_STEPS_USTX,
                pox_addr.clone(),
                lock_period,
                tip_height,
            ));
            pox_addr
        })
        .collect();

    info!("Submitting stacking txs");
    latest_block = peer.tenure_with_txs(&txs, &mut coinbase_nonce);

    // Advance a couple more blocks
    for _ in 0..3 {
        latest_block = peer.tenure_with_txs(&[], &mut coinbase_nonce);
    }

    // now we should be in the reward phase, produce the reward blocks
    let reward_blocks =
        burnchain.pox_constants.reward_cycle_length - burnchain.pox_constants.prepare_length;
    let mut rewarded = HashSet::new();

    // Check that STX are locked for 2 reward cycles
    for _ in 0..2 {
        let tip = get_tip(peer.sortdb.as_ref());
        let cycle = burnchain
            .block_height_to_reward_cycle(tip.block_height)
            .unwrap();

        info!("Checking that stackers have STX locked for cycle {cycle}");
        let balances = balances_from_keys(&mut peer, &latest_block, &keys);
        assert!(balances[0].amount_locked() > 0);
        assert!(balances[1].amount_locked() > 0);

        info!("Checking STX locked for cycle {cycle}");
        for i in 0..reward_blocks {
            latest_block = peer.tenure_with_txs(&[], &mut coinbase_nonce);
            // only the first 2 reward blocks contain pox outputs, because there are 6 slots and only 4 are occuppied
            if i < 2 {
                assert_latest_was_pox(&mut peer)
                    .into_iter()
                    .filter(|addr| !addr.is_burn())
                    .for_each(|addr| {
                        rewarded.insert(addr);
                    });
            } else {
                assert_latest_was_burn(&mut peer);
            }
        }

        assert_eq!(rewarded.len(), 4);
        for stacker in stackers.iter() {
            assert!(
                rewarded.contains(stacker),
                "Reward cycle should include {stacker}"
            );
        }

        // now we should be back in a prepare phase
        info!("Checking we are in prepare phase");
        for _ in 0..burnchain.pox_constants.prepare_length {
            latest_block = peer.tenure_with_txs(&[], &mut coinbase_nonce);
            assert_latest_was_burn(&mut peer);
        }
    }

    // Advance to v3 unlock
    let target_height = burnchain.pox_constants.v3_unlock_height;
    while get_tip(peer.sortdb.as_ref()).block_height < u64::from(target_height) {
        latest_block = peer.tenure_with_txs(&[], &mut coinbase_nonce);
    }

    info!(
        "Block height: {}",
        get_tip(peer.sortdb.as_ref()).block_height
    );

    // Check that STX are not locked for 3 reward cycles after pox4 starts
    for _ in 0..3 {
        let tip = get_tip(peer.sortdb.as_ref());
        let cycle = burnchain
            .block_height_to_reward_cycle(tip.block_height)
            .unwrap();

        info!("Checking no stackers for cycle {cycle}");
        for _ in 0..burnchain.pox_constants.reward_cycle_length {
            latest_block = peer.tenure_with_txs(&[], &mut coinbase_nonce);
            assert_latest_was_burn(&mut peer);
        }

        info!("Checking that stackers have no STX locked after cycle {cycle}");
        let balances = balances_from_keys(&mut peer, &latest_block, &keys);
        assert_eq!(balances[0].amount_locked(), 0);
        assert_eq!(balances[1].amount_locked(), 0);
    }
}

// This test calls most pox-4 Clarity functions to check the existence of `start-cycle-id` and `end-cycle-id`
// in emitted pox events.
// In this set up, Steph is a solo stacker and invokes `stack-stx`, `stack-increase` and `stack-extend` functions
// Alice delegates to Bob via `delegate-stx`
// Bob as the delegate, invokes 'delegate-stack-stx' and 'stack-aggregation-commit-indexed'
#[test]
fn pox_4_check_cycle_id_range_in_print_events_pool() {
    // Config for this test
    let (epochs, pox_constants) = make_test_epochs_pox(false);

    let mut burnchain = Burnchain::default_unittest(
        0,
        &BurnchainHeaderHash::from_hex(BITCOIN_REGTEST_FIRST_BLOCK_HASH).unwrap(),
    );
    burnchain.pox_constants = pox_constants.clone();

    let observer = TestEventObserver::new();

    let (mut peer, mut keys) = instantiate_pox_peer_with_epoch(
        &burnchain,
        function_name!(),
        Some(epochs.clone()),
        Some(&observer),
    );

    assert_eq!(burnchain.pox_constants.reward_slots(), 6);
    let mut coinbase_nonce = 0;
    let mut latest_block = None;

    // alice
    let alice = keys.pop().unwrap();
    let alice_address = key_to_stacks_addr(&alice);
    let alice_principal = PrincipalData::from(alice_address.clone());
    let alice_pox_addr = pox_addr_from(&alice);

    // bob
    let bob = keys.pop().unwrap();
    let bob_address = key_to_stacks_addr(&bob);
    let bob_principal = PrincipalData::from(bob_address.clone());
    let bob_pox_addr = pox_addr_from(&bob);
    let bob_signing_key = Secp256k1PublicKey::from_private(&bob);
    let bob_pox_addr_val = Value::Tuple(bob_pox_addr.as_clarity_tuple().unwrap());

    // steph the solo stacker stacks stx so nakamoto signer set stays stacking.
    let steph_key = keys.pop().unwrap();
    let steph_address = key_to_stacks_addr(&steph_key);
    let steph_principal = PrincipalData::from(steph_address.clone());
    let steph_pox_addr_val = make_pox_addr(
        AddressHashMode::SerializeP2PKH,
        steph_address.bytes().clone(),
    );
    let steph_pox_addr = pox_addr_from(&steph_key);
    let steph_signing_key = Secp256k1PublicKey::from_private(&steph_key);
    let steph_key_val = Value::buff_from(steph_signing_key.to_bytes_compressed()).unwrap();

    let mut alice_nonce = 0;
    let mut steph_nonce = 0;
    let mut bob_nonce = 0;

    // Advance into pox4
    let target_height = burnchain.pox_constants.pox_4_activation_height;
    // produce blocks until the first reward phase that everyone should be in
    while get_tip(peer.sortdb.as_ref()).block_height < u64::from(target_height) {
        latest_block = Some(peer.tenure_with_txs(&[], &mut coinbase_nonce));
    }

    let reward_cycle = get_current_reward_cycle(&peer, &burnchain);
    let next_reward_cycle = reward_cycle + 1;

    info!(
        "Block height: {}",
        get_tip(peer.sortdb.as_ref()).block_height
    );

    let lock_period = 1;
    let block_height = get_tip(peer.sortdb.as_ref()).block_height;
    let min_ustx = get_stacking_minimum(&mut peer, &latest_block.unwrap());

    // stack-stx
    let steph_stack_stx_nonce = steph_nonce;
    let signature = make_signer_key_signature(
        &steph_pox_addr,
        &steph_key,
        reward_cycle,
        &Pox4SignatureTopic::StackStx,
        lock_period,
        u128::MAX,
        1,
    );
    let steph_stacking = make_pox_4_lockup(
        &steph_key,
        steph_stack_stx_nonce,
        min_ustx,
        &steph_pox_addr.clone(),
        lock_period,
        &steph_signing_key,
        block_height,
        Some(signature),
        u128::MAX,
        1,
    );
    steph_nonce += 1;

    // stack-increase
    let steph_stack_increase_nonce = steph_nonce;
    let signature = make_signer_key_signature(
        &steph_pox_addr,
        &steph_key,
        reward_cycle,
        &Pox4SignatureTopic::StackIncrease,
        lock_period,
        u128::MAX,
        1,
    );
    let steph_stack_increase = make_pox_4_stack_increase(
        &steph_key,
        steph_stack_increase_nonce,
        100,
        &steph_signing_key,
        Some(signature),
        u128::MAX,
        1,
    );
    steph_nonce += 1;

    // stack-extend
    let steph_stack_extend_nonce = steph_nonce;
    let stack_extend_signature = make_signer_key_signature(
        &steph_pox_addr,
        &steph_key,
        reward_cycle,
        &Pox4SignatureTopic::StackExtend,
        1_u128,
        u128::MAX,
        1,
    );
    let steph_stack_extend = make_pox_4_extend(
        &steph_key,
        steph_stack_extend_nonce,
        steph_pox_addr,
        lock_period,
        steph_signing_key,
        Some(stack_extend_signature),
        u128::MAX,
        1,
    );
    steph_nonce += 1;

    // alice delegates STX to bob
    let target_height = get_tip(peer.sortdb.as_ref()).block_height
        + (3 * pox_constants.reward_cycle_length as u64) // 3 cycles (next cycle + 2)
        + 1; // additional few blocks shouldn't matter to unlock-cycle
    let alice_delegate = make_pox_4_delegate_stx(
        &alice,
        alice_nonce,
        min_ustx,
        bob_principal.clone(),
        Some(target_height as u128),
        Some(bob_pox_addr.clone()),
    );
    let alice_delegate_nonce = alice_nonce;
    alice_nonce += 1;

    let curr_height = get_tip(peer.sortdb.as_ref()).block_height;
    let bob_delegate_stack_nonce = bob_nonce;
    let bob_delegate_stack = make_pox_4_delegate_stack_stx(
        &bob,
        bob_nonce,
        alice_principal.clone(),
        min_ustx,
        bob_pox_addr.clone(),
        curr_height as u128,
        lock_period,
    );
    bob_nonce += 1;

    let bob_aggregation_commit_nonce = bob_nonce;
    let signature = make_signer_key_signature(
        &bob_pox_addr,
        &bob,
        next_reward_cycle,
        &Pox4SignatureTopic::AggregationCommit,
        lock_period,
        u128::MAX,
        1,
    );
    let bob_aggregation_commit = make_pox_4_aggregation_commit_indexed(
        &bob,
        bob_aggregation_commit_nonce,
        &bob_pox_addr,
        next_reward_cycle,
        Some(signature),
        &bob_signing_key,
        u128::MAX,
        1,
    );
    bob_nonce += 1;

    latest_block = Some(peer.tenure_with_txs(
        &[
            steph_stacking,
            steph_stack_increase,
            steph_stack_extend,
            alice_delegate,
            bob_delegate_stack,
            bob_aggregation_commit,
        ],
        &mut coinbase_nonce,
    ));

    let tip = get_tip(peer.sortdb.as_ref());
    let tipId = StacksBlockId::new(&tip.consensus_hash, &tip.canonical_stacks_tip_hash);
    assert_eq!(tipId, latest_block.unwrap());

    let in_prepare_phase = burnchain.is_in_prepare_phase(tip.block_height);
    assert_eq!(in_prepare_phase, false);

    let blocks = observer.get_blocks();
    let mut steph_txs = HashMap::new();
    let mut alice_txs = HashMap::new();
    let mut bob_txs = HashMap::new();

    for b in blocks.into_iter() {
        for r in b.receipts.into_iter() {
            if let TransactionOrigin::Stacks(ref t) = r.transaction {
                let addr = t.auth.origin().address_testnet();
                if addr == steph_address {
                    steph_txs.insert(t.auth.get_origin_nonce(), r);
                } else if addr == alice_address {
                    alice_txs.insert(t.auth.get_origin_nonce(), r);
                } else if addr == bob_address {
                    bob_txs.insert(t.auth.get_origin_nonce(), r);
                }
            }
        }
    }

    assert_eq!(steph_txs.len() as u64, 3);
    assert_eq!(alice_txs.len() as u64, 1);
    assert_eq!(bob_txs.len() as u64, 2);

    let steph_stack_stx_tx = &steph_txs.get(&steph_stack_stx_nonce);
    let steph_stack_extend_tx = &steph_txs.get(&steph_stack_extend_nonce);
    let steph_stack_increase_tx = &steph_txs.get(&steph_stack_increase_nonce);
    let bob_delegate_stack_stx_tx = &bob_txs.get(&bob_delegate_stack_nonce);
    let bob_aggregation_commit_tx = &bob_txs.get(&bob_aggregation_commit_nonce);
    let alice_delegate_tx = &alice_txs.get(&alice_delegate_nonce);

    // Check event for stack-stx tx
    let steph_stacking_tx_events = &steph_stack_stx_tx.unwrap().clone().events;
    assert_eq!(steph_stacking_tx_events.len() as u64, 2);
    let steph_stacking_tx_event = &steph_stacking_tx_events[0];
    let steph_stacking_op_data = HashMap::from([
        // matches the expected cycle, since we're not in a prepare phase
        ("start-cycle-id", Value::UInt(next_reward_cycle)),
        (
            "end-cycle-id",
            Value::some(Value::UInt(next_reward_cycle + lock_period)).unwrap(),
        ),
    ]);
    let common_data = PoxPrintFields {
        op_name: "stack-stx".to_string(),
        stacker: steph_principal.clone().into(),
        balance: Value::UInt(10240000000000),
        locked: Value::UInt(0),
        burnchain_unlock_height: Value::UInt(0),
    };
    check_pox_print_event(steph_stacking_tx_event, common_data, steph_stacking_op_data);

    // Check event for stack-increase tx
    let steph_stack_increase_tx_events = &steph_stack_increase_tx.unwrap().clone().events;
    assert_eq!(steph_stack_increase_tx_events.len() as u64, 2);
    let steph_stack_increase_tx_event = &steph_stack_increase_tx_events[0];
    let steph_stack_increase_op_data = HashMap::from([
        // `stack-increase` is in the same block as `stack-stx`, so we essentially want to be able to override the first event
        ("start-cycle-id", Value::UInt(next_reward_cycle)),
        (
            "end-cycle-id",
            Value::some(Value::UInt(next_reward_cycle + lock_period)).unwrap(),
        ),
    ]);
    let common_data = PoxPrintFields {
        op_name: "stack-increase".to_string(),
        stacker: steph_principal.clone().into(),
        balance: Value::UInt(10234866375000),
        locked: Value::UInt(5133625000),
        burnchain_unlock_height: Value::UInt(120),
    };
    check_pox_print_event(
        steph_stack_increase_tx_event,
        common_data,
        steph_stack_increase_op_data,
    );

    // Check event for stack-extend tx
    let steph_stack_extend_tx_events = &steph_stack_extend_tx.unwrap().clone().events;
    assert_eq!(steph_stack_extend_tx_events.len() as u64, 2);
    let steph_stack_extend_tx_event = &steph_stack_extend_tx_events[0];
    let steph_stacking_op_data = HashMap::from([
        ("start-cycle-id", Value::UInt(next_reward_cycle)),
        (
            "end-cycle-id",
            Value::some(Value::UInt(next_reward_cycle + lock_period + 1)).unwrap(),
        ),
    ]);
    let common_data = PoxPrintFields {
        op_name: "stack-extend".to_string(),
        stacker: steph_principal.clone().into(),
        balance: Value::UInt(10234866374900),
        locked: Value::UInt(5133625100),
        burnchain_unlock_height: Value::UInt(120),
    };
    check_pox_print_event(
        steph_stack_extend_tx_event,
        common_data,
        steph_stacking_op_data,
    );

    // Check event for delegate-stx tx
    let alice_delegation_tx_events = &alice_delegate_tx.unwrap().clone().events;
    assert_eq!(alice_delegation_tx_events.len() as u64, 1);
    let alice_delegation_tx_event = &alice_delegation_tx_events[0];
    let alice_delegate_stx_op_data = HashMap::from([
        ("start-cycle-id", Value::UInt(next_reward_cycle)),
        (
            "end-cycle-id",
            Value::some(Value::UInt(next_reward_cycle + 2)).unwrap(),
        ),
    ]);
    let common_data = PoxPrintFields {
        op_name: "delegate-stx".to_string(),
        stacker: alice_principal.clone().into(),
        balance: Value::UInt(10240000000000),
        locked: Value::UInt(0),
        burnchain_unlock_height: Value::UInt(0),
    };
    check_pox_print_event(
        alice_delegation_tx_event,
        common_data,
        alice_delegate_stx_op_data,
    );

    // Check event for delegate-stack-stx tx
    let bob_delegate_stack_stx_tx_events = &bob_delegate_stack_stx_tx.unwrap().clone().events;
    assert_eq!(bob_delegate_stack_stx_tx_events.len() as u64, 2);
    let bob_delegate_stack_stx_tx_event = &bob_delegate_stack_stx_tx_events[0];
    let bob_delegate_stack_stx_tx_op_data = HashMap::from([
        ("start-cycle-id", Value::UInt(next_reward_cycle)),
        (
            "end-cycle-id",
            Value::some(Value::UInt(next_reward_cycle + lock_period)).unwrap(),
        ),
    ]);
    let common_data = PoxPrintFields {
        op_name: "delegate-stack-stx".to_string(),
        stacker: alice_principal.clone().into(),
        balance: Value::UInt(10240000000000),
        locked: Value::UInt(0),
        burnchain_unlock_height: Value::UInt(0),
    };
    check_pox_print_event(
        bob_delegate_stack_stx_tx_event,
        common_data,
        bob_delegate_stack_stx_tx_op_data,
    );

    // Check event for aggregation_commit tx
    let bob_aggregation_commit_tx_events = &bob_aggregation_commit_tx.unwrap().clone().events;
    assert_eq!(bob_aggregation_commit_tx_events.len() as u64, 1);
    let bob_aggregation_commit_tx_event = &bob_aggregation_commit_tx_events[0];
    let bob_aggregation_commit_tx_op_data = HashMap::from([
        ("start-cycle-id", Value::UInt(next_reward_cycle)),
        (
            "end-cycle-id",
            Value::some(Value::UInt(next_reward_cycle + 1)).unwrap(),
        ),
    ]);
    let common_data = PoxPrintFields {
        op_name: "stack-aggregation-commit-indexed".to_string(),
        stacker: bob_principal.clone().into(),
        balance: Value::UInt(10240000000000),
        locked: Value::UInt(0),
        burnchain_unlock_height: Value::UInt(0),
    };
    check_pox_print_event(
        bob_aggregation_commit_tx_event,
        common_data,
        bob_aggregation_commit_tx_op_data,
    );
}

// This test calls most pox-4 Clarity functions to check the existence of `start-cycle-id` and `end-cycle-id`
// in emitted pox events. This tests for the correct offset in the prepare phase.
// In this set up, Steph is a solo stacker and invokes `stack-stx`, `stack-increase` and `stack-extend` functions
// Alice delegates to Bob via `delegate-stx`
// Bob as the delegate, invokes 'delegate-stack-stx' and 'stack-aggregation-commit-indexed'
#[test]
fn pox_4_check_cycle_id_range_in_print_events_pool_in_prepare_phase() {
    // Config for this test
    let (epochs, pox_constants) = make_test_epochs_pox(false);

    let mut burnchain = Burnchain::default_unittest(
        0,
        &BurnchainHeaderHash::from_hex(BITCOIN_REGTEST_FIRST_BLOCK_HASH).unwrap(),
    );
    burnchain.pox_constants = pox_constants.clone();

    let observer = TestEventObserver::new();

    let (mut peer, mut keys) = instantiate_pox_peer_with_epoch(
        &burnchain,
        function_name!(),
        Some(epochs.clone()),
        Some(&observer),
    );

    assert_eq!(burnchain.pox_constants.reward_slots(), 6);
    let mut coinbase_nonce = 0;
    let mut latest_block = None;

    // alice
    let alice = keys.pop().unwrap();
    let alice_address = key_to_stacks_addr(&alice);
    let alice_principal = PrincipalData::from(alice_address.clone());
    let alice_pox_addr = pox_addr_from(&alice);

    // bob
    let bob = keys.pop().unwrap();
    let bob_address = key_to_stacks_addr(&bob);
    let bob_principal = PrincipalData::from(bob_address.clone());
    let bob_pox_addr = pox_addr_from(&bob);
    let bob_signing_key = Secp256k1PublicKey::from_private(&bob);
    let bob_pox_addr_val = Value::Tuple(bob_pox_addr.as_clarity_tuple().unwrap());

    // steph the solo stacker stacks stx so nakamoto signer set stays stacking.
    let steph_key = keys.pop().unwrap();
    let steph_address = key_to_stacks_addr(&steph_key);
    let steph_principal = PrincipalData::from(steph_address.clone());
    let steph_pox_addr_val = make_pox_addr(
        AddressHashMode::SerializeP2PKH,
        steph_address.bytes().clone(),
    );
    let steph_pox_addr = pox_addr_from(&steph_key);
    let steph_signing_key = Secp256k1PublicKey::from_private(&steph_key);
    let steph_key_val = Value::buff_from(steph_signing_key.to_bytes_compressed()).unwrap();

    let mut alice_nonce = 0;
    let mut steph_nonce = 0;
    let mut bob_nonce = 0;

    // Advance into pox4
    let target_height = burnchain.pox_constants.pox_4_activation_height;
    // produce blocks until the first reward phase that everyone should be in
    while get_tip(peer.sortdb.as_ref()).block_height < u64::from(target_height) {
        latest_block = Some(peer.tenure_with_txs(&[], &mut coinbase_nonce));
    }
    // produce blocks until the we're in the prepare phase (first block of prepare-phase was mined, i.e. pox-set for next cycle determined)
    while !burnchain.is_in_prepare_phase(get_tip(peer.sortdb.as_ref()).block_height) {
        latest_block = Some(peer.tenure_with_txs(&[], &mut coinbase_nonce));
    }

    let reward_cycle = get_current_reward_cycle(&peer, &burnchain);
    let next_reward_cycle = reward_cycle + 1;

    info!(
        "Block height: {}",
        get_tip(peer.sortdb.as_ref()).block_height,
    );

    let lock_period = 1;
    let block_height = get_tip(peer.sortdb.as_ref()).block_height;
    let min_ustx = get_stacking_minimum(&mut peer, &latest_block.unwrap());

    // stack-stx
    let steph_stack_stx_nonce = steph_nonce;
    let signature = make_signer_key_signature(
        &steph_pox_addr,
        &steph_key,
        reward_cycle,
        &Pox4SignatureTopic::StackStx,
        lock_period,
        u128::MAX,
        1,
    );
    let steph_stacking = make_pox_4_lockup(
        &steph_key,
        steph_stack_stx_nonce,
        min_ustx,
        &steph_pox_addr.clone(),
        lock_period,
        &steph_signing_key,
        block_height,
        Some(signature),
        u128::MAX,
        1,
    );
    steph_nonce += 1;

    // stack-increase
    let steph_stack_increase_nonce = steph_nonce;
    let signature = make_signer_key_signature(
        &steph_pox_addr,
        &steph_key,
        reward_cycle,
        &Pox4SignatureTopic::StackIncrease,
        lock_period,
        u128::MAX,
        1,
    );
    let steph_stack_increase = make_pox_4_stack_increase(
        &steph_key,
        steph_stack_increase_nonce,
        100,
        &steph_signing_key,
        Some(signature),
        u128::MAX,
        1,
    );
    steph_nonce += 1;

    // stack-extend
    let steph_stack_extend_nonce = steph_nonce;
    let stack_extend_signature = make_signer_key_signature(
        &steph_pox_addr,
        &steph_key,
        reward_cycle,
        &Pox4SignatureTopic::StackExtend,
        1_u128,
        u128::MAX,
        1,
    );
    let steph_stack_extend = make_pox_4_extend(
        &steph_key,
        steph_stack_extend_nonce,
        steph_pox_addr.clone(),
        lock_period,
        steph_signing_key,
        Some(stack_extend_signature),
        u128::MAX,
        1,
    );
    steph_nonce += 1;

    // alice delegates STX to bob
    let target_height = get_tip(peer.sortdb.as_ref()).block_height
        + (3 * pox_constants.reward_cycle_length as u64) // 3 cycles (next cycle + 2)
        + 1; // additional few blocks shouldn't matter to unlock-cycle
    let alice_delegate = make_pox_4_delegate_stx(
        &alice,
        alice_nonce,
        min_ustx,
        bob_principal.clone(),
        Some(target_height as u128),
        Some(bob_pox_addr.clone()),
    );
    let alice_delegate_nonce = alice_nonce;
    alice_nonce += 1;

    let curr_height = get_tip(peer.sortdb.as_ref()).block_height;
    let bob_delegate_stack_nonce = bob_nonce;
    let bob_delegate_stack = make_pox_4_delegate_stack_stx(
        &bob,
        bob_nonce,
        alice_principal.clone(),
        min_ustx,
        bob_pox_addr.clone(),
        curr_height as u128,
        lock_period,
    );
    bob_nonce += 1;

    let bob_aggregation_commit_nonce = bob_nonce;
    let signature = make_signer_key_signature(
        &bob_pox_addr,
        &bob,
        next_reward_cycle,
        &Pox4SignatureTopic::AggregationCommit,
        lock_period,
        u128::MAX,
        1,
    );
    let bob_aggregation_commit = make_pox_4_aggregation_commit_indexed(
        &bob,
        bob_aggregation_commit_nonce,
        &bob_pox_addr,
        next_reward_cycle,
        Some(signature),
        &bob_signing_key,
        u128::MAX,
        1,
    );
    bob_nonce += 1;

    latest_block = Some(peer.tenure_with_txs(
        &[
            steph_stacking,
            steph_stack_increase,
            steph_stack_extend,
            alice_delegate,
            bob_delegate_stack,
            bob_aggregation_commit,
        ],
        &mut coinbase_nonce,
    ));

    let tip = get_tip(peer.sortdb.as_ref());
    let tipId = StacksBlockId::new(&tip.consensus_hash, &tip.canonical_stacks_tip_hash);
    assert_eq!(tipId, latest_block.unwrap());

    let in_prepare_phase = burnchain.is_in_prepare_phase(tip.block_height);
    assert_eq!(in_prepare_phase, true);

    let blocks = observer.get_blocks();
    let mut steph_txs = HashMap::new();
    let mut alice_txs = HashMap::new();
    let mut bob_txs = HashMap::new();

    for b in blocks.into_iter() {
        for r in b.receipts.into_iter() {
            if let TransactionOrigin::Stacks(ref t) = r.transaction {
                let addr = t.auth.origin().address_testnet();
                if addr == steph_address {
                    steph_txs.insert(t.auth.get_origin_nonce(), r);
                } else if addr == alice_address {
                    alice_txs.insert(t.auth.get_origin_nonce(), r);
                } else if addr == bob_address {
                    bob_txs.insert(t.auth.get_origin_nonce(), r);
                }
            }
        }
    }

    assert_eq!(steph_txs.len() as u64, 3);
    assert_eq!(alice_txs.len() as u64, 1);
    assert_eq!(bob_txs.len() as u64, 2);

    let steph_stack_stx_tx = &steph_txs.get(&steph_stack_stx_nonce);
    let steph_stack_extend_tx = &steph_txs.get(&steph_stack_extend_nonce);
    let steph_stack_increase_tx = &steph_txs.get(&steph_stack_increase_nonce);
    let bob_delegate_stack_stx_tx = &bob_txs.get(&bob_delegate_stack_nonce);
    let bob_aggregation_commit_tx = &bob_txs.get(&bob_aggregation_commit_nonce);
    let alice_delegate_tx = &alice_txs.get(&alice_delegate_nonce);

    // Check event for stack-stx tx
    let steph_stacking_tx_events = &steph_stack_stx_tx.unwrap().clone().events;
    assert_eq!(steph_stacking_tx_events.len() as u64, 2);
    let steph_stacking_tx_event = &steph_stacking_tx_events[0];
    let steph_stacking_op_data = HashMap::from([
        // +1, since we're in a prepare phase
        ("start-cycle-id", Value::UInt(next_reward_cycle + 1)),
        (
            "end-cycle-id",
            Value::some(Value::UInt(next_reward_cycle + lock_period)).unwrap(),
        ),
    ]);
    let common_data = PoxPrintFields {
        op_name: "stack-stx".to_string(),
        stacker: steph_principal.clone().into(),
        balance: Value::UInt(10240000000000),
        locked: Value::UInt(0),
        burnchain_unlock_height: Value::UInt(0),
    };
    check_pox_print_event(steph_stacking_tx_event, common_data, steph_stacking_op_data);

    // Check event for stack-increase tx
    let steph_stack_increase_tx_events = &steph_stack_increase_tx.unwrap().clone().events;
    assert_eq!(steph_stack_increase_tx_events.len() as u64, 2);
    let steph_stack_increase_tx_event = &steph_stack_increase_tx_events[0];
    let steph_stack_increase_op_data = HashMap::from([
        // `stack-increase` is in the same block as `stack-stx`, so we essentially want to be able to override the first event
        ("start-cycle-id", Value::UInt(next_reward_cycle + 1)),
        (
            "end-cycle-id",
            Value::some(Value::UInt(next_reward_cycle + lock_period)).unwrap(),
        ),
    ]);
    let common_data = PoxPrintFields {
        op_name: "stack-increase".to_string(),
        stacker: steph_principal.clone().into(),
        balance: Value::UInt(10234866000000),
        locked: Value::UInt(5134000000),
        burnchain_unlock_height: Value::UInt(120),
    };
    check_pox_print_event(
        steph_stack_increase_tx_event,
        common_data,
        steph_stack_increase_op_data,
    );

    // Check event for stack-extend tx
    let steph_stack_extend_tx_events = &steph_stack_extend_tx.unwrap().clone().events;
    assert_eq!(steph_stack_extend_tx_events.len() as u64, 2);
    let steph_stack_extend_tx_event = &steph_stack_extend_tx_events[0];
    let steph_stacking_op_data = HashMap::from([
        ("start-cycle-id", Value::UInt(next_reward_cycle + 1)),
        (
            "end-cycle-id",
            Value::some(Value::UInt(next_reward_cycle + lock_period + 1)).unwrap(),
        ),
    ]);
    let common_data = PoxPrintFields {
        op_name: "stack-extend".to_string(),
        stacker: steph_principal.clone().into(),
        balance: Value::UInt(10234865999900),
        locked: Value::UInt(5134000100),
        burnchain_unlock_height: Value::UInt(120),
    };
    check_pox_print_event(
        steph_stack_extend_tx_event,
        common_data,
        steph_stacking_op_data,
    );

    // Check event for delegate-stx tx
    let alice_delegation_tx_events = &alice_delegate_tx.unwrap().clone().events;
    assert_eq!(alice_delegation_tx_events.len() as u64, 1);
    let alice_delegation_tx_event = &alice_delegation_tx_events[0];
    let alice_delegate_stx_op_data = HashMap::from([
        ("start-cycle-id", Value::UInt(next_reward_cycle + 1)),
        (
            "end-cycle-id",
            Value::some(Value::UInt(
                burnchain
                    .block_height_to_reward_cycle(target_height)
                    .unwrap() as u128,
            ))
            .unwrap(),
        ),
    ]);
    let common_data = PoxPrintFields {
        op_name: "delegate-stx".to_string(),
        stacker: alice_principal.clone().into(),
        balance: Value::UInt(10240000000000),
        locked: Value::UInt(0),
        burnchain_unlock_height: Value::UInt(0),
    };
    check_pox_print_event(
        alice_delegation_tx_event,
        common_data,
        alice_delegate_stx_op_data,
    );

    // Check event for delegate-stack-stx tx
    let bob_delegate_stack_stx_tx_events = &bob_delegate_stack_stx_tx.unwrap().clone().events;
    assert_eq!(bob_delegate_stack_stx_tx_events.len() as u64, 2);
    let bob_delegate_stack_stx_tx_event = &bob_delegate_stack_stx_tx_events[0];
    let bob_delegate_stack_stx_tx_op_data = HashMap::from([
        ("start-cycle-id", Value::UInt(next_reward_cycle + 1)),
        (
            "end-cycle-id",
            Value::some(Value::UInt(next_reward_cycle + lock_period)).unwrap(),
        ),
    ]);
    let common_data = PoxPrintFields {
        op_name: "delegate-stack-stx".to_string(),
        stacker: alice_principal.clone().into(),
        balance: Value::UInt(10240000000000),
        locked: Value::UInt(0),
        burnchain_unlock_height: Value::UInt(0),
    };
    check_pox_print_event(
        bob_delegate_stack_stx_tx_event,
        common_data,
        bob_delegate_stack_stx_tx_op_data,
    );

    // Check event for aggregation_commit tx
    let bob_aggregation_commit_tx_events = &bob_aggregation_commit_tx.unwrap().clone().events;
    assert_eq!(bob_aggregation_commit_tx_events.len() as u64, 1);
    let bob_aggregation_commit_tx_event = &bob_aggregation_commit_tx_events[0];
    let bob_aggregation_commit_tx_op_data = HashMap::from([
        ("start-cycle-id", Value::UInt(next_reward_cycle + 1)),
        (
            "end-cycle-id",
            Value::some(Value::UInt(next_reward_cycle + 1)).unwrap(), // end is same as start, which means this missed the pox-set
        ),
    ]);
    let common_data = PoxPrintFields {
        op_name: "stack-aggregation-commit-indexed".to_string(),
        stacker: bob_principal.clone().into(),
        balance: Value::UInt(10240000000000),
        locked: Value::UInt(0),
        burnchain_unlock_height: Value::UInt(0),
    };
    check_pox_print_event(
        bob_aggregation_commit_tx_event,
        common_data,
        bob_aggregation_commit_tx_op_data,
    );

    with_sortdb(&mut peer, |chainstate, sortdb| {
        let mut check_cycle = next_reward_cycle as u64;
        let reward_set = chainstate
            .get_reward_addresses_in_cycle(&burnchain, sortdb, check_cycle, &latest_block.unwrap())
            .unwrap();
        assert_eq!(reward_set.len(), 2);
        assert_eq!(reward_set[0].stacker.as_ref(), Some(&steph_principal));
        assert_eq!(reward_set[0].reward_address, steph_pox_addr);
        assert_eq!(reward_set[0].amount_stacked, min_ustx + 100);
        assert_eq!(reward_set[1].stacker, None);
        assert_eq!(reward_set[1].reward_address, bob_pox_addr);
        assert_eq!(reward_set[1].amount_stacked, min_ustx);

        check_cycle += 1;
        let reward_set = chainstate
            .get_reward_addresses_in_cycle(&burnchain, sortdb, check_cycle, &latest_block.unwrap())
            .unwrap();
        assert_eq!(reward_set.len(), 1);
        assert_eq!(reward_set[0].stacker.as_ref(), Some(&steph_principal));
        assert_eq!(reward_set[0].reward_address, steph_pox_addr);
        assert_eq!(reward_set[0].amount_stacked, min_ustx + 100);

        check_cycle += 1;
        let reward_set = chainstate
            .get_reward_addresses_in_cycle(&burnchain, sortdb, check_cycle, &latest_block.unwrap())
            .unwrap();
        assert!(reward_set.is_empty());
    });
}

// This test calls most pox-4 Clarity functions to check the existence of `start-cycle-id` and `end-cycle-id`
// in emitted pox events. This tests for the correct offset in the prepare phase, when skipping a cycle for commit.
// In this set up, Alice delegates to Bob via `delegate-stx`
// Bob as the delegate, invokes 'delegate-stack-stx' and 'stack-aggregation-commit-indexed'
// for one after the next cycle, so there should be no prepare-offset in the commit start.
#[test]
fn pox_4_check_cycle_id_range_in_print_events_pool_in_prepare_phase_skip_cycle() {
    // Config for this test
    let (epochs, pox_constants) = make_test_epochs_pox(false);

    let mut burnchain = Burnchain::default_unittest(
        0,
        &BurnchainHeaderHash::from_hex(BITCOIN_REGTEST_FIRST_BLOCK_HASH).unwrap(),
    );
    burnchain.pox_constants = pox_constants.clone();

    let observer = TestEventObserver::new();

    let (mut peer, mut keys) = instantiate_pox_peer_with_epoch(
        &burnchain,
        function_name!(),
        Some(epochs.clone()),
        Some(&observer),
    );

    assert_eq!(burnchain.pox_constants.reward_slots(), 6);
    let mut coinbase_nonce = 0;
    let mut latest_block = None;

    // alice
    let alice = keys.pop().unwrap();
    let alice_address = key_to_stacks_addr(&alice);
    let alice_principal = PrincipalData::from(alice_address.clone());
    let alice_pox_addr = pox_addr_from(&alice);

    // bob
    let bob = keys.pop().unwrap();
    let bob_address = key_to_stacks_addr(&bob);
    let bob_principal = PrincipalData::from(bob_address.clone());
    let bob_pox_addr = pox_addr_from(&bob);
    let bob_signing_key = Secp256k1PublicKey::from_private(&bob);
    let bob_pox_addr_val = Value::Tuple(bob_pox_addr.as_clarity_tuple().unwrap());

    let mut alice_nonce = 0;
    let mut bob_nonce = 0;

    // Advance into pox4
    let target_height = burnchain.pox_constants.pox_4_activation_height;
    // produce blocks until the first reward phase that everyone should be in
    while get_tip(peer.sortdb.as_ref()).block_height < u64::from(target_height) {
        latest_block = Some(peer.tenure_with_txs(&[], &mut coinbase_nonce));
    }
    // produce blocks until the we're in the prepare phase (first block of prepare-phase was mined, i.e. pox-set for next cycle determined)
    while !burnchain.is_in_prepare_phase(get_tip(peer.sortdb.as_ref()).block_height) {
        latest_block = Some(peer.tenure_with_txs(&[], &mut coinbase_nonce));
    }

    let reward_cycle = get_current_reward_cycle(&peer, &burnchain);
    let next_reward_cycle = reward_cycle + 1;

    info!(
        "Block height: {}",
        get_tip(peer.sortdb.as_ref()).block_height
    );

    let lock_period = 2;
    let block_height = get_tip(peer.sortdb.as_ref()).block_height;
    let min_ustx = get_stacking_minimum(&mut peer, &latest_block.unwrap());

    // alice delegates STX to bob
    let target_height = get_tip(peer.sortdb.as_ref()).block_height
        + (3 * pox_constants.reward_cycle_length as u64) // 3 cycles (next cycle + 2)
        + 1; // additional few blocks shouldn't matter to unlock-cycle
    let alice_delegate = make_pox_4_delegate_stx(
        &alice,
        alice_nonce,
        min_ustx,
        bob_principal.clone(),
        Some(target_height as u128),
        Some(bob_pox_addr.clone()),
    );
    let alice_delegate_nonce = alice_nonce;
    alice_nonce += 1;

    let curr_height = get_tip(peer.sortdb.as_ref()).block_height;
    let bob_delegate_stack_nonce = bob_nonce;
    let bob_delegate_stack = make_pox_4_delegate_stack_stx(
        &bob,
        bob_nonce,
        alice_principal.clone(),
        min_ustx,
        bob_pox_addr.clone(),
        curr_height as u128,
        lock_period,
    );
    bob_nonce += 1;

    let target_cycle = next_reward_cycle + 1;
    let bob_aggregation_commit_nonce = bob_nonce;
    let signature = make_signer_key_signature(
        &bob_pox_addr,
        &bob,
        target_cycle,
        &Pox4SignatureTopic::AggregationCommit,
        1,
        u128::MAX,
        1,
    );
    let bob_aggregation_commit = make_pox_4_aggregation_commit_indexed(
        &bob,
        bob_aggregation_commit_nonce,
        &bob_pox_addr,
        target_cycle,
        Some(signature),
        &bob_signing_key,
        u128::MAX,
        1,
    );
    bob_nonce += 1;

    latest_block = Some(peer.tenure_with_txs(
        &[alice_delegate, bob_delegate_stack, bob_aggregation_commit],
        &mut coinbase_nonce,
    ));

    let tip = get_tip(peer.sortdb.as_ref());
    let tipId = StacksBlockId::new(&tip.consensus_hash, &tip.canonical_stacks_tip_hash);
    assert_eq!(tipId, latest_block.unwrap());

    let in_prepare_phase = burnchain.is_in_prepare_phase(tip.block_height);
    assert_eq!(in_prepare_phase, true);

    let blocks = observer.get_blocks();
    let mut alice_txs = HashMap::new();
    let mut bob_txs = HashMap::new();

    for b in blocks.into_iter() {
        for r in b.receipts.into_iter() {
            if let TransactionOrigin::Stacks(ref t) = r.transaction {
                let addr = t.auth.origin().address_testnet();
                if addr == alice_address {
                    alice_txs.insert(t.auth.get_origin_nonce(), r);
                } else if addr == bob_address {
                    bob_txs.insert(t.auth.get_origin_nonce(), r);
                }
            }
        }
    }

    assert_eq!(alice_txs.len() as u64, 1);
    assert_eq!(bob_txs.len() as u64, 2);

    let bob_delegate_stack_stx_tx = &bob_txs.get(&bob_delegate_stack_nonce);
    let bob_aggregation_commit_tx = &bob_txs.get(&bob_aggregation_commit_nonce);
    let alice_delegate_tx = &alice_txs.get(&alice_delegate_nonce);

    // Check event for delegate-stx tx
    let alice_delegation_tx_events = &alice_delegate_tx.unwrap().clone().events;
    assert_eq!(alice_delegation_tx_events.len() as u64, 1);
    let alice_delegation_tx_event = &alice_delegation_tx_events[0];
    let alice_delegate_stx_op_data = HashMap::from([
        ("start-cycle-id", Value::UInt(next_reward_cycle + 1)),
        (
            "end-cycle-id",
            Value::some(Value::UInt(
                burnchain
                    .block_height_to_reward_cycle(target_height)
                    .unwrap() as u128,
            ))
            .unwrap(),
        ),
    ]);
    let common_data = PoxPrintFields {
        op_name: "delegate-stx".to_string(),
        stacker: alice_principal.clone().into(),
        balance: Value::UInt(10240000000000),
        locked: Value::UInt(0),
        burnchain_unlock_height: Value::UInt(0),
    };
    check_pox_print_event(
        alice_delegation_tx_event,
        common_data,
        alice_delegate_stx_op_data,
    );

    // Check event for delegate-stack-stx tx
    let bob_delegate_stack_stx_tx_events = &bob_delegate_stack_stx_tx.unwrap().clone().events;
    assert_eq!(bob_delegate_stack_stx_tx_events.len() as u64, 2);
    let bob_delegate_stack_stx_tx_event = &bob_delegate_stack_stx_tx_events[0];
    let bob_delegate_stack_stx_tx_op_data = HashMap::from([
        ("start-cycle-id", Value::UInt(next_reward_cycle + 1)),
        (
            "end-cycle-id",
            Value::some(Value::UInt(next_reward_cycle + lock_period)).unwrap(),
        ),
    ]);
    let common_data = PoxPrintFields {
        op_name: "delegate-stack-stx".to_string(),
        stacker: alice_principal.clone().into(),
        balance: Value::UInt(10240000000000),
        locked: Value::UInt(0),
        burnchain_unlock_height: Value::UInt(0),
    };
    check_pox_print_event(
        bob_delegate_stack_stx_tx_event,
        common_data,
        bob_delegate_stack_stx_tx_op_data,
    );

    // Check event for aggregation_commit tx
    let bob_aggregation_commit_tx_events = &bob_aggregation_commit_tx.unwrap().clone().events;
    assert_eq!(bob_aggregation_commit_tx_events.len() as u64, 1);
    let bob_aggregation_commit_tx_event = &bob_aggregation_commit_tx_events[0];
    let bob_aggregation_commit_tx_op_data = HashMap::from([
        ("start-cycle-id", Value::UInt(target_cycle)), // no prepare-offset, since target is not next cycle
        (
            "end-cycle-id",
            Value::some(Value::UInt(target_cycle + 1)).unwrap(),
        ),
    ]);
    let common_data = PoxPrintFields {
        op_name: "stack-aggregation-commit-indexed".to_string(),
        stacker: bob_principal.clone().into(),
        balance: Value::UInt(10240000000000),
        locked: Value::UInt(0),
        burnchain_unlock_height: Value::UInt(0),
    };
    check_pox_print_event(
        bob_aggregation_commit_tx_event,
        common_data,
        bob_aggregation_commit_tx_op_data,
    );
}

// This test calls some pox-4 Clarity functions to check the existence of `start-cycle-id` and `end-cycle-id`
// in emitted pox events. This test checks that the prepare-offset isn't used before its time.
// In this setup, Steph solo stacks in the prepare phase
#[test]
fn pox_4_check_cycle_id_range_in_print_events_before_prepare_phase() {
    // Config for this test
    let (epochs, pox_constants) = make_test_epochs_pox(false);

    let mut burnchain = Burnchain::default_unittest(
        0,
        &BurnchainHeaderHash::from_hex(BITCOIN_REGTEST_FIRST_BLOCK_HASH).unwrap(),
    );
    burnchain.pox_constants = pox_constants.clone();

    let observer = TestEventObserver::new();

    let (mut peer, mut keys) = instantiate_pox_peer_with_epoch(
        &burnchain,
        function_name!(),
        Some(epochs.clone()),
        Some(&observer),
    );

    assert_eq!(burnchain.pox_constants.reward_slots(), 6);
    let mut coinbase_nonce = 0;
    let mut latest_block = None;

    let steph_key = keys.pop().unwrap();
    let steph_address = key_to_stacks_addr(&steph_key);
    let steph_principal = PrincipalData::from(steph_address.clone());
    let steph_pox_addr_val = make_pox_addr(
        AddressHashMode::SerializeP2PKH,
        steph_address.bytes().clone(),
    );
    let steph_pox_addr = pox_addr_from(&steph_key);
    let steph_signing_key = Secp256k1PublicKey::from_private(&steph_key);
    let steph_key_val = Value::buff_from(steph_signing_key.to_bytes_compressed()).unwrap();

    let mut steph_nonce = 0;

    // Advance into pox4
    let target_height = burnchain.pox_constants.pox_4_activation_height;
    // produce blocks until the first reward phase that everyone should be in
    while get_tip(peer.sortdb.as_ref()).block_height < u64::from(target_height) {
        latest_block = Some(peer.tenure_with_txs(&[], &mut coinbase_nonce));
    }
    // produce blocks until the we're 1 before the prepare phase (first block of prepare-phase not yet mined, whatever txs we create now won't be included in the reward set)
    while !burnchain.is_in_prepare_phase(get_tip(peer.sortdb.as_ref()).block_height + 1) {
        latest_block = Some(peer.tenure_with_txs(&[], &mut coinbase_nonce));
    }

    let steph_balance = get_balance(&mut peer, &steph_principal);

    info!(
        "Block height: {}",
        get_tip(peer.sortdb.as_ref()).block_height
    );

    let min_ustx = get_stacking_minimum(&mut peer, &latest_block.unwrap()) * 120 / 100; // * 1.2

    // stack-stx
    let steph_lock_period = 2;
    let current_cycle = get_current_reward_cycle(&peer, &burnchain);
    let next_cycle = current_cycle + 1;
    let signature = make_signer_key_signature(
        &steph_pox_addr,
        &steph_key,
        current_cycle,
        &Pox4SignatureTopic::StackStx,
        steph_lock_period,
        u128::MAX,
        1,
    );
    let steph_stacking = make_pox_4_lockup(
        &steph_key,
        steph_nonce,
        min_ustx,
        &steph_pox_addr.clone(),
        steph_lock_period,
        &steph_signing_key,
        get_tip(peer.sortdb.as_ref()).block_height,
        Some(signature),
        u128::MAX,
        1,
    );
    steph_nonce += 1;

    latest_block = Some(peer.tenure_with_txs(&[steph_stacking.clone()], &mut coinbase_nonce));

    let txs: HashMap<_, _> = observer
        .get_blocks()
        .into_iter()
        .flat_map(|b| b.receipts)
        .filter_map(|r| match r.transaction {
            TransactionOrigin::Stacks(ref t) => Some((t.txid(), r.clone())),
            _ => None,
        })
        .collect();

    // Check event for stack-stx tx
    let steph_stacking_receipt = txs.get(&steph_stacking.txid()).unwrap().clone();
    assert_eq!(steph_stacking_receipt.events.len(), 2);
    let steph_stacking_op_data = HashMap::from([
        ("start-cycle-id", Value::UInt(next_cycle + 1)), // +1 because steph stacked in the block before the prepare phase (too late)
        (
            "end-cycle-id",
            Value::some(Value::UInt(next_cycle + steph_lock_period)).unwrap(),
        ),
    ]);
    let common_data = PoxPrintFields {
        op_name: "stack-stx".to_string(),
        stacker: steph_principal.clone().into(),
        balance: Value::UInt(steph_balance),
        locked: Value::UInt(0),
        burnchain_unlock_height: Value::UInt(0),
    };
    check_pox_print_event(
        &steph_stacking_receipt.events[0],
        common_data,
        steph_stacking_op_data,
    );
}

// This test calls some pox-4 Clarity functions to check the existence of `start-cycle-id` and `end-cycle-id`
// in emitted pox events. This test checks that the prepare-offset is used for the pox-anchor-block.
// In this setup, Steph solo stacks in the prepare phase
#[test]
fn pox_4_check_cycle_id_range_in_print_events_in_prepare_phase() {
    // Config for this test
    let (epochs, pox_constants) = make_test_epochs_pox(false);

    let mut burnchain = Burnchain::default_unittest(
        0,
        &BurnchainHeaderHash::from_hex(BITCOIN_REGTEST_FIRST_BLOCK_HASH).unwrap(),
    );
    burnchain.pox_constants = pox_constants.clone();

    let observer = TestEventObserver::new();

    let (mut peer, mut keys) = instantiate_pox_peer_with_epoch(
        &burnchain,
        function_name!(),
        Some(epochs.clone()),
        Some(&observer),
    );

    assert_eq!(burnchain.pox_constants.reward_slots(), 6);
    let mut coinbase_nonce = 0;
    let mut latest_block = None;

    let steph_key = keys.pop().unwrap();
    let steph_address = key_to_stacks_addr(&steph_key);
    let steph_principal = PrincipalData::from(steph_address.clone());
    let steph_pox_addr_val = make_pox_addr(
        AddressHashMode::SerializeP2PKH,
        steph_address.bytes().clone(),
    );
    let steph_pox_addr = pox_addr_from(&steph_key);
    let steph_signing_key = Secp256k1PublicKey::from_private(&steph_key);
    let steph_key_val = Value::buff_from(steph_signing_key.to_bytes_compressed()).unwrap();

    let mut steph_nonce = 0;

    // Advance into pox4
    let target_height = burnchain.pox_constants.pox_4_activation_height;
    // produce blocks until the first reward phase that everyone should be in
    while get_tip(peer.sortdb.as_ref()).block_height < u64::from(target_height) {
        latest_block = Some(peer.tenure_with_txs(&[], &mut coinbase_nonce));
    }
    // produce blocks until the we're in the prepare phase (first block of prepare-phase was mined, i.e. pox-set for next cycle determined)
    while !burnchain.is_in_prepare_phase(get_tip(peer.sortdb.as_ref()).block_height) {
        latest_block = Some(peer.tenure_with_txs(&[], &mut coinbase_nonce));
    }

    let steph_balance = get_balance(&mut peer, &steph_principal);

    info!(
        "Block height: {}",
        get_tip(peer.sortdb.as_ref()).block_height
    );

    let min_ustx = get_stacking_minimum(&mut peer, &latest_block.unwrap()) * 120 / 100; // * 1.2

    // stack-stx
    let steph_lock_period = 2;
    let current_cycle = get_current_reward_cycle(&peer, &burnchain);
    let next_cycle = current_cycle + 1;
    let signature = make_signer_key_signature(
        &steph_pox_addr,
        &steph_key,
        current_cycle,
        &Pox4SignatureTopic::StackStx,
        steph_lock_period,
        u128::MAX,
        1,
    );
    let steph_stacking = make_pox_4_lockup(
        &steph_key,
        steph_nonce,
        min_ustx,
        &steph_pox_addr.clone(),
        steph_lock_period,
        &steph_signing_key,
        get_tip(peer.sortdb.as_ref()).block_height,
        Some(signature),
        u128::MAX,
        1,
    );
    steph_nonce += 1;

    latest_block = Some(peer.tenure_with_txs(&[steph_stacking.clone()], &mut coinbase_nonce));

    let txs: HashMap<_, _> = observer
        .get_blocks()
        .into_iter()
        .flat_map(|b| b.receipts)
        .filter_map(|r| match r.transaction {
            TransactionOrigin::Stacks(ref t) => Some((t.txid(), r.clone())),
            _ => None,
        })
        .collect();

    // Check event for stack-stx tx
    let steph_stacking_receipt = txs.get(&steph_stacking.txid()).unwrap().clone();
    assert_eq!(steph_stacking_receipt.events.len(), 2);
    let steph_stacking_op_data = HashMap::from([
        ("start-cycle-id", Value::UInt(next_cycle + 1)), // +1 because steph stacked during the prepare phase
        (
            "end-cycle-id",
            Value::some(Value::UInt(next_cycle + steph_lock_period)).unwrap(),
        ),
    ]);
    let common_data = PoxPrintFields {
        op_name: "stack-stx".to_string(),
        stacker: steph_principal.clone().into(),
        balance: Value::UInt(steph_balance),
        locked: Value::UInt(0),
        burnchain_unlock_height: Value::UInt(0),
    };
    check_pox_print_event(
        &steph_stacking_receipt.events[0],
        common_data,
        steph_stacking_op_data,
    );
}

// test that delegate-stack-increase calls emit and event
#[test]
fn pox_4_delegate_stack_increase_events() {
    // Config for this test
    let (epochs, pox_constants) = make_test_epochs_pox(false);

    let mut burnchain = Burnchain::default_unittest(
        0,
        &BurnchainHeaderHash::from_hex(BITCOIN_REGTEST_FIRST_BLOCK_HASH).unwrap(),
    );
    burnchain.pox_constants = pox_constants.clone();

    let observer = TestEventObserver::new();

    let (mut peer, mut keys) = instantiate_pox_peer_with_epoch(
        &burnchain,
        function_name!(),
        Some(epochs.clone()),
        Some(&observer),
    );

    assert_eq!(burnchain.pox_constants.reward_slots(), 6);
    let mut coinbase_nonce = 0;
    let mut latest_block = None;

    let alice_key = keys.pop().unwrap();
    let alice_address = key_to_stacks_addr(&alice_key);
    let alice_principal = PrincipalData::from(alice_address.clone());
    let alice_pox_addr = pox_addr_from(&alice_key);

    let bob_key = keys.pop().unwrap();
    let bob_address = key_to_stacks_addr(&bob_key);
    let bob_principal = PrincipalData::from(bob_address.clone());
    let bob_pox_addr = pox_addr_from(&bob_key);
    let bob_pox_addr_val = Value::Tuple(bob_pox_addr.as_clarity_tuple().unwrap());

    // Advance into pox4
    let target_height = burnchain.pox_constants.pox_4_activation_height;
    // produce blocks until the first reward phase that everyone should be in
    while get_tip(peer.sortdb.as_ref()).block_height < u64::from(target_height) {
        latest_block = Some(peer.tenure_with_txs(&[], &mut coinbase_nonce));
    }

    // alice delegate to bob
    let next_cycle = get_current_reward_cycle(&peer, &burnchain) + 1;
    let amount = 100_000_000;
    let alice_delegate =
        make_pox_4_delegate_stx(&alice_key, 0, amount, bob_principal.clone(), None, None);

    // bob delegate-stack-stx
    let bob_delegate_stack_stx = make_pox_4_delegate_stack_stx(
        &bob_key,
        0,
        alice_principal.clone(),
        amount / 2,
        bob_pox_addr.clone(),
        get_tip(peer.sortdb.as_ref()).block_height as u128,
        2,
    );

    // bob delegate-stack-increase
    let bob_delegate_stack_increase = make_pox_4_delegate_stack_increase(
        &bob_key,
        1,
        &alice_principal,
        bob_pox_addr.clone(),
        amount / 2,
    );

    latest_block = Some(peer.tenure_with_txs(
        &[
            alice_delegate.clone(),
            bob_delegate_stack_stx.clone(),
            bob_delegate_stack_increase.clone(),
        ],
        &mut coinbase_nonce,
    ));

    let txs: HashMap<_, _> = observer
        .get_blocks()
        .into_iter()
        .flat_map(|b| b.receipts)
        .filter_map(|r| match r.transaction {
            TransactionOrigin::Stacks(ref t) => Some((t.txid(), r.clone())),
            _ => None,
        })
        .collect();

    let bob_delegate_stack_increase_tx = txs
        .get(&bob_delegate_stack_increase.txid())
        .unwrap()
        .clone();

    // Check event for delegate-stack-increase tx
    let bob_delegate_stack_increase_tx_events = &bob_delegate_stack_increase_tx.events;
    assert_eq!(bob_delegate_stack_increase_tx_events.len() as u64, 2);
    let bob_delegate_stack_increase_op_data = HashMap::from([
        ("start-cycle-id", Value::UInt(next_cycle)),
        ("end-cycle-id", Optional(OptionalData { data: None })),
        ("increase-by", Value::UInt(amount / 2)),
        ("pox-addr", bob_pox_addr_val.clone()),
        ("delegator", alice_principal.clone().into()),
    ]);
}

// test that revoke-delegate-stx calls emit an event and
// test that revoke-delegate-stx is only successfull if user has delegated.
#[test]
fn pox_4_revoke_delegate_stx_events() {
    // Config for this test
    let (epochs, pox_constants) = make_test_epochs_pox(false);

    let mut burnchain = Burnchain::default_unittest(
        0,
        &BurnchainHeaderHash::from_hex(BITCOIN_REGTEST_FIRST_BLOCK_HASH).unwrap(),
    );
    burnchain.pox_constants = pox_constants.clone();

    let observer = TestEventObserver::new();

    let (mut peer, mut keys) = instantiate_pox_peer_with_epoch(
        &burnchain,
        function_name!(),
        Some(epochs.clone()),
        Some(&observer),
    );

    assert_eq!(burnchain.pox_constants.reward_slots(), 6);
    let mut coinbase_nonce = 0;
    let mut latest_block = None;

    // alice
    let alice = keys.pop().unwrap();
    let alice_address = key_to_stacks_addr(&alice);
    let alice_principal = PrincipalData::from(alice_address.clone());

    // bob
    let bob = keys.pop().unwrap();
    let bob_address = key_to_stacks_addr(&bob);
    let bob_principal = PrincipalData::from(bob_address.clone());

    // steph the solo stacker stacks stx so nakamoto signer set stays stacking.
    let steph = keys.pop().unwrap();
    let steph_address = key_to_stacks_addr(&steph);
    let steph_principal = PrincipalData::from(steph_address.clone());
    let steph_pox_addr = make_pox_addr(
        AddressHashMode::SerializeP2PKH,
        steph_address.bytes().clone(),
    );

    let steph_signing_key = Secp256k1PublicKey::from_private(&steph);
    let steph_key_val = Value::buff_from(steph_signing_key.to_bytes_compressed()).unwrap();

    let mut alice_nonce = 0;

    // Advance into pox4
    let target_height = burnchain.pox_constants.pox_4_activation_height;
    // produce blocks until the first reward phase that everyone should be in
    while get_tip(peer.sortdb.as_ref()).block_height < u64::from(target_height) {
        latest_block = Some(peer.tenure_with_txs(&[], &mut coinbase_nonce));
    }

    info!(
        "Block height: {}",
        get_tip(peer.sortdb.as_ref()).block_height
    );
    let block_height = get_tip(peer.sortdb.as_ref()).block_height;
    let current_cycle = get_current_reward_cycle(&peer, &burnchain);
    let next_cycle = current_cycle + 1;
    let min_ustx = get_stacking_minimum(&mut peer, &latest_block.unwrap());

    let steph_stacking = make_pox_4_contract_call(
        &steph,
        0,
        "stack-stx",
        vec![
            Value::UInt(min_ustx),
            steph_pox_addr,
            Value::UInt(block_height as u128),
            Value::UInt(12),
            steph_key_val,
        ],
    );

    // alice delegates 100 STX to Bob
    let alice_delegation_amount = 100_000_000;
    let alice_delegate = make_pox_4_delegate_stx(
        &alice,
        alice_nonce,
        alice_delegation_amount,
        bob_principal,
        None,
        None,
    );
    let alice_delegate_nonce = alice_nonce;
    alice_nonce += 1;

    let alice_revoke = make_pox_4_revoke_delegate_stx(&alice, alice_nonce);
    let alice_revoke_nonce = alice_nonce;
    alice_nonce += 1;

    let alice_revoke_2 = make_pox_4_revoke_delegate_stx(&alice, alice_nonce);
    let alice_revoke_2_nonce = alice_nonce;
    alice_nonce += 1;

    peer.tenure_with_txs(
        &[steph_stacking, alice_delegate, alice_revoke, alice_revoke_2],
        &mut coinbase_nonce,
    );

    // check delegate with expiry

    let target_height = get_tip(peer.sortdb.as_ref()).block_height + 10;
    let alice_delegate_2 = make_pox_4_delegate_stx(
        &alice,
        alice_nonce,
        alice_delegation_amount,
        PrincipalData::from(bob_address.clone()),
        Some(target_height as u128),
        None,
    );
    let alice_delegate_2_nonce = alice_nonce;
    alice_nonce += 1;

    peer.tenure_with_txs(&[alice_delegate_2], &mut coinbase_nonce);

    // produce blocks until delegation expired
    while get_tip(peer.sortdb.as_ref()).block_height <= target_height {
        peer.tenure_with_txs(&[], &mut coinbase_nonce);
    }

    let alice_revoke_3 = make_pox_4_revoke_delegate_stx(&alice, alice_nonce);
    let alice_revoke_3_nonce = alice_nonce;
    alice_nonce += 1;

    peer.tenure_with_txs(&[alice_revoke_3], &mut coinbase_nonce);

    let blocks = observer.get_blocks();
    let mut alice_txs = HashMap::new();

    for b in blocks.into_iter() {
        for r in b.receipts.into_iter() {
            if let TransactionOrigin::Stacks(ref t) = r.transaction {
                let addr = t.auth.origin().address_testnet();
                if addr == alice_address {
                    alice_txs.insert(t.auth.get_origin_nonce(), r);
                }
            }
        }
    }
    assert_eq!(alice_txs.len() as u64, 5);

    let first_delegate_tx = &alice_txs.get(&alice_delegate_nonce);
    assert_eq!(
        first_delegate_tx.unwrap().clone().result,
        Value::okay_true()
    );

    // check event for first revoke delegation tx
    let revoke_delegation_tx_events = &alice_txs.get(&alice_revoke_nonce).unwrap().clone().events;
    assert_eq!(revoke_delegation_tx_events.len() as u64, 1);
    let revoke_delegation_tx_event = &revoke_delegation_tx_events[0];
    let revoke_delegate_stx_op_data = HashMap::from([
        ("start-cycle-id", Value::UInt(next_cycle)),
        ("end-cycle-id", Optional(OptionalData { data: None })),
        (
            "delegate-to",
            Value::Principal(PrincipalData::from(bob_address.clone())),
        ),
    ]);
    let common_data = PoxPrintFields {
        op_name: "revoke-delegate-stx".to_string(),
        stacker: alice_principal.clone().into(),
        balance: Value::UInt(10240000000000),
        locked: Value::UInt(0),
        burnchain_unlock_height: Value::UInt(0),
    };
    check_pox_print_event(
        revoke_delegation_tx_event,
        common_data,
        revoke_delegate_stx_op_data,
    );

    // second revoke transaction should fail
    assert_eq!(
        &alice_txs[&alice_revoke_2_nonce].result.to_string(),
        "(err 34)"
    );

    // second delegate transaction should succeed
    assert_eq!(
        &alice_txs[&alice_delegate_2_nonce].result.to_string(),
        "(ok true)"
    );
    // third revoke transaction should fail
    assert_eq!(
        &alice_txs[&alice_revoke_3_nonce].result.to_string(),
        "(err 34)"
    );
}

fn verify_signer_key_sig(
    signature: &[u8],
    signing_key: &Secp256k1PublicKey,
    pox_addr: &PoxAddress,
    peer: &mut TestPeer,
    latest_block: &StacksBlockId,
    reward_cycle: u128,
    period: u128,
    topic: &Pox4SignatureTopic,
    amount: u128,
    max_amount: u128,
    auth_id: u128,
) -> Value {
    let result: Value = with_sortdb(peer, |ref mut chainstate, ref mut sortdb| {
        chainstate
            .with_read_only_clarity_tx(&sortdb.index_handle_at_tip(), latest_block, |clarity_tx| {
                clarity_tx
                    .with_readonly_clarity_env(
                        false,
                        0x80000000,
                        ClarityVersion::Clarity2,
                        PrincipalData::Standard(StandardPrincipalData::transient()),
                        None,
                        LimitedCostTracker::new_free(),
                        |env| {
                            let program = format!(
                                "(verify-signer-key-sig {} u{} \"{}\" u{} (some 0x{}) 0x{} u{} u{} u{})",
                                Value::Tuple(pox_addr.clone().as_clarity_tuple().unwrap()),
                                reward_cycle,
                                topic.get_name_str(),
                                period,
                                to_hex(signature),
                                signing_key.to_hex(),
                                amount,
                                max_amount,
                                auth_id
                            );
                            env.eval_read_only(&boot_code_id("pox-4", false), &program)
                        },
                    )
                    .unwrap()
            })
            .unwrap()
    });
    result
}

#[test]
fn verify_signer_key_signatures() {
    let (epochs, pox_constants) = make_test_epochs_pox(false);

    let mut burnchain = Burnchain::default_unittest(
        0,
        &BurnchainHeaderHash::from_hex(BITCOIN_REGTEST_FIRST_BLOCK_HASH).unwrap(),
    );
    burnchain.pox_constants = pox_constants.clone();

    let observer = TestEventObserver::new();

    let (mut peer, mut keys) = instantiate_pox_peer_with_epoch(
        &burnchain,
        function_name!(),
        Some(epochs.clone()),
        Some(&observer),
    );

    assert_eq!(burnchain.pox_constants.reward_slots(), 6);
    let mut coinbase_nonce = 0;
    let mut latest_block;

    // alice
    let alice = keys.pop().unwrap();
    let alice_address = key_to_stacks_addr(&alice);

    // bob
    let bob = keys.pop().unwrap();
    let bob_address = key_to_stacks_addr(&bob);
    let bob_public_key = StacksPublicKey::from_private(&bob);

    // Advance into pox4
    let target_height = burnchain.pox_constants.pox_4_activation_height;
    // produce blocks until the first reward phase that everyone should be in
    while get_tip(peer.sortdb.as_ref()).block_height < u64::from(target_height) {
        latest_block = peer.tenure_with_txs(&[], &mut coinbase_nonce);
    }

    latest_block = peer.tenure_with_txs(&[], &mut coinbase_nonce);

    let reward_cycle = get_current_reward_cycle(&peer, &burnchain);

    let expected_error = Value::error(Value::Int(35)).unwrap();

    let alice_pox_addr = PoxAddress::from_legacy(
        AddressHashMode::SerializeP2PKH,
        alice_address.bytes().clone(),
    );
    let bob_pox_addr =
        PoxAddress::from_legacy(AddressHashMode::SerializeP2PKH, bob_address.bytes().clone());

    let period = 1_u128;

    let topic = Pox4SignatureTopic::StackStx;

    // Test 1: invalid reward cycle used in signature

    let last_reward_cycle = reward_cycle - 1;
    let signature = make_signer_key_signature(
        &bob_pox_addr,
        &bob,
        last_reward_cycle,
        &topic,
        period,
        u128::MAX,
        1,
    );

    let result = verify_signer_key_sig(
        &signature,
        &bob_public_key,
        &bob_pox_addr,
        &mut peer,
        &latest_block,
        reward_cycle,
        period,
        &topic,
        1,
        u128::MAX,
        1,
    );
    assert_eq!(result, expected_error);

    // Test 2: Invalid pox-addr used in signature

    let signature = make_signer_key_signature(
        &alice_pox_addr,
        &bob,
        reward_cycle,
        &topic,
        period,
        u128::MAX,
        1,
    );

    let result = verify_signer_key_sig(
        &signature,
        &bob_public_key,
        &bob_pox_addr, // wrong pox-addr
        &mut peer,
        &latest_block,
        reward_cycle,
        period,
        &topic,
        1,
        u128::MAX,
        1,
    );

    assert_eq!(result, expected_error);

    // Test 3: Invalid signer key used in signature

    let signature = make_signer_key_signature(
        &bob_pox_addr,
        &alice,
        reward_cycle,
        &topic,
        period,
        u128::MAX,
        1,
    );

    let result = verify_signer_key_sig(
        &signature,
        &bob_public_key, // different key
        &bob_pox_addr,
        &mut peer,
        &latest_block,
        reward_cycle,
        period,
        &topic,
        1,
        u128::MAX,
        1,
    );

    assert_eq!(result, expected_error);

    // Test 4: invalid topic
    let signature = make_signer_key_signature(
        &bob_pox_addr,
        &bob,
        reward_cycle,
        &Pox4SignatureTopic::StackStx,
        period,
        u128::MAX,
        1,
    );
    let result = verify_signer_key_sig(
        &signature,
        &bob_public_key,
        &bob_pox_addr,
        &mut peer,
        &latest_block,
        reward_cycle,
        period,
        &Pox4SignatureTopic::StackExtend, // different
        1,
        u128::MAX,
        1,
    );

    assert_eq!(result, expected_error);

    // Test 5: invalid period
    let signature = make_signer_key_signature(
        &bob_pox_addr,
        &bob,
        reward_cycle,
        &topic,
        period,
        u128::MAX,
        1,
    );
    let result = verify_signer_key_sig(
        &signature,
        &bob_public_key,
        &bob_pox_addr,
        &mut peer,
        &latest_block,
        reward_cycle,
        period + 1, // different
        &topic,
        1,
        u128::MAX,
        1,
    );

    assert_eq!(result, expected_error);

    // Test incorrect auth-id
    let signature = make_signer_key_signature(
        &bob_pox_addr,
        &bob,
        reward_cycle,
        &topic,
        period,
        u128::MAX,
        1,
    );
    let result = verify_signer_key_sig(
        &signature,
        &bob_public_key,
        &bob_pox_addr,
        &mut peer,
        &latest_block,
        reward_cycle,
        period,
        &topic,
        1,
        u128::MAX,
        2, // different
    );
    assert_eq!(result, expected_error);

    // Test incorrect max-amount
    let signature = make_signer_key_signature(
        &bob_pox_addr,
        &bob,
        reward_cycle,
        &topic,
        period,
        u128::MAX,
        1,
    );
    let result = verify_signer_key_sig(
        &signature,
        &bob_public_key,
        &bob_pox_addr,
        &mut peer,
        &latest_block,
        reward_cycle,
        period,
        &topic,
        1,
        11111, // different
        1,
    );
    assert_eq!(result, expected_error);

    // Test amount > max-amount
    let signature = make_signer_key_signature(
        &bob_pox_addr,
        &bob,
        reward_cycle,
        &topic,
        period,
        4, // less than max to invalidate `amount`
        1,
    );
    let result = verify_signer_key_sig(
        &signature,
        &bob_public_key,
        &bob_pox_addr,
        &mut peer,
        &latest_block,
        reward_cycle,
        period,
        &topic,
        5, // different
        4, // less than amount
        1,
    );
    // Different error code
    assert_eq!(result, Value::error(Value::Int(38)).unwrap());

    // Test using a valid signature

    let signature = make_signer_key_signature(
        &bob_pox_addr,
        &bob,
        reward_cycle,
        &topic,
        period,
        u128::MAX,
        1,
    );

    let result = verify_signer_key_sig(
        &signature,
        &bob_public_key,
        &bob_pox_addr,
        &mut peer,
        &latest_block,
        reward_cycle,
        period,
        &topic,
        1,
        u128::MAX,
        1,
    );

    assert_eq!(result, Value::okay_true());
}

#[apply(nakamoto_cases)]
fn stack_stx_verify_signer_sig(use_nakamoto: bool) {
    let lock_period = 2;
    let observer = TestEventObserver::new();
    let (burnchain, mut peer, keys, latest_block, block_height, coinbase_nonce, mut test_signers) =
        prepare_pox4_test(function_name!(), Some(&observer), use_nakamoto);

    let mut coinbase_nonce = coinbase_nonce;

    let mut stacker_nonce = 0;
    let stacker_key = &keys[0];
    let min_ustx = get_stacking_minimum(&mut peer, &latest_block);
    let stacker_addr = key_to_stacks_addr(stacker_key);
    let signer_key = &keys[1];
    let signer_public_key = StacksPublicKey::from_private(signer_key);
    let pox_addr = pox_addr_from(stacker_key);

    let second_stacker = &keys[2];
    let second_stacker_addr = key_to_stacks_addr(second_stacker);
    let second_stacker_pox_addr = PoxAddress::from_legacy(
        AddressHashMode::SerializeP2PKH,
        second_stacker_addr.bytes().clone(),
    );

    let reward_cycle = get_current_reward_cycle(&peer, &burnchain);

    let topic = Pox4SignatureTopic::StackStx;

    // Test 1: invalid reward cycle
    let signature = make_signer_key_signature(
        &pox_addr,
        signer_key,
        reward_cycle - 1,
        &topic,
        lock_period,
        u128::MAX,
        1,
    );
    let invalid_cycle_nonce = stacker_nonce;
    let invalid_cycle_stack = make_pox_4_lockup(
        stacker_key,
        stacker_nonce,
        min_ustx,
        &pox_addr,
        lock_period,
        &signer_public_key,
        block_height,
        Some(signature),
        u128::MAX,
        1,
    );

    // test 2: invalid pox addr
    stacker_nonce += 1;
    let signature = make_signer_key_signature(
        &second_stacker_pox_addr,
        signer_key,
        reward_cycle,
        &topic,
        lock_period,
        u128::MAX,
        1,
    );
    let invalid_pox_addr_nonce = stacker_nonce;
    let invalid_pox_addr_tx = make_pox_4_lockup(
        stacker_key,
        stacker_nonce,
        min_ustx,
        &pox_addr,
        lock_period,
        &signer_public_key,
        block_height,
        Some(signature),
        u128::MAX,
        1,
    );

    // Test 3: invalid key used to sign
    stacker_nonce += 1;
    let signature = make_signer_key_signature(
        &pox_addr,
        second_stacker,
        reward_cycle,
        &topic,
        lock_period,
        u128::MAX,
        1,
    );
    let invalid_key_nonce = stacker_nonce;
    let invalid_key_tx = make_pox_4_lockup(
        stacker_key,
        stacker_nonce,
        min_ustx,
        &pox_addr,
        lock_period,
        &signer_public_key,
        block_height,
        Some(signature),
        u128::MAX,
        1,
    );

    // Test 4: invalid topic
    stacker_nonce += 1;
    let signature = make_signer_key_signature(
        &pox_addr,
        signer_key,
        reward_cycle,
        &Pox4SignatureTopic::StackExtend, // wrong topic
        lock_period,
        u128::MAX,
        1,
    );
    let invalid_topic_nonce = stacker_nonce;
    let invalid_topic_tx = make_pox_4_lockup(
        stacker_key,
        stacker_nonce,
        min_ustx,
        &pox_addr,
        lock_period,
        &signer_public_key,
        block_height,
        Some(signature),
        u128::MAX,
        1,
    );

    // Test 5: invalid period
    stacker_nonce += 1;
    let signature = make_signer_key_signature(
        &pox_addr,
        signer_key,
        reward_cycle,
        &topic,
        lock_period + 1, // wrong period
        u128::MAX,
        1,
    );
    let invalid_period_nonce = stacker_nonce;
    let invalid_period_tx = make_pox_4_lockup(
        stacker_key,
        stacker_nonce,
        min_ustx,
        &pox_addr,
        lock_period,
        &signer_public_key,
        block_height,
        Some(signature),
        u128::MAX,
        1,
    );

    // Test invalid auth-id
    stacker_nonce += 1;
    let signature = make_signer_key_signature(
        &pox_addr,
        signer_key,
        reward_cycle,
        &topic,
        lock_period,
        u128::MAX,
        1,
    );
    let invalid_auth_id_nonce = stacker_nonce;
    let invalid_auth_id_tx = make_pox_4_lockup(
        stacker_key,
        stacker_nonce,
        min_ustx,
        &pox_addr,
        lock_period,
        &signer_public_key,
        block_height,
        Some(signature),
        u128::MAX,
        2, // wrong auth-id
    );

    // Test invalid amount
    stacker_nonce += 1;
    let signature = make_signer_key_signature(
        &pox_addr,
        signer_key,
        reward_cycle,
        &topic,
        lock_period,
        min_ustx.saturating_sub(1),
        1,
    );
    let invalid_amount_nonce = stacker_nonce;
    let invalid_amount_tx = make_pox_4_lockup(
        stacker_key,
        stacker_nonce,
        min_ustx,
        &pox_addr,
        lock_period,
        &signer_public_key,
        block_height,
        Some(signature),
        min_ustx.saturating_sub(1),
        1,
    );

    // Test invalid max-amount
    stacker_nonce += 1;
    let signature = make_signer_key_signature(
        &pox_addr,
        signer_key,
        reward_cycle,
        &topic,
        lock_period,
        u128::MAX.saturating_sub(1),
        1,
    );
    let invalid_max_amount_nonce = stacker_nonce;
    let invalid_max_amount_tx = make_pox_4_lockup(
        stacker_key,
        stacker_nonce,
        min_ustx,
        &pox_addr,
        lock_period,
        &signer_public_key,
        block_height,
        Some(signature),
        u128::MAX, // different than signature
        1,
    );

    // Test: valid signature
    stacker_nonce += 1;
    let signature = make_signer_key_signature(
        &pox_addr,
        signer_key,
        reward_cycle,
        &topic,
        lock_period,
        u128::MAX,
        1,
    );
    let valid_nonce = stacker_nonce;
    let valid_tx = make_pox_4_lockup(
        stacker_key,
        stacker_nonce,
        min_ustx,
        &pox_addr,
        lock_period,
        &signer_public_key,
        block_height,
        Some(signature.clone()),
        u128::MAX,
        1,
    );

    let txs = vec![
        invalid_cycle_stack,
        invalid_pox_addr_tx,
        invalid_key_tx,
        invalid_topic_tx,
        invalid_period_tx,
        invalid_auth_id_tx,
        invalid_amount_tx,
        invalid_max_amount_tx,
        valid_tx,
    ];

    let latest_block = tenure_with_txs(&mut peer, &txs, &mut coinbase_nonce, &mut test_signers);

    let stacker_txs = get_last_block_sender_transactions(&observer, stacker_addr);
    let expected_error = Value::error(Value::Int(35)).unwrap();

    assert_eq!(stacker_txs.len(), (valid_nonce + 1) as usize);
    let tx_result =
        |nonce: u64| -> Value { stacker_txs.get(nonce as usize).unwrap().result.clone() };
    assert_eq!(tx_result(invalid_cycle_nonce), expected_error);
    assert_eq!(tx_result(invalid_pox_addr_nonce), expected_error);
    assert_eq!(tx_result(invalid_key_nonce), expected_error);
    assert_eq!(tx_result(invalid_period_nonce), expected_error);
    assert_eq!(tx_result(invalid_topic_nonce), expected_error);
    assert_eq!(tx_result(invalid_auth_id_nonce), expected_error);
    assert_eq!(tx_result(invalid_max_amount_nonce), expected_error);
    assert_eq!(
        tx_result(invalid_amount_nonce),
        Value::error(Value::Int(38)).unwrap()
    );

    // valid tx should succeed
    tx_result(valid_nonce)
        .expect_result_ok()
        .expect("Expected ok result from tx");

    // Ensure that the used signature cannot be re-used
    let result = verify_signer_key_sig(
        &signature,
        &signer_public_key,
        &pox_addr,
        &mut peer,
        &latest_block,
        reward_cycle,
        lock_period,
        &topic,
        min_ustx,
        u128::MAX,
        1,
    );
    let expected_error = Value::error(Value::Int(39)).unwrap();
    assert_eq!(result, expected_error);

    // Ensure the authorization is stored as used
    let entry = get_signer_key_authorization_used_pox_4(
        &mut peer,
        &latest_block,
        &pox_addr,
        reward_cycle.try_into().unwrap(),
        &topic,
        lock_period,
        &signer_public_key,
        u128::MAX,
        1,
    );
}

#[test]
fn stack_extend_verify_sig() {
    let lock_period = 2;
    let observer = TestEventObserver::new();
    let (burnchain, mut peer, keys, latest_block, block_height, coinbase_nonce, test_signers) =
        prepare_pox4_test(function_name!(), Some(&observer), false);

    let mut coinbase_nonce = coinbase_nonce;

    let mut stacker_nonce = 0;
    let stacker_key = &keys[0];
    let min_ustx = get_stacking_minimum(&mut peer, &latest_block);
    let stacker_addr = key_to_stacks_addr(stacker_key);
    let signer_key = &keys[1];
    let signer_public_key = StacksPublicKey::from_private(signer_key);
    let pox_addr = pox_addr_from(signer_key);

    let reward_cycle = get_current_reward_cycle(&peer, &burnchain);
    let topic = Pox4SignatureTopic::StackExtend;

    // Setup: stack-stx
    let signature = make_signer_key_signature(
        &pox_addr,
        signer_key,
        reward_cycle,
        &Pox4SignatureTopic::StackStx,
        lock_period,
        u128::MAX,
        1,
    );
    let stack_nonce = stacker_nonce;
    let stack_tx = make_pox_4_lockup(
        stacker_key,
        stacker_nonce,
        min_ustx,
        &pox_addr,
        lock_period,
        &signer_public_key,
        block_height,
        Some(signature),
        u128::MAX,
        1,
    );

    // We need a new signer-key for the extend tx
    let signer_key = Secp256k1PrivateKey::new();
    let signer_public_key = StacksPublicKey::from_private(&signer_key);

    // Test 1: invalid reward cycle
    let signature = make_signer_key_signature(
        &pox_addr,
        &signer_key,
        reward_cycle - 1,
        &topic,
        lock_period,
        u128::MAX,
        1,
    );
    stacker_nonce += 1;
    let invalid_cycle_nonce = stacker_nonce;
    let invalid_cycle_tx = make_pox_4_extend(
        stacker_key,
        stacker_nonce,
        pox_addr.clone(),
        lock_period,
        signer_public_key.clone(),
        Some(signature),
        u128::MAX,
        1,
    );

    // Test 2: invalid pox-addr
    stacker_nonce += 1;
    let other_pox_addr = pox_addr_from(&Secp256k1PrivateKey::new());
    let signature = make_signer_key_signature(
        &other_pox_addr,
        &signer_key,
        reward_cycle,
        &topic,
        lock_period,
        u128::MAX,
        1,
    );
    let invalid_pox_addr_nonce = stacker_nonce;
    let invalid_pox_addr_tx = make_pox_4_extend(
        stacker_key,
        stacker_nonce,
        pox_addr.clone(),
        lock_period,
        signer_public_key.clone(),
        Some(signature),
        u128::MAX,
        1,
    );

    // Test 3: invalid key used to sign
    stacker_nonce += 1;
    let other_key = Secp256k1PrivateKey::new();
    let signature = make_signer_key_signature(
        &pox_addr,
        &other_key,
        reward_cycle,
        &topic,
        lock_period,
        u128::MAX,
        1,
    );
    let invalid_key_nonce = stacker_nonce;
    let invalid_key_tx = make_pox_4_extend(
        stacker_key,
        stacker_nonce,
        pox_addr.clone(),
        lock_period,
        signer_public_key.clone(),
        Some(signature),
        u128::MAX,
        1,
    );

    // Test invalid auth-id
    stacker_nonce += 1;
    let signature = make_signer_key_signature(
        &pox_addr,
        &signer_key,
        reward_cycle,
        &topic,
        lock_period,
        u128::MAX,
        1,
    );
    let invalid_auth_id_nonce = stacker_nonce;
    let invalid_auth_id_tx = make_pox_4_extend(
        stacker_key,
        stacker_nonce,
        pox_addr.clone(),
        lock_period,
        signer_public_key.clone(),
        Some(signature),
        u128::MAX,
        2, // wrong auth-id
    );

    // Test invalid max-amount
    stacker_nonce += 1;
    let signature = make_signer_key_signature(
        &pox_addr,
        &signer_key,
        reward_cycle,
        &topic,
        lock_period,
        u128::MAX.saturating_sub(1),
        1,
    );
    let invalid_max_amount_nonce = stacker_nonce;
    let invalid_max_amount_tx = make_pox_4_extend(
        stacker_key,
        stacker_nonce,
        pox_addr.clone(),
        lock_period,
        signer_public_key.clone(),
        Some(signature),
        u128::MAX, // different than signature
        1,
    );

    // Test: valid stack-extend
    stacker_nonce += 1;
    let signature = make_signer_key_signature(
        &pox_addr,
        &signer_key,
        reward_cycle,
        &topic,
        lock_period,
        u128::MAX,
        1,
    );
    let valid_nonce = stacker_nonce;
    let valid_tx = make_pox_4_extend(
        stacker_key,
        stacker_nonce,
        pox_addr.clone(),
        lock_period,
        signer_public_key.clone(),
        Some(signature.clone()),
        u128::MAX,
        1,
    );

    let latest_block = peer.tenure_with_txs(
        &[
            stack_tx,
            invalid_cycle_tx,
            invalid_pox_addr_tx,
            invalid_key_tx,
            invalid_auth_id_tx,
            invalid_max_amount_tx,
            valid_tx,
        ],
        &mut coinbase_nonce,
    );

    let stacker_txs = get_last_block_sender_transactions(&observer, stacker_addr);

    let tx_result =
        |nonce: u64| -> Value { stacker_txs.get(nonce as usize).unwrap().result.clone() };

    let expected_error = Value::error(Value::Int(35)).unwrap();
    tx_result(stack_nonce)
        .expect_result_ok()
        .expect("Expected ok result from tx");
    assert_eq!(tx_result(invalid_cycle_nonce), expected_error);
    assert_eq!(tx_result(invalid_pox_addr_nonce), expected_error);
    assert_eq!(tx_result(invalid_key_nonce), expected_error);
    assert_eq!(tx_result(invalid_auth_id_nonce), expected_error);
    assert_eq!(tx_result(invalid_max_amount_nonce), expected_error);

    // valid tx should succeed
    tx_result(valid_nonce)
        .expect_result_ok()
        .expect("Expected ok result from tx");

    // Ensure that the used signature cannot be re-used
    let result = verify_signer_key_sig(
        &signature,
        &signer_public_key,
        &pox_addr,
        &mut peer,
        &latest_block,
        reward_cycle,
        lock_period,
        &topic,
        min_ustx,
        u128::MAX,
        1,
    );
    let expected_error = Value::error(Value::Int(39)).unwrap();
    assert_eq!(result, expected_error);

    // Ensure the authorization is stored as used
    let entry = get_signer_key_authorization_used_pox_4(
        &mut peer,
        &latest_block,
        &pox_addr,
        reward_cycle.try_into().unwrap(),
        &topic,
        lock_period,
        &signer_public_key,
        u128::MAX,
        1,
    );
}

#[test]
/// Tests for verifying signatures in `stack-aggregation-commit`
fn stack_agg_commit_verify_sig() {
    let lock_period = 2;
    let observer = TestEventObserver::new();
    let (burnchain, mut peer, keys, latest_block, block_height, coinbase_nonce, test_signers) =
        prepare_pox4_test(function_name!(), Some(&observer), false);

    let mut coinbase_nonce = coinbase_nonce;

    let mut delegate_nonce = 0;
    let stacker_nonce = 0;
    let min_ustx = get_stacking_minimum(&mut peer, &latest_block);

    let stacker_key = &keys[0];
    let stacker_addr = PrincipalData::from(key_to_stacks_addr(stacker_key));

    let signer_sk = &keys[1];
    let signer_pk = StacksPublicKey::from_private(signer_sk);

    let delegate_key = &keys[2];
    let delegate_addr = key_to_stacks_addr(delegate_key);

    let pox_addr = pox_addr_from(delegate_key);

    let reward_cycle = burnchain
        .block_height_to_reward_cycle(block_height)
        .unwrap() as u128;
    let next_reward_cycle = reward_cycle + 1;

    // Setup: delegate-stx and delegate-stack-stx

    let delegate_tx = make_pox_4_delegate_stx(
        stacker_key,
        stacker_nonce,
        min_ustx,
        delegate_addr.clone().into(),
        None,
        None,
    );

    let delegate_stack_stx_nonce = delegate_nonce;
    let delegate_stack_stx_tx = make_pox_4_delegate_stack_stx(
        delegate_key,
        delegate_nonce,
        stacker_addr,
        min_ustx,
        pox_addr.clone(),
        block_height.into(),
        lock_period,
    );

    let topic = Pox4SignatureTopic::AggregationCommit;

    // Test 1: invalid reward cycle
    delegate_nonce += 1;
    let next_reward_cycle = reward_cycle + 1;
    let signature = make_signer_key_signature(
        &pox_addr,
        signer_sk,
        reward_cycle, // wrong cycle
        &topic,
        1_u128,
        u128::MAX,
        1,
    );
    let invalid_cycle_nonce = delegate_nonce;
    let invalid_cycle_tx = make_pox_4_aggregation_commit_indexed(
        delegate_key,
        delegate_nonce,
        &pox_addr,
        next_reward_cycle,
        Some(signature),
        &signer_pk,
        u128::MAX,
        1,
    );

    // Test 2: invalid pox addr
    delegate_nonce += 1;
    let other_pox_addr = pox_addr_from(&Secp256k1PrivateKey::new());
    let signature = make_signer_key_signature(
        &other_pox_addr,
        signer_sk,
        next_reward_cycle,
        &topic,
        1_u128,
        u128::MAX,
        1,
    );
    let invalid_pox_addr_nonce = delegate_nonce;
    let invalid_pox_addr_tx = make_pox_4_aggregation_commit_indexed(
        delegate_key,
        delegate_nonce,
        &pox_addr,
        next_reward_cycle,
        Some(signature),
        &signer_pk,
        u128::MAX,
        1,
    );

    // Test 3: invalid private key
    delegate_nonce += 1;
    let signature = make_signer_key_signature(
        &pox_addr,
        delegate_key,
        next_reward_cycle,
        &topic,
        1_u128,
        u128::MAX,
        1,
    );
    let invalid_key_nonce = delegate_nonce;
    let invalid_key_tx = make_pox_4_aggregation_commit_indexed(
        delegate_key,
        delegate_nonce,
        &pox_addr,
        next_reward_cycle,
        Some(signature),
        &signer_pk,
        u128::MAX,
        1,
    );

    // Test 4: invalid period in signature
    delegate_nonce += 1;
    let signature = make_signer_key_signature(
        &pox_addr,
        signer_sk,
        next_reward_cycle,
        &topic,
        2_u128, // wrong period
        u128::MAX,
        1,
    );
    let invalid_period_nonce = delegate_nonce;
    let invalid_period_tx = make_pox_4_aggregation_commit_indexed(
        delegate_key,
        delegate_nonce,
        &pox_addr,
        next_reward_cycle,
        Some(signature),
        &signer_pk,
        u128::MAX,
        1,
    );

    // Test 5: invalid topic in signature
    delegate_nonce += 1;
    let signature = make_signer_key_signature(
        &pox_addr,
        signer_sk,
        next_reward_cycle,
        &Pox4SignatureTopic::StackStx, // wrong topic
        1_u128,
        u128::MAX,
        1,
    );
    let invalid_topic_nonce = delegate_nonce;
    let invalid_topic_tx = make_pox_4_aggregation_commit_indexed(
        delegate_key,
        delegate_nonce,
        &pox_addr,
        next_reward_cycle,
        Some(signature),
        &signer_pk,
        u128::MAX,
        1,
    );

    // Test using incorrect auth-id
    delegate_nonce += 1;
    let signature = make_signer_key_signature(
        &pox_addr,
        signer_sk,
        next_reward_cycle,
        &topic,
        1_u128,
        u128::MAX,
        2, // wrong auth-id
    );
    let invalid_auth_id_nonce = delegate_nonce;
    let invalid_auth_id_tx = make_pox_4_aggregation_commit_indexed(
        delegate_key,
        delegate_nonce,
        &pox_addr,
        next_reward_cycle,
        Some(signature),
        &signer_pk,
        u128::MAX,
        1, // different auth-id
    );

    // Test incorrect max-amount
    delegate_nonce += 1;
    let signature = make_signer_key_signature(
        &pox_addr,
        signer_sk,
        next_reward_cycle,
        &topic,
        1_u128,
        u128::MAX,
        1,
    );
    let invalid_max_amount_nonce = delegate_nonce;
    let invalid_max_amount_tx = make_pox_4_aggregation_commit_indexed(
        delegate_key,
        delegate_nonce,
        &pox_addr,
        next_reward_cycle,
        Some(signature),
        &signer_pk,
        u128::MAX - 1, // different max-amount
        1,
    );

    // Test amount > max-amount
    delegate_nonce += 1;
    let signature = make_signer_key_signature(
        &pox_addr,
        signer_sk,
        next_reward_cycle,
        &topic,
        1_u128,
        min_ustx.saturating_sub(1), // amount > max-amount
        1,
    );
    let invalid_amount_nonce = delegate_nonce;
    let invalid_amount_tx = make_pox_4_aggregation_commit_indexed(
        delegate_key,
        delegate_nonce,
        &pox_addr,
        next_reward_cycle,
        Some(signature),
        &signer_pk,
        min_ustx.saturating_sub(1), // amount > max-amount
        1,
    );

    // Test with valid signature
    delegate_nonce += 1;
    let signature = make_signer_key_signature(
        &pox_addr,
        signer_sk,
        next_reward_cycle,
        &topic,
        1_u128,
        u128::MAX,
        1,
    );
    let valid_nonce = delegate_nonce;
    let valid_tx = make_pox_4_aggregation_commit_indexed(
        delegate_key,
        delegate_nonce,
        &pox_addr,
        next_reward_cycle,
        Some(signature.clone()),
        &signer_pk,
        u128::MAX,
        1,
    );

    let latest_block = peer.tenure_with_txs(
        &[
            delegate_tx,
            delegate_stack_stx_tx,
            invalid_cycle_tx,
            invalid_pox_addr_tx,
            invalid_key_tx,
            invalid_period_tx,
            invalid_topic_tx,
            invalid_auth_id_tx,
            invalid_max_amount_tx,
            invalid_amount_tx,
            valid_tx,
        ],
        &mut coinbase_nonce,
    );

    let txs = get_last_block_sender_transactions(&observer, delegate_addr);

    let tx_result = |nonce: u64| -> Value { txs.get(nonce as usize).unwrap().result.clone() };

    let expected_error = Value::error(Value::Int(35)).unwrap();
    let amount_too_high_error = Value::error(Value::Int(38)).unwrap();

    tx_result(delegate_stack_stx_nonce)
        .expect_result_ok()
        .expect("Expected ok result from tx");
    assert_eq!(tx_result(invalid_cycle_nonce), expected_error);
    assert_eq!(tx_result(invalid_pox_addr_nonce), expected_error);
    assert_eq!(tx_result(invalid_key_nonce), expected_error);
    assert_eq!(tx_result(invalid_period_nonce), expected_error);
    assert_eq!(tx_result(invalid_topic_nonce), expected_error);
    assert_eq!(tx_result(invalid_auth_id_nonce), expected_error);
    assert_eq!(tx_result(invalid_max_amount_nonce), expected_error);
    assert_eq!(tx_result(invalid_amount_nonce), amount_too_high_error);
    tx_result(valid_nonce)
        .expect_result_ok()
        .expect("Expected ok result from tx");

    // Ensure that the used signature cannot be re-used
    let result = verify_signer_key_sig(
        &signature,
        &signer_pk,
        &pox_addr,
        &mut peer,
        &latest_block,
        next_reward_cycle,
        1,
        &topic,
        min_ustx,
        u128::MAX,
        1,
    );
    let expected_error = Value::error(Value::Int(39)).unwrap();
    assert_eq!(result, expected_error);

    // Ensure the authorization is stored as used
    let entry = get_signer_key_authorization_used_pox_4(
        &mut peer,
        &latest_block,
        &pox_addr,
        next_reward_cycle.try_into().unwrap(),
        &topic,
        1,
        &signer_pk,
        u128::MAX,
        1,
    );
}

// Helper struct to hold information about stackers and signers
#[derive(Debug, Clone)]
struct StackerSignerInfo {
    private_key: StacksPrivateKey,
    public_key: StacksPublicKey,
    principal: PrincipalData,
    address: StacksAddress,
    pox_address: PoxAddress,
    nonce: u64,
}

impl StackerSignerInfo {
    fn new() -> Self {
        let private_key = StacksPrivateKey::new();
        let public_key = StacksPublicKey::from_private(&private_key);
        let address = key_to_stacks_addr(&private_key);
        let pox_address =
            PoxAddress::from_legacy(AddressHashMode::SerializeP2PKH, address.bytes().clone());
        let principal = PrincipalData::from(address.clone());
        let nonce = 0;
        Self {
            private_key,
            public_key,
            address,
            principal,
            pox_address,
            nonce,
        }
    }
}

/// Helper function to advance to a specific block height with the passed txs as the first in the block
/// Returns a tuple of the tip and the observed block that should contain the provided txs
fn advance_to_block_height(
    peer: &mut TestPeer,
    observer: &TestEventObserver,
    txs: &[StacksTransaction],
    peer_nonce: &mut usize,
    target_height: u64,
    test_signers: &mut Option<TestSigners>,
) -> (
    StacksBlockId,
    TestEventObserverBlock,
    Vec<StacksTransactionReceipt>,
) {
    let mut tx_block = None;
    let mut latest_block = None;
    let mut passed_txs = txs;
    while peer.get_burn_block_height() < target_height {
        info!(
            "Advancing to block height: {} from {} with {} txs",
            target_height,
            peer.get_burn_block_height(),
            passed_txs.len()
        );
        latest_block = Some(tenure_with_txs(peer, passed_txs, peer_nonce, test_signers));
        passed_txs = &[];
        if tx_block.is_none() {
            tx_block = Some(observer.get_blocks().last().unwrap().clone());
        }
    }
    let latest_block = latest_block.expect("Failed to get tip");
    let tx_block = tx_block.expect("Failed to get tx block");
    let tx_block_receipts = if test_signers.is_some() {
        tx_block.receipts[1..].to_vec() // remove TenureChange
    } else {
        tx_block.receipts.clone()
    };
    (latest_block, tx_block, tx_block_receipts)
}

#[test]
/// Test for verifying that the stacker aggregation works as expected
///   with new signature parameters. In this test Alice is the service signer,
///   Bob is the pool operator, Carl & Dave are delegates for pool 1, Eve is a late
///   delegate for pool 1, Frank is a delegate for pool 2, & Grace is a delegate for pool 2.
fn stack_agg_increase() {
    // Alice service signer setup
    let alice = StackerSignerInfo::new();
    // Bob pool operator
    let mut bob = StackerSignerInfo::new();
    // Carl pool 1 delegate
    let mut carl = StackerSignerInfo::new();
    // Dave pool 1 delegate
    let mut dave = StackerSignerInfo::new();
    // Eve late 1 pool delegate
    let mut eve = StackerSignerInfo::new();
    // Frank pool 2 delegate
    let mut frank = StackerSignerInfo::new();
    // Grace pool 2 delegate
    let mut grace = StackerSignerInfo::new();

    let default_initial_balances = 1_000_000_000_000_000_000;
    let observer = TestEventObserver::new();
    let test_signers = TestSigners::new(vec![]);
    let mut initial_balances = vec![
        (alice.principal.clone(), default_initial_balances),
        (bob.principal.clone(), default_initial_balances),
        (carl.principal.clone(), default_initial_balances),
        (dave.principal.clone(), default_initial_balances),
        (eve.principal.clone(), default_initial_balances),
        (frank.principal.clone(), default_initial_balances),
        (grace.principal.clone(), default_initial_balances),
    ];
    let aggregate_public_key = test_signers.aggregate_public_key.clone();
    let mut peer_config = TestPeerConfig::new(function_name!(), 0, 0);
    let private_key = peer_config.private_key.clone();
    let addr = StacksAddress::from_public_keys(
        C32_ADDRESS_VERSION_TESTNET_SINGLESIG,
        &AddressHashMode::SerializeP2PKH,
        1,
        &vec![StacksPublicKey::from_private(&private_key)],
    )
    .unwrap();

    peer_config.aggregate_public_key = Some(aggregate_public_key.clone());
    peer_config
        .stacker_dbs
        .push(boot_code_id(MINERS_NAME, false));
    peer_config.epochs = Some(StacksEpoch::unit_test_3_0_only(1000)); // Let us not activate nakamoto to make life easier
    peer_config.initial_balances = vec![(addr.to_account_principal(), 1_000_000_000_000_000_000)];
    peer_config.initial_balances.append(&mut initial_balances);
    peer_config.burnchain.pox_constants.v2_unlock_height = 81;
    peer_config.burnchain.pox_constants.pox_3_activation_height = 101;
    peer_config.burnchain.pox_constants.v3_unlock_height = 102;
    peer_config.burnchain.pox_constants.pox_4_activation_height = 105;
    peer_config.test_signers = Some(test_signers.clone());
    peer_config.burnchain.pox_constants.reward_cycle_length = 20;
    peer_config.burnchain.pox_constants.prepare_length = 5;
    let epochs = peer_config.epochs.clone().unwrap();
    let epoch_3 = &epochs[StacksEpochId::Epoch30];

    let mut peer = TestPeer::new_with_observer(peer_config, Some(&observer));
    let mut peer_nonce = 0;
    // Set constants
    let reward_cycle_len = peer.config.burnchain.pox_constants.reward_cycle_length;
    let prepare_phase_len = peer.config.burnchain.pox_constants.prepare_length;

    // Advance into pox4
    let mut target_height = peer.config.burnchain.pox_constants.pox_4_activation_height;
    let mut latest_block = None;
    // Produce blocks until the first reward phase that everyone should be in
    while peer.get_burn_block_height() < u64::from(target_height) {
        latest_block = Some(peer.tenure_with_txs(&[], &mut peer_nonce));
    }
    let latest_block = latest_block.expect("Failed to get tip");
    // Current reward cycle: 5 (starts at burn block 101)
    let reward_cycle = get_current_reward_cycle(&peer, &peer.config.burnchain);
    let next_reward_cycle = reward_cycle.wrapping_add(1);
    // Current burn block height: 105
    let burn_block_height = peer.get_burn_block_height();
    let min_ustx = get_stacking_minimum(&mut peer, &latest_block);
    let amount = (default_initial_balances / 2).wrapping_sub(1000) as u128;

    // Signatures
    // Initial Alice Signature For Bob Pool 1
    let lock_period = 1;
    let alice_signature_initial_one = make_signer_key_signature(
        &bob.pox_address,
        &alice.private_key,
        next_reward_cycle,
        &Pox4SignatureTopic::AggregationCommit,
        lock_period,
        u128::MAX,
        1,
    );
    // Increase Error Bob Signature For Bob
    let bob_err_signature_increase = make_signer_key_signature(
        &bob.pox_address,
        &bob.private_key,
        next_reward_cycle,
        &Pox4SignatureTopic::AggregationCommit,
        lock_period,
        u128::MAX,
        1,
    );
    // Increase Alice Signature For Bob
    let alice_signature_increase = make_signer_key_signature(
        &bob.pox_address,
        &alice.private_key,
        next_reward_cycle,
        &Pox4SignatureTopic::AggregationIncrease,
        lock_period,
        u128::MAX,
        1,
    );
    // Initial Alice Signature For Bob Pool 2
    let alice_signature_initial_two = make_signer_key_signature(
        &bob.pox_address,
        &alice.private_key,
        next_reward_cycle,
        &Pox4SignatureTopic::AggregationCommit,
        lock_period,
        u128::MAX,
        2,
    );

    // Timely Delegate-STX Functions
    // Carl pool stacker timely delegating STX to Bob
    let carl_delegate_stx_to_bob_tx = make_pox_4_delegate_stx(
        &carl.private_key,
        carl.nonce,
        amount,
        bob.principal.clone(),
        None,
        Some(bob.pox_address.clone()),
    );
    carl.nonce += 1;

    // Dave pool stacker timely delegating STX to Bob
    let dave_delegate_stx_to_bob_tx = make_pox_4_delegate_stx(
        &dave.private_key,
        dave.nonce,
        amount,
        bob.principal.clone(),
        None,
        Some(bob.pox_address.clone()),
    );
    dave.nonce += 1;

    // Timely Delegate-Stack-STX Functions
    // Bob pool operator calling delegate-stack-stx on behalf of Carl
    let bob_delegate_stack_stx_for_carl_tx = make_pox_4_delegate_stack_stx(
        &bob.private_key,
        bob.nonce,
        carl.principal.clone(),
        amount,
        bob.pox_address.clone(),
        burn_block_height as u128,
        lock_period,
    );
    bob.nonce += 1;
    // Bob pool operator calling delegate-stack-stx on behalf of Dave
    let bob_delegate_stack_stx_for_dave_tx = make_pox_4_delegate_stack_stx(
        &bob.private_key,
        bob.nonce,
        dave.principal.clone(),
        amount,
        bob.pox_address.clone(),
        burn_block_height as u128,
        lock_period,
    );
    bob.nonce += 1;

    // Aggregate Commit
    let bobs_aggregate_commit_index_tx = make_pox_4_aggregation_commit_indexed(
        &bob.private_key,
        bob.nonce,
        &bob.pox_address,
        next_reward_cycle,
        Some(alice_signature_initial_one),
        &alice.public_key,
        u128::MAX,
        1,
    );
    bob.nonce += 1;

    let txs = vec![
        carl_delegate_stx_to_bob_tx.clone(),
        dave_delegate_stx_to_bob_tx.clone(),
        bob_delegate_stack_stx_for_carl_tx.clone(),
        bob_delegate_stack_stx_for_dave_tx.clone(),
        bobs_aggregate_commit_index_tx.clone(),
    ];

    // Advance to next block in order to collect aggregate commit reward index
    target_height += 1;
    let (latest_block, tx_block, _receipts) = advance_to_block_height(
        &mut peer,
        &observer,
        &txs,
        &mut peer_nonce,
        target_height.into(),
        &mut None,
    );

    // Get Bob's aggregate commit reward index
    let bob_aggregate_commit_reward_index_actual = &tx_block
        .receipts
        .get(5)
        .unwrap()
        .result
        .clone()
        .expect_result_ok()
        .unwrap();
    let bob_aggregate_commit_reward_index_expected = Value::UInt(0);
    assert_eq!(
        bob_aggregate_commit_reward_index_actual,
        &bob_aggregate_commit_reward_index_expected
    );

    // Eve Late Functions
    // Eve pool stacker late delegating STX to Bob
    let eve_delegate_stx_to_bob_tx = make_pox_4_delegate_stx(
        &eve.private_key,
        eve.nonce,
        amount,
        bob.principal.clone(),
        None,
        Some(bob.pox_address.clone()),
    );
    eve.nonce += 1;
    // Bob pool operator calling delegate-stack-stx on behalf of Eve
    let bob_delegate_stack_stx_for_eve_tx = make_pox_4_delegate_stack_stx(
        &bob.private_key,
        bob.nonce,
        eve.principal.clone(),
        amount,
        bob.pox_address.clone(),
        burn_block_height as u128,
        lock_period,
    );
    bob.nonce += 1;
    // Bob's Error Aggregate Increase
    let bobs_err_aggregate_increase = make_pox_4_aggregation_increase(
        &bob.private_key,
        bob.nonce,
        &bob.pox_address,
        next_reward_cycle,
        bob_aggregate_commit_reward_index_actual
            .clone()
            .expect_u128()
            .unwrap(),
        Some(bob_err_signature_increase),
        &bob.public_key,
        u128::MAX,
        1,
    );
    bob.nonce += 1;
    // Bob's Aggregate Increase
    let bobs_aggregate_increase = make_pox_4_aggregation_increase(
        &bob.private_key,
        bob.nonce,
        &bob.pox_address,
        next_reward_cycle,
        bob_aggregate_commit_reward_index_actual
            .clone()
            .expect_u128()
            .unwrap(),
        Some(alice_signature_increase.clone()),
        &alice.public_key,
        u128::MAX,
        1,
    );
    bob.nonce += 1;
    // Frank pool stacker delegating STX to Bob
    let frank_delegate_stx_to_bob_tx = make_pox_4_delegate_stx(
        &frank.private_key,
        frank.nonce,
        amount,
        bob.principal.clone(),
        None,
        Some(bob.pox_address.clone()),
    );
    frank.nonce += 1;
    // Grace pool stacker delegating STX to Bob
    let grace_delegate_stx_to_bob_tx = make_pox_4_delegate_stx(
        &grace.private_key,
        grace.nonce,
        amount,
        bob.principal.clone(),
        None,
        Some(bob.pox_address.clone()),
    );
    grace.nonce += 1;
    // Bob pool operator calling delegate-stack-stx on behalf of Faith
    let bob_delegate_stack_stx_for_faith_tx = make_pox_4_delegate_stack_stx(
        &bob.private_key,
        bob.nonce,
        frank.principal.clone(),
        amount,
        bob.pox_address.clone(),
        burn_block_height as u128,
        lock_period,
    );
    bob.nonce += 1;
    // Bob pool operator calling delegate-stack-stx on behalf of Grace
    let bob_delegate_stack_stx_for_grace_tx = make_pox_4_delegate_stack_stx(
        &bob.private_key,
        bob.nonce,
        grace.principal.clone(),
        amount,
        bob.pox_address.clone(),
        burn_block_height as u128,
        lock_period,
    );
    bob.nonce += 1;
    // Aggregate Commit 2nd Pool
    let bobs_aggregate_commit_index_tx = make_pox_4_aggregation_commit_indexed(
        &bob.private_key,
        bob.nonce,
        &bob.pox_address,
        next_reward_cycle,
        Some(alice_signature_initial_two),
        &alice.public_key,
        u128::MAX,
        2,
    );
    bob.nonce += 1;

    let txs = vec![
        eve_delegate_stx_to_bob_tx.clone(),
        bob_delegate_stack_stx_for_eve_tx.clone(),
        bobs_err_aggregate_increase.clone(),
        bobs_aggregate_increase.clone(),
        frank_delegate_stx_to_bob_tx.clone(),
        grace_delegate_stx_to_bob_tx.clone(),
        bob_delegate_stack_stx_for_faith_tx.clone(),
        bob_delegate_stack_stx_for_grace_tx.clone(),
        bobs_aggregate_commit_index_tx.clone(),
    ];

    // Advance to next block in order to attempt aggregate increase
    target_height += 1;
    let (latest_block, tx_block, _receipts) = advance_to_block_height(
        &mut peer,
        &observer,
        &txs,
        &mut peer_nonce,
        target_height.into(),
        &mut None,
    );

    // Fetch the error aggregate increase result & check that the err is ERR_INVALID_SIGNER_KEY
    let bob_err_increase_result_actual = &tx_block
        .receipts
        .get(3)
        .unwrap()
        .result
        .clone()
        .expect_result_err()
        .unwrap();
    let bob_err_increase_result_expected = Value::Int(32);
    assert_eq!(
        bob_err_increase_result_actual,
        &bob_err_increase_result_expected
    );

    let bob_aggregate_increase_tx = &tx_block.receipts.get(4).unwrap();

    // Fetch the aggregate increase result & check that value is true
    let bob_aggregate_increase_result = bob_aggregate_increase_tx
        .result
        .clone()
        .expect_result_ok()
        .unwrap();
    assert_eq!(bob_aggregate_increase_result, Value::Bool(true));

    let aggregation_increase_event = &bob_aggregate_increase_tx.events[0];

    let expected_result = Value::okay(Value::Tuple(
        TupleData::from_data(vec![
            (
                "stacker".into(),
                Value::Principal(PrincipalData::from(bob.address.clone())),
            ),
            ("total-locked".into(), Value::UInt(min_ustx * 2)),
        ])
        .unwrap(),
    ))
    .unwrap();

    let increase_op_data = HashMap::from([
        (
            "signer-sig",
            Value::some(Value::buff_from(alice_signature_increase).unwrap()).unwrap(),
        ),
        (
            "signer-key",
            Value::buff_from(alice.public_key.to_bytes_compressed()).unwrap(),
        ),
        ("max-amount", Value::UInt(u128::MAX)),
        ("auth-id", Value::UInt(1)),
    ]);

    let common_data = PoxPrintFields {
        op_name: "stack-aggregation-increase".to_string(),
        stacker: Value::Principal(PrincipalData::from(bob.address.clone())),
        balance: Value::UInt(1000000000000000000),
        locked: Value::UInt(0),
        burnchain_unlock_height: Value::UInt(0),
    };

    check_pox_print_event(aggregation_increase_event, common_data, increase_op_data);

    // Check that Bob's second pool has an assigned reward index of 1
    let bob_aggregate_commit_reward_index = &tx_block
        .receipts
        .get(9)
        .unwrap()
        .result
        .clone()
        .expect_result_ok()
        .unwrap();
    assert_eq!(bob_aggregate_commit_reward_index, &Value::UInt(1));
}

#[apply(nakamoto_cases)]
fn stack_increase_verify_signer_key(use_nakamoto: bool) {
    let lock_period = 1;
    let observer = TestEventObserver::new();
    let (burnchain, mut peer, keys, latest_block, block_height, coinbase_nonce, mut test_signers) =
        prepare_pox4_test(function_name!(), Some(&observer), use_nakamoto);

    let mut coinbase_nonce = coinbase_nonce;

    let mut stacker_nonce = 0;
    let stacker_key = &keys[0];
    let min_ustx = get_stacking_minimum(&mut peer, &latest_block);
    let stacker_addr = key_to_stacks_addr(stacker_key);
    let signer_sk = &keys[1];
    let signer_pk = StacksPublicKey::from_private(signer_sk);
    let pox_addr = pox_addr_from(signer_sk);

    let reward_cycle = get_current_reward_cycle(&peer, &burnchain);
    let topic = Pox4SignatureTopic::StackIncrease;

    // Setup: stack-stx
    let signature = make_signer_key_signature(
        &pox_addr,
        signer_sk,
        reward_cycle,
        &Pox4SignatureTopic::StackStx,
        lock_period,
        u128::MAX,
        1,
    );
    let stack_nonce = stacker_nonce;
    let stack_tx = make_pox_4_lockup(
        stacker_key,
        stacker_nonce,
        min_ustx,
        &pox_addr,
        lock_period,
        &signer_pk,
        block_height,
        Some(signature),
        u128::MAX,
        1,
    );

    // invalid reward cycle
    stacker_nonce += 1;
    let signature = make_signer_key_signature(
        &pox_addr,
        signer_sk,
        reward_cycle - 1, // invalid
        &topic,
        lock_period,
        u128::MAX,
        1,
    );
    let invalid_cycle_nonce = stacker_nonce;
    let invalid_cycle_tx = make_pox_4_stack_increase(
        stacker_key,
        stacker_nonce,
        min_ustx,
        &signer_pk,
        Some(signature),
        u128::MAX,
        1,
    );

    // invalid pox addr
    stacker_nonce += 1;
    let other_pox_addr = pox_addr_from(&Secp256k1PrivateKey::new());
    let signature = make_signer_key_signature(
        &other_pox_addr, // different than existing
        signer_sk,
        reward_cycle,
        &topic,
        lock_period,
        u128::MAX,
        1,
    );
    let invalid_pox_addr_nonce = stacker_nonce;
    let invalid_pox_addr_tx = make_pox_4_stack_increase(
        stacker_key,
        stacker_nonce,
        min_ustx,
        &signer_pk,
        Some(signature),
        u128::MAX,
        1,
    );

    // invalid private key
    stacker_nonce += 1;
    let signature = make_signer_key_signature(
        &pox_addr,
        stacker_key, // different than signer
        reward_cycle,
        &topic,
        lock_period,
        u128::MAX,
        1,
    );
    let invalid_key_nonce = stacker_nonce;
    let invalid_key_tx = make_pox_4_stack_increase(
        stacker_key,
        stacker_nonce,
        min_ustx,
        &signer_pk,
        Some(signature),
        u128::MAX,
        1,
    );

    // invalid period
    stacker_nonce += 1;
    let signature = make_signer_key_signature(
        &pox_addr,
        signer_sk,
        reward_cycle,
        &topic,
        lock_period + 1, // wrong
        u128::MAX,
        1,
    );
    let invalid_period_nonce = stacker_nonce;
    let invalid_period_tx = make_pox_4_stack_increase(
        stacker_key,
        stacker_nonce,
        min_ustx,
        &signer_pk,
        Some(signature),
        u128::MAX,
        1,
    );

    // invalid topic
    stacker_nonce += 1;
    let signature = make_signer_key_signature(
        &pox_addr,
        signer_sk,
        reward_cycle,
        &Pox4SignatureTopic::StackExtend, // wrong topic
        lock_period,
        u128::MAX,
        1,
    );
    let invalid_topic_nonce = stacker_nonce;
    let invalid_topic_tx = make_pox_4_stack_increase(
        stacker_key,
        stacker_nonce,
        min_ustx,
        &signer_pk,
        Some(signature),
        u128::MAX,
        1,
    );

    // invalid auth-id
    stacker_nonce += 1;
    let signature = make_signer_key_signature(
        &pox_addr,
        signer_sk,
        reward_cycle,
        &topic,
        lock_period,
        u128::MAX,
        2, // wrong auth-id
    );
    let invalid_auth_id_nonce = stacker_nonce;
    let invalid_auth_id_tx = make_pox_4_stack_increase(
        stacker_key,
        stacker_nonce,
        min_ustx,
        &signer_pk,
        Some(signature),
        u128::MAX,
        1,
    );

    // invalid max-amount
    stacker_nonce += 1;
    let signature = make_signer_key_signature(
        &pox_addr,
        signer_sk,
        reward_cycle,
        &topic,
        lock_period,
        u128::MAX.saturating_sub(1),
        1,
    );
    let invalid_max_amount_nonce = stacker_nonce;
    let invalid_max_amount_tx = make_pox_4_stack_increase(
        stacker_key,
        stacker_nonce,
        min_ustx,
        &signer_pk,
        Some(signature),
        u128::MAX, // different than signature
        1,
    );

    // invalid amount
    stacker_nonce += 1;
    let signature = make_signer_key_signature(
        &pox_addr,
        signer_sk,
        reward_cycle,
        &topic,
        lock_period,
        min_ustx.saturating_sub(1),
        1,
    );
    let invalid_amount_nonce = stacker_nonce;
    let invalid_amount_tx = make_pox_4_stack_increase(
        stacker_key,
        stacker_nonce,
        min_ustx,
        &signer_pk,
        Some(signature),
        min_ustx.saturating_sub(1),
        1,
    );

    // Valid tx
    stacker_nonce += 1;
    let signature = make_signer_key_signature(
        &pox_addr,
        signer_sk,
        reward_cycle,
        &Pox4SignatureTopic::StackIncrease,
        lock_period,
        u128::MAX,
        1,
    );
    let valid_nonce = stacker_nonce;
    let stack_increase = make_pox_4_stack_increase(
        stacker_key,
        stacker_nonce,
        min_ustx,
        &signer_pk,
        Some(signature),
        u128::MAX,
        1,
    );

    let latest_block = tenure_with_txs(
        &mut peer,
        &[
            stack_tx,
            invalid_cycle_tx,
            invalid_pox_addr_tx,
            invalid_key_tx,
            invalid_period_tx,
            invalid_topic_tx,
            invalid_auth_id_tx,
            invalid_max_amount_tx,
            invalid_amount_tx,
            stack_increase,
        ],
        &mut coinbase_nonce,
        &mut test_signers,
    );

    let txs = get_last_block_sender_transactions(&observer, stacker_addr);
    let tx_result = |nonce: u64| -> Value { txs.get(nonce as usize).unwrap().result.clone() };
    let signature_error = Value::error(Value::Int(35)).unwrap();

    // stack-stx should work
    tx_result(stack_nonce)
        .expect_result_ok()
        .expect("Expected ok result from tx");
    assert_eq!(tx_result(invalid_cycle_nonce), signature_error);
    assert_eq!(tx_result(invalid_pox_addr_nonce), signature_error);
    assert_eq!(tx_result(invalid_key_nonce), signature_error);
    assert_eq!(tx_result(invalid_period_nonce), signature_error);
    assert_eq!(tx_result(invalid_topic_nonce), signature_error);
    assert_eq!(tx_result(invalid_auth_id_nonce), signature_error);
    assert_eq!(tx_result(invalid_max_amount_nonce), signature_error);
    assert_eq!(
        tx_result(invalid_amount_nonce),
        Value::error(Value::Int(38)).unwrap()
    );

    // valid tx should succeed
    tx_result(valid_nonce)
        .expect_result_ok()
        .expect("Expected ok result from tx");
}

#[apply(nakamoto_cases)]
/// Verify that when calling `stack-increase`, the function
/// fails if the signer key for each cycle being updated is not the same
/// as the provided `signer-key` argument
fn stack_increase_different_signer_keys(use_nakamoto: bool) {
    let lock_period = 1;
    let observer = TestEventObserver::new();
    let (burnchain, mut peer, keys, latest_block, block_height, coinbase_nonce, mut test_signers) =
        prepare_pox4_test(function_name!(), Some(&observer), use_nakamoto);

    let mut coinbase_nonce = coinbase_nonce;

    let mut stacker_nonce = 0;
    let stacker_key = &keys[0];
    let min_ustx = get_stacking_minimum(&mut peer, &latest_block);
    let stacker_addr = key_to_stacks_addr(stacker_key);
    let signer_sk = &keys[1];
    let signer_pk = StacksPublicKey::from_private(signer_sk);
    let pox_addr = pox_addr_from(signer_sk);

    // Second key is used in `stack-extend`
    let second_signer_sk = &keys[2];
    let second_signer_pk = StacksPublicKey::from_private(second_signer_sk);

    let reward_cycle = get_current_reward_cycle(&peer, &burnchain);

    // Setup: stack-stx
    let signature = make_signer_key_signature(
        &pox_addr,
        signer_sk,
        reward_cycle,
        &Pox4SignatureTopic::StackStx,
        lock_period,
        u128::MAX,
        1,
    );
    let stack_nonce = stacker_nonce;
    let stack_tx = make_pox_4_lockup(
        stacker_key,
        stacker_nonce,
        min_ustx,
        &pox_addr,
        lock_period,
        &signer_pk,
        block_height,
        Some(signature),
        u128::MAX,
        1,
    );

    stacker_nonce += 1;
    let signature = make_signer_key_signature(
        &pox_addr,
        second_signer_sk,
        reward_cycle,
        &Pox4SignatureTopic::StackExtend,
        lock_period,
        u128::MAX,
        1,
    );
    let extend_nonce = stacker_nonce;
    let extend_tx = make_pox_4_extend(
        stacker_key,
        stacker_nonce,
        pox_addr.clone(),
        lock_period,
        second_signer_pk.clone(),
        Some(signature.clone()),
        u128::MAX,
        1,
    );

    stacker_nonce += 1;
    let signature = make_signer_key_signature(
        &pox_addr,
        signer_sk,
        reward_cycle,
        &Pox4SignatureTopic::StackIncrease,
        2, // 2 cycles total (1 from stack-stx, 1 from extend)
        u128::MAX,
        1,
    );
    let increase_nonce = stacker_nonce;
    let stack_increase = make_pox_4_stack_increase(
        stacker_key,
        stacker_nonce,
        min_ustx,
        &signer_pk,
        Some(signature),
        u128::MAX,
        1,
    );

    let latest_block = tenure_with_txs(
        &mut peer,
        &[stack_tx, extend_tx, stack_increase],
        &mut coinbase_nonce,
        &mut test_signers,
    );

    let txs = get_last_block_sender_transactions(&observer, stacker_addr.clone());

    let tx_result = |nonce: u64| -> Value { txs.get(nonce as usize).unwrap().result.clone() };

    // stack-stx should work
    tx_result(stack_nonce)
        .expect_result_ok()
        .expect("Expected ok result from tx");
    // `stack-extend` should work
    tx_result(extend_nonce)
        .expect_result_ok()
        .expect("Expected ok result from tx");
    let increase_result = tx_result(increase_nonce);

    // Validate that the error is not due to the signature
    assert_ne!(
        tx_result(increase_nonce),
        Value::error(Value::Int(35)).unwrap()
    );
    assert_eq!(increase_result, Value::error(Value::Int(40)).unwrap())
}

pub fn assert_latest_was_burn(peer: &mut TestPeer) {
    let tip = get_tip(peer.sortdb.as_ref());
    let tip_index_block = tip.get_canonical_stacks_block_id();
    let burn_height = tip.block_height - 1;

    let conn = peer.sortdb().conn();

    // check the *parent* burn block, because that's what we'll be
    //  checking with get_burn_pox_addr_info
    let mut burn_ops =
        SortitionDB::get_block_commits_by_block(conn, &tip.parent_sortition_id).unwrap();
    assert_eq!(burn_ops.len(), 1);
    let commit = burn_ops.pop().unwrap();
    assert!(commit.all_outputs_burn());
    assert!(commit.burn_fee > 0);

    let (addrs, payout) = get_burn_pox_addr_info(peer);
    let tip = get_tip(peer.sortdb.as_ref());
    let tip_index_block = tip.get_canonical_stacks_block_id();
    let burn_height = tip.block_height - 1;
    info!("Checking burn outputs at burn_height = {burn_height}");
    if peer.config.burnchain.is_in_prepare_phase(burn_height) {
        assert_eq!(addrs.len(), 1);
        assert_eq!(payout, 1000);
        assert!(addrs[0].is_burn());
    } else {
        assert_eq!(addrs.len(), 2);
        assert_eq!(payout, 500);
        assert!(addrs[0].is_burn());
        assert!(addrs[1].is_burn());
    }
}

fn assert_latest_was_pox(peer: &mut TestPeer) -> Vec<PoxAddress> {
    let tip = get_tip(peer.sortdb.as_ref());
    let tip_index_block = tip.get_canonical_stacks_block_id();
    let burn_height = tip.block_height - 1;

    let conn = peer.sortdb().conn();

    // check the *parent* burn block, because that's what we'll be
    //  checking with get_burn_pox_addr_info
    let mut burn_ops =
        SortitionDB::get_block_commits_by_block(conn, &tip.parent_sortition_id).unwrap();
    assert_eq!(burn_ops.len(), 1);
    let commit = burn_ops.pop().unwrap();
    assert!(!commit.all_outputs_burn());
    let commit_addrs = commit.commit_outs;

    let (addrs, payout) = get_burn_pox_addr_info(peer);
    info!(
        "Checking pox outputs at burn_height = {burn_height}, commit_addrs = {commit_addrs:?}, fetch_addrs = {addrs:?}"
    );
    assert_eq!(addrs.len(), 2);
    assert_eq!(payout, 500);
    assert!(commit_addrs.contains(&addrs[0]));
    assert!(commit_addrs.contains(&addrs[1]));
    addrs
}

fn balances_from_keys(
    peer: &mut TestPeer,
    tip: &StacksBlockId,
    keys: &[Secp256k1PrivateKey],
) -> Vec<STXBalance> {
    keys.iter()
        .map(key_to_stacks_addr)
        .map(PrincipalData::from)
        .map(|principal| get_stx_account_at(peer, tip, &principal))
        .collect()
}

#[apply(nakamoto_cases)]
fn stack_stx_signer_key(use_nakamoto: bool) {
    let observer = TestEventObserver::new();
    let (
        burnchain,
        mut peer,
        keys,
        latest_block,
        block_height,
        mut coinbase_nonce,
        mut test_signers,
    ) = prepare_pox4_test(function_name!(), Some(&observer), use_nakamoto);

    let stacker_nonce = 0;
    let stacker_key = &keys[0];
    let min_ustx = get_stacking_minimum(&mut peer, &latest_block);
    let signer_key = &keys[1];
    let signer_public_key = StacksPublicKey::from_private(signer_key);
    let signer_key_val = Value::buff_from(signer_public_key.to_bytes_compressed()).unwrap();

    let reward_cycle = get_current_reward_cycle(&peer, &burnchain);

    // (define-public (stack-stx (amount-ustx uint)
    //                       (pox-addr (tuple (version (buff 1)) (hashbytes (buff 32))))
    //                       (start-burn-ht uint)
    //                       (lock-period uint)
    //                       (signer-key (buff 33)))
    let pox_addr = pox_addr_from(stacker_key);
    let pox_addr_val = Value::Tuple(pox_addr.clone().as_clarity_tuple().unwrap());
    let signature = make_signer_key_signature(
        &pox_addr,
        signer_key,
        reward_cycle,
        &Pox4SignatureTopic::StackStx,
        2_u128,
        u128::MAX,
        1,
    );

    let txs = vec![make_pox_4_contract_call(
        stacker_key,
        stacker_nonce,
        "stack-stx",
        vec![
            Value::UInt(min_ustx),
            pox_addr_val.clone(),
            Value::UInt(block_height as u128),
            Value::UInt(2),
            Value::some(Value::buff_from(signature.clone()).unwrap()).unwrap(),
            signer_key_val.clone(),
            Value::UInt(u128::MAX),
            Value::UInt(1),
        ],
    )];

    let latest_block = tenure_with_txs(&mut peer, &txs, &mut coinbase_nonce, &mut test_signers);
    let stacking_state = get_stacking_state_pox_4(
        &mut peer,
        &latest_block,
        &key_to_stacks_addr(stacker_key).to_account_principal(),
    )
    .expect("No stacking state, stack-stx failed")
    .expect_tuple();

    let stacker_txs =
        get_last_block_sender_transactions(&observer, key_to_stacks_addr(stacker_key));

    let stacking_tx = stacker_txs.get(0).unwrap();
    let events: Vec<&STXLockEventData> = stacking_tx
        .events
        .iter()
        .filter_map(|e| match e {
            StacksTransactionEvent::STXEvent(STXEventType::STXLockEvent(data)) => Some(data),
            _ => None,
        })
        .collect();

    assert_eq!(events.get(0).unwrap().locked_amount, min_ustx);

    let next_reward_cycle = 1 + burnchain
        .block_height_to_reward_cycle(block_height)
        .unwrap();
    let reward_cycle_ht = burnchain.reward_cycle_to_block_height(next_reward_cycle);
    let reward_set = get_reward_set_entries_at(&mut peer, &latest_block, reward_cycle_ht);
    assert_eq!(reward_set.len(), {
        if use_nakamoto {
            2
        } else {
            1
        }
    });
    let reward_entry = reward_set
        .iter()
        .find(|entry| {
            entry.reward_address == PoxAddress::try_from_pox_tuple(false, &pox_addr_val).unwrap()
        })
        .expect("No reward entry found");
    assert_eq!(
        &reward_entry.signer.unwrap(),
        &signer_public_key.to_bytes_compressed().as_slice(),
    );
}

#[apply(nakamoto_cases)]
/// Test `stack-stx` using signer key authorization
fn stack_stx_signer_auth(use_nakamoto: bool) {
    let observer = TestEventObserver::new();
    let (
        burnchain,
        mut peer,
        keys,
        latest_block,
        block_height,
        mut coinbase_nonce,
        mut test_signers,
    ) = prepare_pox4_test(function_name!(), Some(&observer), use_nakamoto);

    let mut stacker_nonce = 0;
    let stacker_key = &keys[0];
    let min_ustx = get_stacking_minimum(&mut peer, &latest_block);
    let signer_nonce = 0;
    let signer_key = &keys[1];
    let signer_public_key = StacksPublicKey::from_private(signer_key);
    let signer_key_val = Value::buff_from(signer_public_key.to_bytes_compressed()).unwrap();

    let reward_cycle = get_current_reward_cycle(&peer, &burnchain);

    let pox_addr = pox_addr_from(stacker_key);
    let pox_addr_val = Value::Tuple(pox_addr.clone().as_clarity_tuple().unwrap());
    let lock_period = 6;

    let topic = Pox4SignatureTopic::StackStx;

    let failed_stack_nonce = stacker_nonce;
    let failed_stack_tx = make_pox_4_lockup(
        stacker_key,
        stacker_nonce,
        min_ustx,
        &pox_addr,
        lock_period,
        &signer_public_key,
        block_height,
        None,
        u128::MAX,
        1,
    );

    let enable_auth_nonce = signer_nonce;
    let enable_auth_tx = make_pox_4_set_signer_key_auth(
        &pox_addr,
        signer_key,
        reward_cycle,
        &topic,
        lock_period,
        true,
        signer_nonce,
        None,
        u128::MAX,
        1,
    );

    // Ensure that stack-stx succeeds with auth
    stacker_nonce += 1;
    let successful_stack_nonce = stacker_nonce;
    let valid_stack_tx = make_pox_4_lockup(
        stacker_key,
        stacker_nonce,
        min_ustx,
        &pox_addr,
        lock_period,
        &signer_public_key,
        block_height,
        None,
        u128::MAX,
        1,
    );

    let txs = vec![failed_stack_tx, enable_auth_tx, valid_stack_tx];

    let latest_block = tenure_with_txs(&mut peer, &txs, &mut coinbase_nonce, &mut test_signers);
    let stacking_state = get_stacking_state_pox_4(
        &mut peer,
        &latest_block,
        &key_to_stacks_addr(stacker_key).to_account_principal(),
    )
    .expect("No stacking state, stack-stx failed")
    .expect_tuple();

    let stacker_txs =
        get_last_block_sender_transactions(&observer, key_to_stacks_addr(stacker_key));

    let expected_error = Value::error(Value::Int(19)).unwrap();

    assert_eq!(stacker_txs.len(), (stacker_nonce + 1) as usize);
    let stacker_tx_result =
        |nonce: u64| -> Value { stacker_txs.get(nonce as usize).unwrap().result.clone() };

    // First stack-stx failed
    assert_eq!(stacker_tx_result(failed_stack_nonce), expected_error);

    let successful_stack_result = stacker_tx_result(successful_stack_nonce);
    // second stack-stx worked
    successful_stack_result
        .expect_result_ok()
        .expect("Expected ok result from stack-stx tx");

    let signer_txs = get_last_block_sender_transactions(&observer, key_to_stacks_addr(signer_key));

    // enable auth worked
    let enable_tx_result = signer_txs
        .get(enable_auth_nonce as usize)
        .unwrap()
        .result
        .clone();
    assert_eq!(enable_tx_result, Value::okay_true());
}

#[apply(nakamoto_cases)]
/// Test `stack-aggregation-commit` using signer key authorization
fn stack_agg_commit_signer_auth(use_nakamoto: bool) {
    let lock_period = 2;
    let observer = TestEventObserver::new();
    let (burnchain, mut peer, keys, latest_block, block_height, coinbase_nonce, mut test_signers) =
        prepare_pox4_test(function_name!(), Some(&observer), use_nakamoto);

    let mut coinbase_nonce = coinbase_nonce;

    let mut delegate_nonce = 0;
    let stacker_nonce = 0;
    let min_ustx = get_stacking_minimum(&mut peer, &latest_block);

    let stacker_key = &keys[0];
    let stacker_addr = PrincipalData::from(key_to_stacks_addr(stacker_key));

    let signer_sk = &keys[1];
    let signer_pk = StacksPublicKey::from_private(signer_sk);

    let delegate_key = &keys[2];
    let delegate_addr = key_to_stacks_addr(delegate_key);

    let pox_addr = pox_addr_from(delegate_key);

    let reward_cycle = burnchain
        .block_height_to_reward_cycle(block_height)
        .unwrap() as u128;
    let next_reward_cycle = reward_cycle + 1;

    // Setup: delegate-stx and delegate-stack-stx

    let delegate_tx = make_pox_4_delegate_stx(
        stacker_key,
        stacker_nonce,
        min_ustx,
        delegate_addr.clone().into(),
        None,
        None,
    );

    let delegate_stack_stx_nonce = delegate_nonce;
    let delegate_stack_stx_tx = make_pox_4_delegate_stack_stx(
        delegate_key,
        delegate_nonce,
        stacker_addr,
        min_ustx,
        pox_addr.clone(),
        block_height.into(),
        lock_period,
    );

    let topic = Pox4SignatureTopic::AggregationCommit;

    // Stack agg fails without auth
    delegate_nonce += 1;
    let invalid_agg_nonce = delegate_nonce;
    let invalid_agg_tx = make_pox_4_aggregation_commit_indexed(
        delegate_key,
        delegate_nonce,
        &pox_addr,
        next_reward_cycle,
        None,
        &signer_pk,
        u128::MAX,
        1,
    );

    // Signer enables auth
    let enable_auth_nonce = 0;
    let enable_auth_tx = make_pox_4_set_signer_key_auth(
        &pox_addr,
        signer_sk,
        next_reward_cycle,
        &topic,
        1,
        true,
        enable_auth_nonce,
        None,
        u128::MAX,
        1,
    );

    // Stack agg works with auth
    delegate_nonce += 1;
    let valid_agg_nonce = delegate_nonce;
    let valid_agg_tx = make_pox_4_aggregation_commit_indexed(
        delegate_key,
        delegate_nonce,
        &pox_addr,
        next_reward_cycle,
        None,
        &signer_pk,
        u128::MAX,
        1,
    );

    let txs = vec![
        delegate_tx,
        delegate_stack_stx_tx,
        invalid_agg_tx,
        enable_auth_tx,
        valid_agg_tx,
    ];

    let latest_block = tenure_with_txs(&mut peer, &txs, &mut coinbase_nonce, &mut test_signers);

    let delegate_txs = get_last_block_sender_transactions(&observer, delegate_addr);

    let tx_result =
        |nonce: u64| -> Value { delegate_txs.get(nonce as usize).unwrap().result.clone() };

    let expected_error = Value::error(Value::Int(19)).unwrap();
    assert_eq!(tx_result(invalid_agg_nonce), expected_error);
    let successful_agg_result = tx_result(valid_agg_nonce);
    successful_agg_result
        .expect_result_ok()
        .expect("Expected ok result from stack-agg-commit tx");
}

#[apply(nakamoto_cases)]
/// Test `stack-extend` using signer key authorization
/// instead of signatures
fn stack_extend_signer_auth(use_nakamoto: bool) {
    let lock_period = 2;
    let observer = TestEventObserver::new();
    let (burnchain, mut peer, keys, latest_block, block_height, coinbase_nonce, mut test_signers) =
        prepare_pox4_test(function_name!(), Some(&observer), use_nakamoto);

    let mut coinbase_nonce = coinbase_nonce;

    let mut stacker_nonce = 0;
    let stacker_key = &keys[0];
    let min_ustx = get_stacking_minimum(&mut peer, &latest_block);
    let stacker_addr = key_to_stacks_addr(stacker_key);
    let signer_key = &keys[1];
    let signer_public_key = StacksPublicKey::from_private(signer_key);
    let pox_addr = pox_addr_from(signer_key);

    let reward_cycle = get_current_reward_cycle(&peer, &burnchain);
    let topic = Pox4SignatureTopic::StackExtend;

    // Setup: stack-stx
    let signature = make_signer_key_signature(
        &pox_addr,
        signer_key,
        reward_cycle,
        &Pox4SignatureTopic::StackStx,
        lock_period,
        u128::MAX,
        1,
    );
    let stack_nonce = stacker_nonce;
    let stack_tx = make_pox_4_lockup(
        stacker_key,
        stacker_nonce,
        min_ustx,
        &pox_addr,
        lock_period,
        &signer_public_key,
        block_height,
        Some(signature),
        u128::MAX,
        1,
    );

    // Stack-extend should fail without auth
    stacker_nonce += 1;
    let invalid_extend_nonce = stacker_nonce;
    let invalid_cycle_tx = make_pox_4_extend(
        stacker_key,
        stacker_nonce,
        pox_addr.clone(),
        lock_period,
        signer_public_key.clone(),
        None,
        u128::MAX,
        1,
    );

    // Enable authorization
    let enable_auth_nonce = 0;
    let enable_auth_tx = make_pox_4_set_signer_key_auth(
        &pox_addr,
        signer_key,
        reward_cycle,
        &topic,
        lock_period,
        true,
        enable_auth_nonce,
        None,
        u128::MAX,
        1,
    );

    // Stack-extend should work with auth
    stacker_nonce += 1;
    let valid_extend_nonce = stacker_nonce;
    let valid_tx = make_pox_4_extend(
        stacker_key,
        stacker_nonce,
        pox_addr,
        lock_period,
        signer_public_key.clone(),
        None,
        u128::MAX,
        1,
    );

    let txs = vec![stack_tx, invalid_cycle_tx, enable_auth_tx, valid_tx];

    let latest_block = tenure_with_txs(&mut peer, &txs, &mut coinbase_nonce, &mut test_signers);

    let stacker_txs = get_last_block_sender_transactions(&observer, stacker_addr);

    let tx_result =
        |nonce: u64| -> Value { stacker_txs.get(nonce as usize).unwrap().result.clone() };

    let expected_error = Value::error(Value::Int(19)).unwrap();
    assert_eq!(tx_result(invalid_extend_nonce), expected_error);

    let valid_extend_tx_result = tx_result(valid_extend_nonce);
    valid_extend_tx_result
        .expect_result_ok()
        .expect("Expected ok result from stack-extend tx");
}

#[apply(nakamoto_cases)]
/// Test `set-signer-key-authorization` function
fn test_set_signer_key_auth(use_nakamoto: bool) {
    let lock_period = 2;
    let observer = TestEventObserver::new();
    let (burnchain, mut peer, keys, latest_block, block_height, coinbase_nonce, mut test_signers) =
        prepare_pox4_test(function_name!(), Some(&observer), use_nakamoto);

    let mut coinbase_nonce = coinbase_nonce;

    let alice_nonce = 0;
    let alice_key = &keys[0];
    let min_ustx = get_stacking_minimum(&mut peer, &latest_block);
    let alice_addr = key_to_stacks_addr(alice_key);
    let mut signer_nonce = 0;
    let signer_key = &keys[1];
    let signer_public_key = StacksPublicKey::from_private(signer_key);
    let signer_addr = key_to_stacks_addr(signer_key);
    let pox_addr = pox_addr_from(signer_key);

    let current_reward_cycle = get_current_reward_cycle(&peer, &burnchain);

    // Only the address associated with `signer-key` can enable auth for that key
    let invalid_enable_nonce = alice_nonce;
    let invalid_enable_tx = make_pox_4_set_signer_key_auth(
        &pox_addr,
        signer_key,
        1,
        &Pox4SignatureTopic::StackStx,
        lock_period,
        true,
        invalid_enable_nonce,
        Some(alice_key),
        u128::MAX,
        1,
    );

    // Test that period is at least u1
    let signer_invalid_period_nonce = signer_nonce;
    signer_nonce += 1;
    let invalid_tx_period: StacksTransaction = make_pox_4_set_signer_key_auth(
        &pox_addr,
        signer_key,
        current_reward_cycle,
        &Pox4SignatureTopic::StackStx,
        0,
        false,
        signer_invalid_period_nonce,
        Some(signer_key),
        u128::MAX,
        1,
    );

    let signer_invalid_cycle_nonce = signer_nonce;
    signer_nonce += 1;
    // Test that confirmed reward cycle is at least current reward cycle
    let invalid_tx_cycle: StacksTransaction = make_pox_4_set_signer_key_auth(
        &pox_addr,
        signer_key,
        1,
        &Pox4SignatureTopic::StackStx,
        1,
        false,
        signer_invalid_cycle_nonce,
        Some(signer_key),
        u128::MAX,
        1,
    );

    // Disable auth for `signer-key`
    let disable_auth_tx: StacksTransaction = make_pox_4_set_signer_key_auth(
        &pox_addr,
        signer_key,
        current_reward_cycle,
        &Pox4SignatureTopic::StackStx,
        lock_period,
        false,
        signer_nonce,
        None,
        u128::MAX,
        1,
    );

    let latest_block = tenure_with_txs(
        &mut peer,
        &[
            invalid_enable_tx,
            invalid_tx_period,
            invalid_tx_cycle,
            disable_auth_tx,
        ],
        &mut coinbase_nonce,
        &mut test_signers,
    );

    let alice_txs = get_last_block_sender_transactions(&observer, alice_addr);
    let invalid_enable_tx_result = alice_txs
        .get(invalid_enable_nonce as usize)
        .unwrap()
        .result
        .clone();
    let expected_error = Value::error(Value::Int(19)).unwrap();
    assert_eq!(invalid_enable_tx_result, expected_error);

    let signer_txs = get_last_block_sender_transactions(&observer, signer_addr);

    let invalid_tx_period_result = signer_txs
        .clone()
        .get(signer_invalid_period_nonce as usize)
        .unwrap()
        .result
        .clone();

    // Check for invalid lock period err
    assert_eq!(
        invalid_tx_period_result,
        Value::error(Value::Int(2)).unwrap()
    );

    let invalid_tx_cycle_result = signer_txs
        .clone()
        .get(signer_invalid_cycle_nonce as usize)
        .unwrap()
        .result
        .clone();

    // Check for invalid cycle err
    assert_eq!(
        invalid_tx_cycle_result,
        Value::error(Value::Int(37)).unwrap()
    );

    let signer_key_enabled = get_signer_key_authorization_pox_4(
        &mut peer,
        &latest_block,
        &pox_addr,
        current_reward_cycle.clone() as u64,
        &Pox4SignatureTopic::StackStx,
        lock_period,
        &signer_public_key,
        u128::MAX,
        1,
    );

    assert_eq!(signer_key_enabled.unwrap(), false);

    // Next block, enable the key
    signer_nonce += 1;
    let enable_auth_nonce = signer_nonce;
    let enable_auth_tx = make_pox_4_set_signer_key_auth(
        &pox_addr,
        signer_key,
        current_reward_cycle,
        &Pox4SignatureTopic::StackStx,
        lock_period,
        true,
        enable_auth_nonce,
        None,
        u128::MAX,
        1,
    );

    let latest_block = tenure_with_txs(
        &mut peer,
        &[enable_auth_tx],
        &mut coinbase_nonce,
        &mut test_signers,
    );

    let signer_key_enabled = get_signer_key_authorization_pox_4(
        &mut peer,
        &latest_block,
        &pox_addr,
        current_reward_cycle.clone() as u64,
        &Pox4SignatureTopic::StackStx,
        lock_period,
        &signer_public_key,
        u128::MAX,
        1,
    );

    assert_eq!(signer_key_enabled.unwrap(), true);

    // Next block, re-disable the key authorization
    signer_nonce += 1;
    let disable_auth_nonce = signer_nonce;
    let disable_auth_tx = make_pox_4_set_signer_key_auth(
        &pox_addr,
        signer_key,
        current_reward_cycle,
        &Pox4SignatureTopic::StackStx,
        lock_period,
        false,
        disable_auth_nonce,
        None,
        u128::MAX,
        1,
    );

    let latest_block = tenure_with_txs(
        &mut peer,
        &[disable_auth_tx],
        &mut coinbase_nonce,
        &mut test_signers,
    );

    let signer_key_enabled = get_signer_key_authorization_pox_4(
        &mut peer,
        &latest_block,
        &pox_addr,
        current_reward_cycle.clone() as u64,
        &Pox4SignatureTopic::StackStx,
        lock_period,
        &signer_public_key,
        u128::MAX,
        1,
    );

    assert_eq!(signer_key_enabled.unwrap(), false);
}

#[apply(nakamoto_cases)]
fn stack_extend_signer_key(use_nakamoto: bool) {
    let lock_period = 2;
    let (
        burnchain,
        mut peer,
        keys,
        latest_block,
        block_height,
        mut coinbase_nonce,
        mut test_signers,
    ) = prepare_pox4_test(function_name!(), None, use_nakamoto);

    let mut stacker_nonce = 0;
    let stacker_key = &keys[0];
    let min_ustx = get_stacking_minimum(&mut peer, &latest_block) * 2;

    let pox_addr = pox_addr_from(stacker_key);
    let pox_addr_val = Value::Tuple(pox_addr.clone().as_clarity_tuple().unwrap());

    let signer_sk = Secp256k1PrivateKey::from_seed(&[0]);
    let signer_extend_sk = Secp256k1PrivateKey::from_seed(&[1]);

    let signer_key = Secp256k1PublicKey::from_private(&signer_sk);
    let signer_bytes = signer_key.to_bytes_compressed();

    let signer_extend_key = Secp256k1PublicKey::from_private(&signer_extend_sk);
    let signer_extend_bytes = signer_extend_key.to_bytes_compressed();
    let signer_extend_key_val = Value::buff_from(signer_extend_bytes.clone()).unwrap();

    let next_reward_cycle = 1 + burnchain
        .block_height_to_reward_cycle(block_height)
        .unwrap();

    let reward_cycle = get_current_reward_cycle(&peer, &burnchain);

    let signature = make_signer_key_signature(
        &pox_addr,
        &signer_sk,
        reward_cycle,
        &Pox4SignatureTopic::StackStx,
        lock_period,
        u128::MAX,
        1,
    );

    let txs = vec![make_pox_4_lockup(
        stacker_key,
        stacker_nonce,
        min_ustx,
        &pox_addr,
        lock_period,
        &signer_key,
        block_height,
        Some(signature),
        u128::MAX,
        1,
    )];

    stacker_nonce += 1;

    let mut latest_block = tenure_with_txs(&mut peer, &txs, &mut coinbase_nonce, &mut test_signers);

    let signature = make_signer_key_signature(
        &pox_addr,
        &signer_extend_sk,
        reward_cycle,
        &Pox4SignatureTopic::StackExtend,
        1_u128,
        u128::MAX,
        1,
    );

    let update_txs = vec![make_pox_4_extend(
        stacker_key,
        stacker_nonce,
        pox_addr.clone(),
        1,
        signer_extend_key.clone(),
        Some(signature),
        u128::MAX,
        1,
    )];

    latest_block = tenure_with_txs(
        &mut peer,
        &update_txs,
        &mut coinbase_nonce,
        &mut test_signers,
    );
    let new_stacking_state = get_stacking_state_pox_4(
        &mut peer,
        &latest_block,
        &key_to_stacks_addr(stacker_key).to_account_principal(),
    )
    .unwrap()
    .expect_tuple();

    let extend_reward_cycle = 2 + next_reward_cycle;
    let reward_cycle_ht = burnchain.reward_cycle_to_block_height(next_reward_cycle);
    let extend_cycle_ht = burnchain.reward_cycle_to_block_height(extend_reward_cycle);

    let reward_set = get_reward_set_entries_at(&mut peer, &latest_block, reward_cycle_ht);
    assert_eq!(reward_set.len(), {
        if use_nakamoto {
            2
        } else {
            1
        }
    });
    let reward_entry = reward_set
        .iter()
        .find(|entry| entry.reward_address == pox_addr)
        .expect("No reward entry found");
    assert_eq!(&reward_entry.signer.unwrap(), signer_bytes.as_slice(),);

    let reward_set = get_reward_set_entries_at(&mut peer, &latest_block, extend_cycle_ht);
    assert_eq!(reward_set.len(), {
        if use_nakamoto {
            2
        } else {
            1
        }
    });
    let reward_entry = reward_set
        .iter()
        .find(|entry| entry.reward_address == pox_addr)
        .expect("No reward entry found");
    assert_eq!(
        &reward_entry.signer.unwrap(),
        signer_extend_bytes.as_slice(),
    );
    assert_eq!(
        &reward_entry.signer.unwrap(),
        signer_extend_bytes.as_slice(),
    );
}

#[apply(nakamoto_cases)]
fn delegate_stack_stx_signer_key(use_nakamoto: bool) {
    let lock_period = 2;
    let (
        burnchain,
        mut peer,
        keys,
        latest_block,
        block_height,
        mut coinbase_nonce,
        mut test_signers,
    ) = prepare_pox4_test(function_name!(), None, use_nakamoto);

    let stacker_nonce = 0;
    let stacker_key = &keys[0];
    let delegate_nonce = 0;
    let delegate_key = &keys[1];
    let delegate_principal = PrincipalData::from(key_to_stacks_addr(delegate_key));

    let next_reward_cycle = 1 + burnchain
        .block_height_to_reward_cycle(block_height)
        .unwrap();

    // (define-public (delegate-stx (amount-ustx uint)
    //                          (delegate-to principal)
    //                          (until-burn-ht (optional uint))
    //                          (pox-addr (optional { version: (buff 1), hashbytes: (buff 32) })))
    let pox_addr = pox_addr_from(stacker_key);
    let pox_addr_val = Value::Tuple(pox_addr.clone().as_clarity_tuple().unwrap());
    let signer_sk = Secp256k1PrivateKey::from_seed(&[1, 1, 1]);
    let signer_key = Secp256k1PublicKey::from_private(&signer_sk);
    let signer_key_val = Value::buff_from(signer_key.to_bytes_compressed()).unwrap();
    let min_ustx = get_stacking_minimum(&mut peer, &latest_block);

    let signature = make_signer_key_signature(
        &pox_addr,
        &signer_sk,
        next_reward_cycle.into(),
        &Pox4SignatureTopic::AggregationCommit,
        1_u128,
        u128::MAX,
        1,
    );

    let txs = vec![
        make_pox_4_contract_call(
            stacker_key,
            stacker_nonce,
            "delegate-stx",
            vec![
                Value::UInt(min_ustx + 1),
                delegate_principal.clone().into(),
                Value::none(),
                Value::Optional(OptionalData {
                    data: Some(Box::new(pox_addr_val.clone())),
                }),
            ],
        ),
        make_pox_4_contract_call(
            delegate_key,
            delegate_nonce,
            "delegate-stack-stx",
            vec![
                PrincipalData::from(key_to_stacks_addr(stacker_key)).into(),
                Value::UInt(min_ustx + 1),
                pox_addr_val.clone(),
                Value::UInt(block_height as u128),
                Value::UInt(lock_period),
            ],
        ),
        make_pox_4_contract_call(
            delegate_key,
            delegate_nonce + 1,
            "stack-aggregation-commit",
            vec![
                pox_addr_val.clone(),
                Value::UInt(next_reward_cycle.into()),
                Value::some(Value::buff_from(signature).unwrap()).unwrap(),
                signer_key_val.clone(),
                Value::UInt(u128::MAX),
                Value::UInt(1),
            ],
        ),
    ];

    let latest_block = tenure_with_txs(&mut peer, &txs, &mut coinbase_nonce, &mut test_signers);

    let delegation_state = get_delegation_state_pox_4(
        &mut peer,
        &latest_block,
        &key_to_stacks_addr(stacker_key).to_account_principal(),
    )
    .expect("No delegation state, delegate-stx failed")
    .expect_tuple();

    let stacking_state = get_stacking_state_pox_4(
        &mut peer,
        &latest_block,
        &key_to_stacks_addr(stacker_key).to_account_principal(),
    )
    .expect("No stacking state, delegate-stack-stx failed")
    .expect_tuple();

    let reward_cycle_ht = burnchain.reward_cycle_to_block_height(next_reward_cycle);
    let reward_set = get_reward_set_entries_at(&mut peer, &latest_block, reward_cycle_ht);
    assert_eq!(reward_set.len(), {
        if use_nakamoto {
            2
        } else {
            1
        }
    });
    let reward_entry = reward_set
        .iter()
        .find(|entry| entry.reward_address == pox_addr)
        .expect("No reward entry found");
    assert_eq!(
        &reward_entry.signer.unwrap(),
        signer_key.to_bytes_compressed().as_slice()
    );
}

// In this test case, Alice delegates to Bob.
//  Bob then stacks the delegated stx for one cycle with an
//  'old' signer key. The next cycle, Bob extends the delegation
//  & rotates to a 'new' signer key.
//
// This test asserts that the signing key in Alice's stacking state
//  is equal to Bob's 'new' signer key.
#[apply(nakamoto_cases)]
fn delegate_stack_stx_extend_signer_key(use_nakamoto: bool) {
    let lock_period: u128 = 2;
    let (
        burnchain,
        mut peer,
        keys,
        latest_block,
        block_height,
        mut coinbase_nonce,
        mut test_signers,
    ) = prepare_pox4_test(function_name!(), None, use_nakamoto);

    let alice_nonce = 0;
    let alice_stacker_key = &keys[0];
    let mut bob_nonce = 0;
    let bob_delegate_private_key = &keys[1];
    let bob_delegate_principal = PrincipalData::from(key_to_stacks_addr(bob_delegate_private_key));

    let signer_sk = Secp256k1PrivateKey::from_seed(&[0]);
    let signer_extend_sk = Secp256k1PrivateKey::from_seed(&[1]);

    let signer_key = Secp256k1PublicKey::from_private(&signer_sk);
    let signer_bytes = signer_key.to_bytes_compressed();
    let signer_key_val = Value::buff_from(signer_bytes.clone()).unwrap();

    let signer_extend_key = Secp256k1PublicKey::from_private(&signer_extend_sk);
    let signer_extend_bytes = signer_extend_key.to_bytes_compressed();
    let signer_extend_key_val = Value::buff_from(signer_extend_bytes.clone()).unwrap();

    let min_ustx = 2 * get_stacking_minimum(&mut peer, &latest_block);

    let pox_addr = PoxAddress::from_legacy(
        AddressHashMode::SerializeP2PKH,
        key_to_stacks_addr(bob_delegate_private_key).destruct().1,
    );

    let delegate_stx = make_pox_4_delegate_stx(
        alice_stacker_key,
        alice_nonce,
        min_ustx + 1,
        bob_delegate_principal.clone(),
        None,
        Some(pox_addr.clone()),
    );

    let alice_principal = PrincipalData::from(key_to_stacks_addr(alice_stacker_key));

    let delegate_stack_stx = make_pox_4_delegate_stack_stx(
        bob_delegate_private_key,
        bob_nonce,
        key_to_stacks_addr(alice_stacker_key).into(),
        min_ustx + 1,
        pox_addr.clone(),
        block_height as u128,
        lock_period,
    );

    // Initial txs arr includes initial delegate_stx & delegate_stack_stx
    // Both are pox_4 helpers found in mod.rs
    let txs = vec![delegate_stx, delegate_stack_stx];

    let latest_block = tenure_with_txs(&mut peer, &txs, &mut coinbase_nonce, &mut test_signers);

    let delegation_state = get_delegation_state_pox_4(
        &mut peer,
        &latest_block,
        &key_to_stacks_addr(alice_stacker_key).into(),
    )
    .expect("No delegation state, delegate-stx failed")
    .expect_tuple();

    let delegation_state = get_delegation_state_pox_4(&mut peer, &latest_block, &alice_principal)
        .expect("No delegation state, delegate-stx failed")
        .expect_tuple();

    let stacking_state = get_stacking_state_pox_4(&mut peer, &latest_block, &alice_principal)
        .expect("No stacking state, bob called delegate-stack-stx that failed here")
        .expect_tuple();

    let reward_cycle = burnchain
        .block_height_to_reward_cycle(block_height)
        .unwrap();

    let next_reward_cycle = 1 + reward_cycle;

    let extend_cycle = 1 + next_reward_cycle;

    let partially_stacked_0 = get_partially_stacked_state_pox_4(
        &mut peer,
        &latest_block,
        &pox_addr,
        next_reward_cycle,
        &key_to_stacks_addr(bob_delegate_private_key),
    );

    let partially_stacked_1 = get_partially_stacked_state_pox_4(
        &mut peer,
        &latest_block,
        &pox_addr,
        next_reward_cycle,
        &key_to_stacks_addr(bob_delegate_private_key),
    );

    info!("Currently partially stacked = {partially_stacked_0:?} + {partially_stacked_1:?}");

    bob_nonce += 1;

    let signature = make_signer_key_signature(
        &pox_addr,
        &signer_sk,
        next_reward_cycle.into(),
        &Pox4SignatureTopic::AggregationCommit,
        1_u128,
        u128::MAX,
        1,
    );

    let delegate_stack_extend = make_pox_4_delegate_stack_extend(
        bob_delegate_private_key,
        bob_nonce,
        key_to_stacks_addr(alice_stacker_key).into(),
        pox_addr.clone(),
        1,
    );

    let agg_tx_0 = make_pox_4_contract_call(
        bob_delegate_private_key,
        bob_nonce + 1,
        "stack-aggregation-commit",
        vec![
            pox_addr.as_clarity_tuple().unwrap().into(),
            Value::UInt(next_reward_cycle.into()),
            Value::some(Value::buff_from(signature).unwrap()).unwrap(),
            signer_key_val.clone(),
            Value::UInt(u128::MAX),
            Value::UInt(1),
        ],
    );

    let extend_signature = make_signer_key_signature(
        &pox_addr,
        &signer_extend_sk,
        extend_cycle.into(),
        &Pox4SignatureTopic::AggregationCommit,
        1_u128,
        u128::MAX,
        2,
    );

    let agg_tx_1 = make_pox_4_contract_call(
        bob_delegate_private_key,
        bob_nonce + 2,
        "stack-aggregation-commit",
        vec![
            pox_addr.as_clarity_tuple().unwrap().into(),
            Value::UInt(extend_cycle.into()),
            Value::some(Value::buff_from(extend_signature).unwrap()).unwrap(),
            signer_extend_key_val.clone(),
            Value::UInt(u128::MAX),
            Value::UInt(2),
        ],
    );

    // Next tx arr calls a delegate_stack_extend pox_4 helper found in mod.rs
    let txs = vec![delegate_stack_extend, agg_tx_0, agg_tx_1];

    let latest_block = tenure_with_txs(&mut peer, &txs, &mut coinbase_nonce, &mut test_signers);
    let new_stacking_state = get_stacking_state_pox_4(&mut peer, &latest_block, &alice_principal)
        .unwrap()
        .expect_tuple();

    let reward_cycle_ht = burnchain.reward_cycle_to_block_height(next_reward_cycle);
    let extend_cycle_ht = burnchain.reward_cycle_to_block_height(extend_cycle);

    let reward_set = get_reward_set_entries_at(&mut peer, &latest_block, reward_cycle_ht);
    assert_eq!(reward_set.len(), {
        if use_nakamoto {
            2
        } else {
            1
        }
    });
    let reward_entry = reward_set
        .iter()
        .find(|entry| entry.reward_address == pox_addr)
        .expect("No reward entry found");
    assert_eq!(&reward_entry.signer.unwrap(), signer_bytes.as_slice(),);

    let reward_set = get_reward_set_entries_at(&mut peer, &latest_block, extend_cycle_ht);
    assert_eq!(reward_set.len(), {
        if use_nakamoto {
            2
        } else {
            1
        }
    });
    let reward_entry = reward_set
        .iter()
        .find(|entry| entry.reward_address == pox_addr)
        .expect("No reward entry found");
    assert_eq!(
        &reward_entry.signer.unwrap(),
        signer_extend_bytes.as_slice(),
    );
}

// In this test case, Alice is a solo stacker-signer.
//  Alice stacks the stacking minimum for two cycles.
//  In the next cycle, Alice calls stack-increase to increase
//  her total-locked by a second stacking minimum.
//
// This test asserts that Alice's total-locked is equal to
//  twice the stacking minimum after calling stack-increase.
#[apply(nakamoto_cases)]
fn stack_increase(use_nakamoto: bool) {
    let lock_period = 2;
    let observer = TestEventObserver::new();
    let (
        burnchain,
        mut peer,
        keys,
        latest_block,
        block_height,
        mut coinbase_nonce,
        mut test_signers,
    ) = prepare_pox4_test(function_name!(), Some(&observer), use_nakamoto);

    let mut alice_nonce = 0;
    let alice_stacking_private_key = &keys[0];
    let alice_address = key_to_stacks_addr(alice_stacking_private_key);
    let signing_sk = StacksPrivateKey::from_seed(&[1]);
    let signing_pk = StacksPublicKey::from_private(&signing_sk);
    let signing_bytes = signing_pk.to_bytes_compressed();
    let alice_balance = get_balance(&mut peer, &alice_address.into());

    let min_ustx = get_stacking_minimum(&mut peer, &latest_block);
    let pox_addr = PoxAddress::from_legacy(
        AddressHashMode::SerializeP2PKH,
        key_to_stacks_addr(alice_stacking_private_key).destruct().1,
    );
    let reward_cycle = get_current_reward_cycle(&peer, &burnchain);

    let reward_cycle = get_current_reward_cycle(&peer, &burnchain);
    let signature = make_signer_key_signature(
        &pox_addr,
        &signing_sk,
        reward_cycle,
        &Pox4SignatureTopic::StackStx,
        lock_period,
        u128::MAX,
        1,
    );

    let stack_stx = make_pox_4_lockup(
        alice_stacking_private_key,
        alice_nonce,
        min_ustx,
        &pox_addr,
        lock_period,
        &signing_pk,
        block_height,
        Some(signature),
        u128::MAX,
        1,
    );

    // Initial tx arr includes a stack_stx pox_4 helper found in mod.rs
    let txs = vec![stack_stx];

    let latest_block = tenure_with_txs(&mut peer, &txs, &mut coinbase_nonce, &mut test_signers);
    let stacking_state = get_stacking_state_pox_4(
        &mut peer,
        &latest_block,
        &key_to_stacks_addr(alice_stacking_private_key).to_account_principal(),
    )
    .expect("No stacking state, stack-stx failed")
    .expect_tuple();

    alice_nonce += 1;

    let signature = make_signer_key_signature(
        &pox_addr,
        &signing_sk,
        reward_cycle,
        &Pox4SignatureTopic::StackIncrease,
        lock_period,
        u128::MAX,
        1,
    );

    let stack_increase = make_pox_4_stack_increase(
        alice_stacking_private_key,
        alice_nonce,
        min_ustx,
        &signing_pk,
        Some(signature.clone()),
        u128::MAX,
        1,
    );
    // Next tx arr includes a stack_increase pox_4 helper found in mod.rs
    let txs = vec![stack_increase];
    let latest_block = tenure_with_txs(&mut peer, &txs, &mut coinbase_nonce, &mut test_signers);
    let stacker_transactions = get_last_block_sender_transactions(&observer, alice_address);

    let actual_result = stacker_transactions.first().cloned().unwrap().result;

    let increase_event = &stacker_transactions.first().cloned().unwrap().events[0];

    let expected_result = Value::okay(Value::Tuple(
        TupleData::from_data(vec![
            (
                "stacker".into(),
                Value::Principal(PrincipalData::from(alice_address.clone())),
            ),
            ("total-locked".into(), Value::UInt(min_ustx * 2)),
        ])
        .unwrap(),
    ))
    .unwrap();

    let increase_op_data = HashMap::from([
        (
            "signer-sig",
            Value::some(Value::buff_from(signature).unwrap()).unwrap(),
        ),
        (
            "signer-key",
            Value::buff_from(signing_pk.to_bytes_compressed()).unwrap(),
        ),
        ("max-amount", Value::UInt(u128::MAX)),
        ("auth-id", Value::UInt(1)),
    ]);

    let alice_expected_balance = alice_balance - min_ustx;

    // Compute the expected unlock height because the 3.0 and 2.5 cases
    // have different PoX constants
    let cycle_len = burnchain.pox_constants.reward_cycle_length as u128;
    let unlock_cycle = burnchain
        .pox_constants
        .block_height_to_reward_cycle(
            0,
            ((block_height as u128) + ((lock_period + 1) * cycle_len))
                .try_into()
                .unwrap(),
        )
        .unwrap();
    let expected_unlock_height =
        unlock_cycle * (burnchain.pox_constants.reward_cycle_length as u64);

    let common_data = PoxPrintFields {
        op_name: "stack-increase".to_string(),
        stacker: Value::Principal(PrincipalData::from(alice_address.clone())),
        balance: Value::UInt(alice_expected_balance),
        locked: Value::UInt(min_ustx),
        burnchain_unlock_height: Value::UInt(expected_unlock_height as u128),
    };

    check_pox_print_event(increase_event, common_data, increase_op_data);

    // Testing stack_increase response is equal to expected response
    // Test is straightforward because 'stack-increase' in PoX-4 is the same as PoX-3
    assert_eq!(actual_result, expected_result);

    let next_reward_cycle = 1 + burnchain
        .block_height_to_reward_cycle(block_height)
        .unwrap();
    let reward_cycle_ht = burnchain.reward_cycle_to_block_height(next_reward_cycle);
    let reward_set = get_reward_set_entries_at(&mut peer, &latest_block, reward_cycle_ht);
    assert_eq!(reward_set.len(), {
        if use_nakamoto {
            2
        } else {
            1
        }
    });
    let reward_entry = reward_set
        .iter()
        .find(|entry| entry.reward_address == pox_addr)
        .expect("No reward entry found");
    assert_eq!(&reward_entry.signer.unwrap(), &signing_bytes.as_slice());
}

// In this test case, Alice delegates twice the stacking minimum to Bob.
//  Bob stacks half of Alice's funds. In the next cycle,
//  Bob stacks Alice's remaining funds.
//
// This test asserts that Alice's total-locked is equal to
//  twice the stacking minimum after calling delegate-stack-increase.
#[apply(nakamoto_cases)]
fn delegate_stack_increase(use_nakamoto: bool) {
    let lock_period: u128 = 2;
    let observer = TestEventObserver::new();
    let (
        burnchain,
        mut peer,
        keys,
        latest_block,
        block_height,
        mut coinbase_nonce,
        mut test_signers,
    ) = prepare_pox4_test(function_name!(), Some(&observer), use_nakamoto);

    let alice_nonce = 0;
    let alice_key = &keys[0];
    let alice_address = PrincipalData::from(key_to_stacks_addr(alice_key));
    let mut bob_nonce = 0;
    let bob_delegate_key = &keys[1];
    let bob_delegate_address = PrincipalData::from(key_to_stacks_addr(bob_delegate_key));
    let min_ustx = get_stacking_minimum(&mut peer, &latest_block);
    let signer_sk = StacksPrivateKey::from_seed(&[1, 3, 3, 7]);
    let signer_pk = StacksPublicKey::from_private(&signer_sk);
    let signer_pk_bytes = signer_pk.to_bytes_compressed();
    let signer_key_val = Value::buff_from(signer_pk_bytes.clone()).unwrap();

    let pox_addr = PoxAddress::from_legacy(
        AddressHashMode::SerializeP2PKH,
        key_to_stacks_addr(bob_delegate_key).destruct().1,
    );

    let next_reward_cycle = 1 + burnchain
        .block_height_to_reward_cycle(block_height)
        .unwrap();

    let delegate_stx = make_pox_4_delegate_stx(
        alice_key,
        alice_nonce,
        2 * min_ustx,
        bob_delegate_address.clone(),
        None,
        Some(pox_addr.clone()),
    );

    let alice_principal = PrincipalData::from(key_to_stacks_addr(alice_key));

    let delegate_stack_stx = make_pox_4_delegate_stack_stx(
        bob_delegate_key,
        bob_nonce,
        alice_principal,
        min_ustx,
        pox_addr.clone(),
        block_height as u128,
        lock_period,
    );

    // Initial tx arr includes a delegate_stx & delegate_stack_stx pox_4 helper found in mod.rs
    let txs = vec![delegate_stx, delegate_stack_stx];

    let latest_block = tenure_with_txs(&mut peer, &txs, &mut coinbase_nonce, &mut test_signers);

    bob_nonce += 1;

    let delegate_increase = make_pox_4_delegate_stack_increase(
        bob_delegate_key,
        bob_nonce,
        &alice_address,
        pox_addr.clone(),
        min_ustx,
    );

    let signature = make_signer_key_signature(
        &pox_addr,
        &signer_sk,
        next_reward_cycle.into(),
        &Pox4SignatureTopic::AggregationCommit,
        1_u128,
        u128::MAX,
        1,
    );

    let agg_tx = make_pox_4_contract_call(
        bob_delegate_key,
        bob_nonce + 1,
        "stack-aggregation-commit",
        vec![
            pox_addr.as_clarity_tuple().unwrap().into(),
            Value::UInt(next_reward_cycle.into()),
            (Value::some(Value::buff_from(signature).unwrap()).unwrap()),
            signer_key_val.clone(),
            Value::UInt(u128::MAX),
            Value::UInt(1),
        ],
    );

    // Next tx arr includes a delegate_increase pox_4 helper found in mod.rs
    let txs = vec![delegate_increase, agg_tx];

    let latest_block = tenure_with_txs(&mut peer, &txs, &mut coinbase_nonce, &mut test_signers);

    let delegate_transactions =
        get_last_block_sender_transactions(&observer, key_to_stacks_addr(bob_delegate_key));

    let actual_result = delegate_transactions.first().cloned().unwrap().result;

    let expected_result = Value::okay(Value::Tuple(
        TupleData::from_data(vec![
            ("stacker".into(), Value::Principal(alice_address.clone())),
            ("total-locked".into(), Value::UInt(min_ustx * 2)),
        ])
        .unwrap(),
    ))
    .unwrap();

    // Testing stack_increase response is equal to expected response
    // Test is straightforward because 'stack-increase' in PoX-4 is the same as PoX-3
    assert_eq!(actual_result, expected_result);

    // test that the reward set contains the increased amount and the expected key
    let reward_cycle_ht = burnchain.reward_cycle_to_block_height(next_reward_cycle);
    let reward_set = get_reward_set_entries_at(&mut peer, &latest_block, reward_cycle_ht);
    assert_eq!(reward_set.len(), {
        if use_nakamoto {
            2
        } else {
            1
        }
    });
    let reward_entry = reward_set
        .iter()
        .find(|entry| entry.reward_address == pox_addr)
        .expect("No reward entry found");
    assert_eq!(pox_addr, reward_entry.reward_address);
    assert_eq!(min_ustx * 2, reward_entry.amount_stacked);
    assert_eq!(&reward_entry.signer.unwrap(), signer_pk_bytes.as_slice());
}

pub fn pox_4_scenario_test_setup<'a>(
    test_name: &str,
    observer: &'a TestEventObserver,
    initial_balances: Vec<(PrincipalData, u64)>,
    use_nakamoto: bool,
) -> (
    TestPeer<'a>,
    usize,
    u64,
    u128,
    u128,
    u128,
    TestPeerConfig,
    Option<TestSigners>,
) {
    if use_nakamoto {
        return pox_4_scenario_test_setup_nakamoto(test_name, observer, initial_balances);
    }
    // Setup code extracted from your original test
    let test_signers = TestSigners::new(vec![]);
    let aggregate_public_key = test_signers.aggregate_public_key.clone();
    let mut peer_config = TestPeerConfig::new(function_name!(), 0, 0);
    let private_key = peer_config.private_key.clone();
    let addr = StacksAddress::from_public_keys(
        C32_ADDRESS_VERSION_TESTNET_SINGLESIG,
        &AddressHashMode::SerializeP2PKH,
        1,
        &vec![StacksPublicKey::from_private(&private_key)],
    )
    .unwrap();

    peer_config.aggregate_public_key = Some(aggregate_public_key.clone());
    peer_config
        .stacker_dbs
        .push(boot_code_id(MINERS_NAME, false));
    peer_config.epochs = Some(StacksEpoch::unit_test_3_0_only(1000));
    peer_config.initial_balances = vec![(addr.to_account_principal(), 1_000_000_000_000_000_000)];
    peer_config
        .initial_balances
        .append(&mut initial_balances.clone());
    peer_config.burnchain.pox_constants.v2_unlock_height = 81;
    peer_config.burnchain.pox_constants.pox_3_activation_height = 101;
    peer_config.burnchain.pox_constants.v3_unlock_height = 102;
    peer_config.burnchain.pox_constants.pox_4_activation_height = 105;
    peer_config.test_signers = Some(test_signers.clone());
    peer_config.burnchain.pox_constants.reward_cycle_length = 20;
    peer_config.burnchain.pox_constants.prepare_length = 5;

    let mut peer = TestPeer::new_with_observer(peer_config.clone(), Some(observer));

    let mut peer_nonce = 0;

    let reward_cycle_len = peer.config.burnchain.pox_constants.reward_cycle_length;
    let prepare_phase_len = peer.config.burnchain.pox_constants.prepare_length;

    let target_height = peer.config.burnchain.pox_constants.pox_4_activation_height;
    let mut latest_block = None;

    while peer.get_burn_block_height() < u64::from(target_height) {
        latest_block = Some(peer.tenure_with_txs(&[], &mut peer_nonce));
        observer.get_blocks();
    }
    let latest_block = latest_block.expect("Failed to get tip");

    let reward_cycle = get_current_reward_cycle(&peer, &peer.config.burnchain);
    let next_reward_cycle = reward_cycle.wrapping_add(1);
    let burn_block_height = peer.get_burn_block_height();
    let current_block_height = peer.config.current_block;
    let min_ustx = get_stacking_minimum(&mut peer, &latest_block);

    (
        peer,
        peer_nonce,
        burn_block_height,
        reward_cycle as u128,
        next_reward_cycle as u128,
        min_ustx as u128,
        peer_config.clone(),
        None,
    )
}

pub fn pox_4_scenario_test_setup_nakamoto<'a>(
    test_name: &str,
    observer: &'a TestEventObserver,
    initial_balances: Vec<(PrincipalData, u64)>,
) -> (
    TestPeer<'a>,
    usize,
    u64,
    u128,
    u128,
    u128,
    TestPeerConfig,
    Option<TestSigners>,
) {
    let (epochs, pox_constants) = make_test_epochs_pox(true);

    let mut burnchain = Burnchain::default_unittest(
        0,
        &BurnchainHeaderHash::from_hex(BITCOIN_REGTEST_FIRST_BLOCK_HASH).unwrap(),
    );
    burnchain.pox_constants = pox_constants.clone();

    let (peer, keys) = instantiate_pox_peer_with_epoch(
        &burnchain,
        test_name,
        Some(epochs.clone()),
        Some(observer),
    );

    let test_key = keys[3].clone();
    let test_keys = vec![test_key.clone()];
    let test_addr = key_to_stacks_addr(&test_key);
    let test_signers = TestSigners::new(vec![test_key.clone()]);
    let aggregate_public_key = test_signers.aggregate_public_key.clone();

    let private_key = StacksPrivateKey::from_seed(&[2]);
    let test_signers = TestSigners::new(test_keys.clone());
    let addrs: Vec<StacksAddress> = test_keys.iter().map(key_to_stacks_addr).collect();
    let initial_stacker_balance = initial_balances
        .get(0)
        .expect("Expected at least 1 initial balance")
        .1;
    let test_stackers = vec![TestStacker {
        signer_private_key: test_key.clone(),
        stacker_private_key: test_key.clone(),
        amount: initial_stacker_balance as u128,
        pox_addr: Some(pox_addr_from(&test_key)),
        max_amount: None,
    }];
    let mut peer_config = TestPeerConfig::default();
    peer_config.aggregate_public_key = Some(aggregate_public_key.clone());
    let mut pox_constants = peer_config.clone().burnchain.pox_constants;
    pox_constants.reward_cycle_length = 10;
    pox_constants.v2_unlock_height = 21;
    pox_constants.pox_3_activation_height = 26;
    pox_constants.v3_unlock_height = 27;
    pox_constants.pox_4_activation_height = 41;
    pox_constants.prepare_length = 5;
    let mut boot_plan = NakamotoBootPlan::new(test_name)
        .with_test_stackers(test_stackers)
        .with_test_signers(test_signers.clone())
        .with_private_key(private_key);
    boot_plan.add_default_balance = false;

    boot_plan.initial_balances = initial_balances;
    boot_plan.pox_constants = pox_constants.clone();
    burnchain.pox_constants = pox_constants.clone();
    peer_config.burnchain = burnchain.clone();
    peer_config.test_signers = Some(test_signers.clone());

    info!("---- Booting into Nakamoto Peer ----");
    let mut peer = boot_plan.boot_into_nakamoto_peer(vec![], Some(observer));
    let sort_db = peer.sortdb.as_ref().unwrap();
    let latest_block = sort_db
        .index_handle_at_tip()
        .get_nakamoto_tip_block_id()
        .unwrap()
        .unwrap();
    let coinbase_nonce = 0;

    let burn_block_height = get_tip(peer.sortdb.as_ref()).block_height;
    let reward_cycle = burnchain
        .block_height_to_reward_cycle(burn_block_height)
        .unwrap() as u128;
    let min_ustx = get_stacking_minimum(&mut peer, &latest_block);

    (
        peer,
        coinbase_nonce,
        burn_block_height,
        reward_cycle as u128,
        reward_cycle.wrapping_add(1),
        min_ustx as u128,
        peer_config.clone(),
        Some(test_signers),
    )
}

#[apply(nakamoto_cases)]
// In this test two solo stacker-signers Alice & Bob sign & stack
//  for two reward cycles. Alice provides a signature, Bob uses
//  'set-signer-key-authorizations' to authorize. Two cycles later,
//  when no longer stacked, they both try replaying their auths.
fn test_scenario_one(use_nakamoto: bool) {
    // Alice solo stacker-signer setup
    let mut alice = StackerSignerInfo::new();
    // Bob solo stacker-signer setup
    let mut bob = StackerSignerInfo::new();
    let default_initial_balances: u64 = 1_000_000_000_000_000_000;
    let initial_balances = vec![
        (alice.principal.clone(), default_initial_balances),
        (bob.principal.clone(), default_initial_balances),
    ];

    let observer = TestEventObserver::new();
    let (
        mut peer,
        mut peer_nonce,
        burn_block_height,
        reward_cycle,
        next_reward_cycle,
        min_ustx,
        peer_config,
        mut test_signers,
    ) = pox_4_scenario_test_setup(
        "test_scenario_one",
        &observer,
        initial_balances,
        use_nakamoto,
    );

    // Add alice and bob to test_signers
    if let Some(ref mut test_signers) = test_signers.as_mut() {
        test_signers
            .signer_keys
            .extend(vec![alice.private_key.clone(), bob.private_key.clone()]);
    }

    // Alice Signatures
    let amount = (default_initial_balances / 2).wrapping_sub(1000) as u128;
    let lock_period = 1;
    let alice_signature = make_signer_key_signature(
        &alice.pox_address,
        &alice.private_key,
        reward_cycle,
        &Pox4SignatureTopic::StackStx,
        lock_period,
        u128::MAX,
        1,
    );
    let alice_signature_err = make_signer_key_signature(
        &alice.pox_address,
        &alice.private_key,
        reward_cycle - 1,
        &Pox4SignatureTopic::StackStx,
        lock_period,
        100,
        2,
    );

    // Bob Authorizations
    let bob_authorization_low = make_pox_4_set_signer_key_auth(
        &bob.pox_address,
        &bob.private_key,
        reward_cycle,
        &Pox4SignatureTopic::StackStx,
        lock_period,
        true,
        bob.nonce,
        Some(&bob.private_key),
        100,
        2,
    );
    bob.nonce += 1;
    let bob_authorization = make_pox_4_set_signer_key_auth(
        &bob.pox_address,
        &bob.private_key,
        reward_cycle,
        &Pox4SignatureTopic::StackStx,
        lock_period,
        true,
        bob.nonce,
        Some(&bob.private_key),
        u128::MAX,
        3,
    );
    bob.nonce += 1;

    // Alice stacks
    let alice_err_nonce = alice.nonce;
    let alice_stack_err = make_pox_4_lockup(
        &alice.private_key,
        alice_err_nonce,
        amount,
        &alice.pox_address,
        lock_period,
        &alice.public_key,
        burn_block_height,
        Some(alice_signature_err),
        100,
        1,
    );

    let alice_stack_nonce = alice_err_nonce + 1;
    let alice_stack = make_pox_4_lockup(
        &alice.private_key,
        alice_stack_nonce,
        amount,
        &alice.pox_address,
        lock_period,
        &alice.public_key,
        burn_block_height,
        Some(alice_signature.clone()),
        u128::MAX,
        1,
    );
    alice.nonce = alice_stack_nonce + 1;

    // Bob stacks
    let bob_nonce_stack_err = bob.nonce;
    let bob_stack_err = make_pox_4_lockup(
        &bob.private_key,
        bob_nonce_stack_err,
        amount,
        &bob.pox_address,
        lock_period,
        &bob.public_key,
        burn_block_height,
        None,
        100,
        2,
    );
    let bob_nonce_stack = bob_nonce_stack_err + 1;
    let bob_stack = make_pox_4_lockup(
        &bob.private_key,
        bob_nonce_stack,
        amount,
        &bob.pox_address,
        lock_period,
        &bob.public_key,
        burn_block_height,
        None,
        u128::MAX,
        3,
    );
    bob.nonce = bob_nonce_stack + 1;

    let txs = vec![
        bob_authorization_low,
        bob_authorization,
        alice_stack_err,
        alice_stack,
        bob_stack_err,
        bob_stack,
    ];

    // Commit tx & advance to the reward set calculation height (2nd block of the prepare phase)
    let target_height = peer
        .config
        .burnchain
        .reward_cycle_to_block_height(next_reward_cycle as u64)
        .saturating_sub(peer.config.burnchain.pox_constants.prepare_length as u64)
        .wrapping_add(2);
    let (latest_block, tx_block, receipts) = advance_to_block_height(
        &mut peer,
        &observer,
        &txs,
        &mut peer_nonce,
        target_height,
        &mut test_signers,
    );

    // Verify Alice stacked
    let (pox_address, first_reward_cycle, lock_period, _indices) =
        get_stacker_info_pox_4(&mut peer, &alice.principal)
            .expect("Failed to find alice initial stack-stx");
    assert_eq!(first_reward_cycle, next_reward_cycle);
    assert_eq!(pox_address, alice.pox_address);

    // Verify Bob stacked
    let (pox_address, first_reward_cycle, lock_period, _indices) =
        get_stacker_info_pox_4(&mut peer, &bob.principal)
            .expect("Failed to find bob initial stack-stx");
    assert_eq!(first_reward_cycle, next_reward_cycle);
    assert_eq!(pox_address, bob.pox_address);

    // 1. Check bob's low authorization transaction
    let bob_tx_result_low = receipts
        .get(1)
        .unwrap()
        .result
        .clone()
        .expect_result_ok()
        .unwrap();
    assert_eq!(bob_tx_result_low, Value::Bool(true));

    // 2. Check bob's expected authorization transaction
    let bob_tx_result_ok = receipts
        .get(2)
        .unwrap()
        .result
        .clone()
        .expect_result_ok()
        .unwrap();
    assert_eq!(bob_tx_result_ok, Value::Bool(true));

    // 3. Check alice's low stack transaction
    let alice_tx_result_err = receipts
        .get(3)
        .unwrap()
        .result
        .clone()
        .expect_result_err()
        .unwrap();
    assert_eq!(alice_tx_result_err, Value::Int(38));

    // Get alice's expected stack transaction
    let alice_tx_result_ok = receipts
        .get(4)
        .unwrap()
        .result
        .clone()
        .expect_result_ok()
        .unwrap()
        .expect_tuple()
        .unwrap();

    // 4.1 Check amount locked
    let amount_locked_expected = Value::UInt(amount);
    let amount_locked_actual = alice_tx_result_ok
        .data_map
        .get("lock-amount")
        .unwrap()
        .clone();
    assert_eq!(amount_locked_actual, amount_locked_expected);

    // 4.2 Check signer key
    let signer_key_expected = Value::buff_from(alice.public_key.to_bytes_compressed()).unwrap();
    let signer_key_actual = alice_tx_result_ok
        .data_map
        .get("signer-key")
        .unwrap()
        .clone();
    assert_eq!(signer_key_expected, signer_key_actual);

    // 4.3 Check unlock height
    let unlock_height_expected = Value::UInt(
        peer.config
            .burnchain
            .reward_cycle_to_block_height(next_reward_cycle as u64 + lock_period as u64)
            .wrapping_sub(1) as u128,
    );
    let unlock_height_actual = alice_tx_result_ok
        .data_map
        .get("unlock-burn-height")
        .unwrap()
        .clone();
    assert_eq!(unlock_height_expected, unlock_height_actual);

    // 5. Check bob's error stack transaction
    let bob_tx_result_err = receipts
        .get(5)
        .unwrap()
        .result
        .clone()
        .expect_result_err()
        .unwrap();
    assert_eq!(bob_tx_result_err, Value::Int(38));

    // Get bob's expected stack transaction
    let bob_tx_result_ok = receipts
        .get(6)
        .unwrap()
        .result
        .clone()
        .expect_result_ok()
        .unwrap()
        .expect_tuple()
        .unwrap();

    // 6.1 Check amount locked
    let amount_locked_expected = Value::UInt(amount);
    let amount_locked_actual = bob_tx_result_ok
        .data_map
        .get("lock-amount")
        .unwrap()
        .clone();
    assert_eq!(amount_locked_actual, amount_locked_expected);

    // 6.2 Check signer key
    let signer_key_expected = Value::buff_from(bob.public_key.to_bytes_compressed()).unwrap();
    let signer_key_actual = bob_tx_result_ok.data_map.get("signer-key").unwrap().clone();
    assert_eq!(signer_key_expected, signer_key_actual);

    // 6.3 Check unlock height (end of cycle 7 - block 140)
    let unlock_height_expected = Value::UInt(
        peer.config
            .burnchain
            .reward_cycle_to_block_height((next_reward_cycle + lock_period) as u64)
            .wrapping_sub(1) as u128,
    );
    let unlock_height_actual = bob_tx_result_ok
        .data_map
        .get("unlock-burn-height")
        .unwrap()
        .clone();
    assert_eq!(unlock_height_expected, unlock_height_actual);

    // Now starting create vote txs
    // Fetch signer indices in reward cycle 6
    let alice_index = get_signer_index(
        &mut peer,
        latest_block,
        alice.address.clone(),
        next_reward_cycle,
    );
    let bob_index = get_signer_index(
        &mut peer,
        latest_block,
        bob.address.clone(),
        next_reward_cycle,
    );
    // Alice vote
    let alice_vote = make_signers_vote_for_aggregate_public_key(
        &alice.private_key,
        alice.nonce,
        alice_index,
        peer_config.aggregate_public_key.clone().unwrap(),
        1,
        next_reward_cycle,
    );
    alice.nonce += 1;
    // Bob vote
    let bob_vote = make_signers_vote_for_aggregate_public_key(
        &bob.private_key,
        bob.nonce,
        bob_index,
        peer_config.aggregate_public_key.clone().unwrap(),
        1,
        next_reward_cycle,
    );
    bob.nonce += 1;
    let mut txs = vec![alice_vote, bob_vote];

    // Also vote for aggregate key with default test signer if in Nakamoto:
    if let Some(test_signers) = test_signers.clone() {
        let tester_key = test_signers.signer_keys[0];
        let tester_addr = key_to_stacks_addr(&tester_key);
        let tester_index = get_signer_index(
            &mut peer,
            latest_block,
            tester_addr.clone(),
            next_reward_cycle,
        );
        let tester_vote = make_signers_vote_for_aggregate_public_key(
            &tester_key,
            1, // only tx is a stack-stx
            tester_index,
            peer_config.aggregate_public_key.unwrap(),
            1,
            next_reward_cycle,
        );
        txs.push(tester_vote);
    }

    let target_reward_cycle = next_reward_cycle + 1;
    // Commit vote txs & advance to the first burn block of reward cycle 8 (block 161)
    let mut target_height = peer
        .config
        .burnchain
        .reward_cycle_to_block_height(target_reward_cycle as u64);
    info!(
        "Submitting block with vote transactions and advancing to reward cycle {} at block {}",
        target_reward_cycle, target_height
    );
    let (latest_block, tx_block, _receipts) = advance_to_block_height(
        &mut peer,
        &observer,
        &txs,
        &mut peer_nonce,
        target_height,
        &mut test_signers,
    );

    let approved_key = get_approved_aggregate_key(&mut peer, latest_block, next_reward_cycle)
        .expect("No approved key found");

    // Start replay transactions
    // Alice stacks with a replayed signature
    let alice_replay_nonce = alice.nonce;
    let alice_stack_replay = make_pox_4_lockup(
        &alice.private_key,
        alice_replay_nonce,
        amount,
        &alice.pox_address,
        lock_period,
        &alice.public_key,
        target_height,
        Some(alice_signature.clone()),
        u128::MAX,
        1,
    );
    // Bob stacks with a replayed authorization
    let bob_nonce_stack_replay = bob.nonce;
    let bob_stack_replay = make_pox_4_lockup(
        &bob.private_key,
        bob_nonce_stack_replay,
        amount,
        &bob.pox_address,
        lock_period,
        &bob.public_key,
        target_height,
        None,
        u128::MAX,
        3,
    );
    let txs = vec![alice_stack_replay, bob_stack_replay];

    // Commit replay txs & advance to the second burn block of reward cycle 8 (block 162)
    target_height += 1;
    let (latest_block, tx_block, receipts) = advance_to_block_height(
        &mut peer,
        &observer,
        &txs,
        &mut peer_nonce,
        target_height,
        &mut test_signers,
    );

    // Check Alice replay, expect (err 35) - ERR_INVALID_SIGNATURE_PUBKEY
    let alice_replay_result = receipts
        .get(1)
        .unwrap()
        .result
        .clone()
        .expect_result_err()
        .unwrap();
    assert_eq!(alice_replay_result, Value::Int(35));

    // Check Bob replay, expect (err 19) - ERR_SIGNER_AUTH_USED
    let bob_tx_result = receipts
        .get(2)
        .unwrap()
        .result
        .clone()
        .expect_result_err()
        .unwrap();
    assert_eq!(bob_tx_result, Value::Int(19));
}

#[test]
// In this test two solo stacker-signers Alice & Bob sign & stack
//  for two reward cycles. Alice provides a signature, Bob uses
//  'set-signer-key-authorizations' to authorize. Two cycles later,
//  when no longer stacked, they both try replaying their auths.
fn test_deser_abort() {
    // Alice solo stacker-signer setup
    let mut alice = StackerSignerInfo::new();
    // Bob solo stacker-signer setup
    let mut bob = StackerSignerInfo::new();
    let default_initial_balances: u64 = 1_000_000_000_000_000_000;
    let initial_balances = vec![
        (alice.principal.clone(), default_initial_balances),
        (bob.principal.clone(), default_initial_balances),
    ];

    let observer = TestEventObserver::new();
    let (
        mut peer,
        mut peer_nonce,
        burn_block_height,
        reward_cycle,
        next_reward_cycle,
        min_ustx,
        peer_config,
        mut test_signers,
    ) = pox_4_scenario_test_setup("test_scenario_one", &observer, initial_balances, true);

    // Add alice and bob to test_signers
    if let Some(ref mut test_signers) = test_signers.as_mut() {
        test_signers
            .signer_keys
            .extend(vec![alice.private_key.clone(), bob.private_key.clone()]);
    }

    // Alice Signatures
    let amount = (default_initial_balances / 2).wrapping_sub(1000) as u128;
    let lock_period = 1;
    let alice_signature = make_signer_key_signature(
        &alice.pox_address,
        &alice.private_key,
        reward_cycle,
        &Pox4SignatureTopic::StackStx,
        lock_period,
        u128::MAX,
        1,
    );
    let alice_signature_err = make_signer_key_signature(
        &alice.pox_address,
        &alice.private_key,
        reward_cycle - 1,
        &Pox4SignatureTopic::StackStx,
        lock_period,
        100,
        2,
    );

    // Bob Authorizations
    let bob_authorization_low = make_pox_4_set_signer_key_auth(
        &bob.pox_address,
        &bob.private_key,
        reward_cycle,
        &Pox4SignatureTopic::StackStx,
        lock_period,
        true,
        bob.nonce,
        Some(&bob.private_key),
        100,
        2,
    );
    bob.nonce += 1;
    let bob_authorization = make_pox_4_set_signer_key_auth(
        &bob.pox_address,
        &bob.private_key,
        reward_cycle,
        &Pox4SignatureTopic::StackStx,
        lock_period,
        true,
        bob.nonce,
        Some(&bob.private_key),
        u128::MAX,
        3,
    );
    bob.nonce += 1;

    // Alice stacks
    let alice_err_nonce = alice.nonce;
    let alice_stack_err = make_pox_4_lockup(
        &alice.private_key,
        alice_err_nonce,
        amount,
        &alice.pox_address,
        lock_period,
        &alice.public_key,
        burn_block_height,
        Some(alice_signature_err),
        100,
        1,
    );

    let alice_stack_nonce = alice_err_nonce + 1;
    let alice_stack = make_pox_4_lockup(
        &alice.private_key,
        alice_stack_nonce,
        amount,
        &alice.pox_address,
        lock_period,
        &alice.public_key,
        burn_block_height,
        Some(alice_signature.clone()),
        u128::MAX,
        1,
    );
    alice.nonce = alice_stack_nonce + 1;

    // Bob stacks
    let bob_nonce_stack_err = bob.nonce;
    let bob_stack_err = make_pox_4_lockup(
        &bob.private_key,
        bob_nonce_stack_err,
        amount,
        &bob.pox_address,
        lock_period,
        &bob.public_key,
        burn_block_height,
        None,
        100,
        2,
    );
    let bob_nonce_stack = bob_nonce_stack_err + 1;
    let bob_stack = make_pox_4_lockup(
        &bob.private_key,
        bob_nonce_stack,
        amount,
        &bob.pox_address,
        lock_period,
        &bob.public_key,
        burn_block_height,
        None,
        u128::MAX,
        3,
    );
    bob.nonce = bob_nonce_stack + 1;

    let txs = vec![
        bob_authorization_low,
        bob_authorization,
        alice_stack_err,
        alice_stack,
        bob_stack_err,
        bob_stack,
    ];

    // Commit tx & advance to the reward set calculation height (2nd block of the prepare phase)
    let target_height = peer
        .config
        .burnchain
        .reward_cycle_to_block_height(next_reward_cycle as u64)
        .saturating_sub(peer.config.burnchain.pox_constants.prepare_length as u64)
        .wrapping_add(2);
    let (latest_block, tx_block, receipts) = advance_to_block_height(
        &mut peer,
        &observer,
        &txs,
        &mut peer_nonce,
        target_height,
        &mut test_signers,
    );

    // Verify Alice stacked
    let (pox_address, first_reward_cycle, lock_period, _indices) =
        get_stacker_info_pox_4(&mut peer, &alice.principal)
            .expect("Failed to find alice initial stack-stx");
    assert_eq!(first_reward_cycle, next_reward_cycle);
    assert_eq!(pox_address, alice.pox_address);

    // Verify Bob stacked
    let (pox_address, first_reward_cycle, lock_period, _indices) =
        get_stacker_info_pox_4(&mut peer, &bob.principal)
            .expect("Failed to find bob initial stack-stx");
    assert_eq!(first_reward_cycle, next_reward_cycle);
    assert_eq!(pox_address, bob.pox_address);

    // 1. Check bob's low authorization transaction
    let bob_tx_result_low = receipts
        .get(1)
        .unwrap()
        .result
        .clone()
        .expect_result_ok()
        .unwrap();
    assert_eq!(bob_tx_result_low, Value::Bool(true));

    // 2. Check bob's expected authorization transaction
    let bob_tx_result_ok = receipts
        .get(2)
        .unwrap()
        .result
        .clone()
        .expect_result_ok()
        .unwrap();
    assert_eq!(bob_tx_result_ok, Value::Bool(true));

    // 3. Check alice's low stack transaction
    let alice_tx_result_err = receipts
        .get(3)
        .unwrap()
        .result
        .clone()
        .expect_result_err()
        .unwrap();
    assert_eq!(alice_tx_result_err, Value::Int(38));

    // Get alice's expected stack transaction
    let alice_tx_result_ok = receipts
        .get(4)
        .unwrap()
        .result
        .clone()
        .expect_result_ok()
        .unwrap()
        .expect_tuple()
        .unwrap();

    // 4.1 Check amount locked
    let amount_locked_expected = Value::UInt(amount);
    let amount_locked_actual = alice_tx_result_ok
        .data_map
        .get("lock-amount")
        .unwrap()
        .clone();
    assert_eq!(amount_locked_actual, amount_locked_expected);

    // 4.2 Check signer key
    let signer_key_expected = Value::buff_from(alice.public_key.to_bytes_compressed()).unwrap();
    let signer_key_actual = alice_tx_result_ok
        .data_map
        .get("signer-key")
        .unwrap()
        .clone();
    assert_eq!(signer_key_expected, signer_key_actual);

    // 4.3 Check unlock height
    let unlock_height_expected = Value::UInt(
        peer.config
            .burnchain
            .reward_cycle_to_block_height(next_reward_cycle as u64 + lock_period as u64)
            .wrapping_sub(1) as u128,
    );
    let unlock_height_actual = alice_tx_result_ok
        .data_map
        .get("unlock-burn-height")
        .unwrap()
        .clone();
    assert_eq!(unlock_height_expected, unlock_height_actual);

    // 5. Check bob's error stack transaction
    let bob_tx_result_err = receipts
        .get(5)
        .unwrap()
        .result
        .clone()
        .expect_result_err()
        .unwrap();
    assert_eq!(bob_tx_result_err, Value::Int(38));

    // Get bob's expected stack transaction
    let bob_tx_result_ok = receipts
        .get(6)
        .unwrap()
        .result
        .clone()
        .expect_result_ok()
        .unwrap()
        .expect_tuple()
        .unwrap();

    // 6.1 Check amount locked
    let amount_locked_expected = Value::UInt(amount);
    let amount_locked_actual = bob_tx_result_ok
        .data_map
        .get("lock-amount")
        .unwrap()
        .clone();
    assert_eq!(amount_locked_actual, amount_locked_expected);

    // 6.2 Check signer key
    let signer_key_expected = Value::buff_from(bob.public_key.to_bytes_compressed()).unwrap();
    let signer_key_actual = bob_tx_result_ok.data_map.get("signer-key").unwrap().clone();
    assert_eq!(signer_key_expected, signer_key_actual);

    // 6.3 Check unlock height (end of cycle 7 - block 140)
    let unlock_height_expected = Value::UInt(
        peer.config
            .burnchain
            .reward_cycle_to_block_height((next_reward_cycle + lock_period) as u64)
            .wrapping_sub(1) as u128,
    );
    let unlock_height_actual = bob_tx_result_ok
        .data_map
        .get("unlock-burn-height")
        .unwrap()
        .clone();
    assert_eq!(unlock_height_expected, unlock_height_actual);

    // Now starting create vote txs
    // Fetch signer indices in reward cycle 6
    // Alice vote
    let contract = "
      (define-private (sample)
         (from-consensus-buff? principal 0x062011deadbeef11ababffff11deadbeef11ababffff0461626364))
      (sample)
    ";

    let tx_payload = TransactionPayload::new_smart_contract(
        &format!("hello-world"),
        &contract.to_string(),
        Some(ClarityVersion::Clarity2),
    )
    .unwrap();

    let alice_tx = super::test::make_tx(&alice.private_key, alice.nonce, 1000, tx_payload);
    alice.nonce += 1;
    let alice_txid = alice_tx.txid();
    let txs = vec![alice_tx];

    info!("Submitting block with test txs");

    let e = tenure_with_txs_fallible(&mut peer, &txs, &mut peer_nonce, &mut test_signers)
        .expect_err("Should not have produced a valid block with this tx");
    match e {
        ChainstateError::ProblematicTransaction(txid) => {
            assert_eq!(txid, alice_txid);
        }
        _ => panic!("Expected a problematic transaction result"),
    }
}

// In this test two solo service signers, Alice & Bob, provide auth
//  for Carl & Dave, solo stackers. Alice provides a signature for Carl,
//  Bob uses 'set-signer-key...' for Dave.
#[apply(nakamoto_cases)]
fn test_scenario_two(use_nakamoto: bool) {
    // Alice service signer setup
    let mut alice = StackerSignerInfo::new();
    // Bob service signer setup
    let mut bob = StackerSignerInfo::new();
    // Carl solo stacker setup
    let mut carl = StackerSignerInfo::new();
    // Dave solo stacker setup
    let mut dave = StackerSignerInfo::new();

    let default_initial_balances = 1_000_000_000_000_000_000;
    let initial_balances = vec![
        (alice.principal.clone(), default_initial_balances),
        (bob.principal.clone(), default_initial_balances),
        (carl.principal.clone(), default_initial_balances),
        (dave.principal.clone(), default_initial_balances),
    ];
    let observer = TestEventObserver::new();
    let (
        mut peer,
        mut peer_nonce,
        burn_block_height,
        reward_cycle,
        next_reward_cycle,
        min_ustx,
        peer_config,
        mut test_signers,
    ) = pox_4_scenario_test_setup(
        "test_scenario_two",
        &observer,
        initial_balances,
        use_nakamoto,
    );

    // Add to test signers
    if let Some(ref mut test_signers) = test_signers.as_mut() {
        test_signers
            .signer_keys
            .extend(vec![alice.private_key.clone(), bob.private_key.clone()]);
    }

    // Alice Signature For Carl
    let amount = (default_initial_balances / 2).wrapping_sub(1000) as u128;
    let lock_period = 1;
    let alice_signature_for_carl = make_signer_key_signature(
        &carl.pox_address,
        &alice.private_key,
        reward_cycle,
        &Pox4SignatureTopic::StackStx,
        lock_period,
        u128::MAX,
        1,
    );
    // Bob Authorization For Dave
    let bob_authorization_for_dave = make_pox_4_set_signer_key_auth(
        &dave.pox_address,
        &bob.private_key,
        reward_cycle,
        &Pox4SignatureTopic::StackStx,
        lock_period,
        true,
        bob.nonce,
        Some(&bob.private_key),
        u128::MAX,
        1,
    );
    bob.nonce += 1;

    // Carl Stacks w/ Alices Signature - Malformed (lock period)
    let carl_stack_err = make_pox_4_lockup(
        &carl.private_key,
        carl.nonce,
        amount,
        &carl.pox_address,
        lock_period + 1,
        &alice.public_key,
        burn_block_height,
        Some(alice_signature_for_carl.clone()),
        u128::MAX,
        1,
    );
    carl.nonce += 1;

    // Carl Stacks w/ Alices Signature
    let carl_stack = make_pox_4_lockup(
        &carl.private_key,
        carl.nonce,
        amount,
        &carl.pox_address,
        lock_period,
        &alice.public_key,
        burn_block_height,
        Some(alice_signature_for_carl.clone()),
        u128::MAX,
        1,
    );
    carl.nonce += 1;

    // Dave Stacks w/ Bobs Authorization - Malformed (pox)
    let dave_stack_err = make_pox_4_lockup(
        &dave.private_key,
        dave.nonce,
        amount,
        &bob.pox_address,
        lock_period,
        &bob.public_key,
        burn_block_height,
        None,
        u128::MAX,
        1,
    );
    dave.nonce += 1;

    // Dave Stacks w/ Bobs Authorization
    let dave_stack = make_pox_4_lockup(
        &dave.private_key,
        dave.nonce,
        amount,
        &dave.pox_address,
        lock_period,
        &bob.public_key,
        burn_block_height,
        None,
        u128::MAX,
        1,
    );
    dave.nonce += 1;

    let txs = vec![
        bob_authorization_for_dave,
        carl_stack_err,
        carl_stack,
        dave_stack_err,
        dave_stack,
    ];

    // Commit tx & advance to the reward set calculation height (2nd block of the prepare phase for reward cycle 6)
    let target_height = peer
        .config
        .burnchain
        .reward_cycle_to_block_height(next_reward_cycle as u64)
        .saturating_sub(peer_config.burnchain.pox_constants.prepare_length as u64)
        .wrapping_add(2);
    let (latest_block, tx_block, receipts) = advance_to_block_height(
        &mut peer,
        &observer,
        &txs,
        &mut peer_nonce,
        target_height,
        &mut test_signers,
    );

    // Verify Carl Stacked
    let (pox_address, first_reward_cycle, lock_period, _indices) =
        get_stacker_info_pox_4(&mut peer, &carl.principal).expect("Failed to find stacker");
    assert_eq!(first_reward_cycle, next_reward_cycle);
    assert_eq!(pox_address, carl.pox_address);

    // Verify Dave Stacked
    let (pox_address, first_reward_cycle, lock_period, _indices) =
        get_stacker_info_pox_4(&mut peer, &dave.principal).expect("Failed to find stacker");
    assert_eq!(first_reward_cycle, next_reward_cycle);
    assert_eq!(pox_address, dave.pox_address);

    // Check Carl's malformed signature stack transaction (err 35 - INVALID_SIGNATURE_PUBKEY)
    let carl_tx_result_err = receipts
        .get(2)
        .unwrap()
        .result
        .clone()
        .expect_result_err()
        .unwrap();
    assert_eq!(carl_tx_result_err, Value::Int(35));

    // Check Carl's expected stack transaction
    let carl_tx_result_ok = receipts
        .get(3)
        .unwrap()
        .result
        .clone()
        .expect_result_ok()
        .unwrap()
        .expect_tuple()
        .unwrap();

    // Check Carl amount locked
    let amount_locked_expected = Value::UInt(amount);
    let amount_locked_actual = carl_tx_result_ok
        .data_map
        .get("lock-amount")
        .unwrap()
        .clone();
    assert_eq!(amount_locked_actual, amount_locked_expected);

    // Check Carl signer key
    let signer_key_expected = Value::buff_from(alice.public_key.to_bytes_compressed()).unwrap();
    let signer_key_actual = carl_tx_result_ok
        .data_map
        .get("signer-key")
        .unwrap()
        .clone();
    assert_eq!(signer_key_expected, signer_key_actual);

    // Check Dave's malformed pox stack transaction (err 19 - INVALID_SIGNER_AUTH)
    let dave_tx_result_err = receipts
        .get(4)
        .unwrap()
        .result
        .clone()
        .expect_result_err()
        .unwrap();
    assert_eq!(dave_tx_result_err, Value::Int(19));

    // Check Dave's expected stack transaction
    let dave_tx_result_ok = receipts
        .get(5)
        .unwrap()
        .result
        .clone()
        .expect_result_ok()
        .unwrap()
        .expect_tuple()
        .unwrap();

    // Check Dave amount locked
    let amount_locked_expected = Value::UInt(amount);
    let amount_locked_actual = dave_tx_result_ok
        .data_map
        .get("lock-amount")
        .unwrap()
        .clone();
    assert_eq!(amount_locked_actual, amount_locked_expected);

    // Check Dave signer key
    let signer_key_expected = Value::buff_from(bob.public_key.to_bytes_compressed()).unwrap();
    let signer_key_actual = dave_tx_result_ok
        .data_map
        .get("signer-key")
        .unwrap()
        .clone();
    assert_eq!(signer_key_expected, signer_key_actual);

    // Now starting create vote txs
    // Fetch signer indices in reward cycle 6
    let alice_index = get_signer_index(
        &mut peer,
        latest_block,
        alice.address.clone(),
        next_reward_cycle,
    );
    let bob_index = get_signer_index(
        &mut peer,
        latest_block,
        bob.address.clone(),
        next_reward_cycle,
    );
    // Alice expected vote
    let alice_vote_expected = make_signers_vote_for_aggregate_public_key(
        &alice.private_key,
        alice.nonce,
        alice_index,
        peer_config.aggregate_public_key.clone().unwrap(),
        1,
        next_reward_cycle,
    );
    alice.nonce += 1;
    // Alice duplicate vote
    let alice_vote_duplicate = make_signers_vote_for_aggregate_public_key(
        &alice.private_key,
        alice.nonce,
        alice_index,
        peer_config.aggregate_public_key.clone().unwrap(),
        1,
        next_reward_cycle,
    );
    alice.nonce += 1;
    // Bob vote err (err 17 - INVALID_ROUND)
    let bob_vote_err = make_signers_vote_for_aggregate_public_key(
        &bob.private_key,
        bob.nonce,
        bob_index,
        peer_config.aggregate_public_key.clone().unwrap(),
        3,
        next_reward_cycle,
    );
    bob.nonce += 1;
    // Bob expected vote
    let bob_vote_expected = make_signers_vote_for_aggregate_public_key(
        &bob.private_key,
        bob.nonce,
        bob_index,
        peer_config.aggregate_public_key.unwrap(),
        1,
        next_reward_cycle,
    );
    bob.nonce += 1;
    let txs = vec![
        alice_vote_expected,
        alice_vote_duplicate,
        bob_vote_err,
        bob_vote_expected,
    ];

    let target_reward_cycle = next_reward_cycle;
    // Commit vote txs & advance to the first burn block of reward cycle 8 (block 161)
    let target_height = peer
        .config
        .burnchain
        .reward_cycle_to_block_height(target_reward_cycle as u64);
    let (latest_block, tx_block, receipts) = advance_to_block_height(
        &mut peer,
        &observer,
        &txs,
        &mut peer_nonce,
        target_height,
        &mut test_signers,
    );

    // Check Alice's expected vote
    let alice_expected_vote = receipts
        .get(1)
        .unwrap()
        .result
        .clone()
        .expect_result_ok()
        .unwrap();
    assert_eq!(alice_expected_vote, Value::Bool(true));

    // Check Alice's duplicate vote (err 15 - DUPLICATE_ROUND)
    let alice_duplicate_vote = receipts
        .get(2)
        .unwrap()
        .result
        .clone()
        .expect_result_err()
        .unwrap();
    assert_eq!(alice_duplicate_vote, Value::UInt(15));

    // Check Bob's round err vote (err 17 - INVALID_ROUND)
    let bob_round_err_vote = receipts
        .get(3)
        .unwrap()
        .result
        .clone()
        .expect_result_err()
        .unwrap();
    assert_eq!(bob_round_err_vote, Value::UInt(17));

    // Check Bob's expected vote
    let bob_expected_vote = receipts
        .get(4)
        .unwrap()
        .result
        .clone()
        .expect_result_ok()
        .unwrap();
    assert_eq!(bob_expected_vote, Value::Bool(true));
}

#[apply(nakamoto_cases)]
// In this scenario, two solo stacker-signers (Alice, Bob), one service signer (Carl),
//  one stacking pool operator (Dave), & three pool stackers (Eve, Frank, Grace).
fn test_scenario_three(use_nakamoto: bool) {
    // Alice stacker signer setup
    let mut alice = StackerSignerInfo::new();
    // Bob stacker signer setup
    let mut bob = StackerSignerInfo::new();
    // Carl service signer setup
    let carl = StackerSignerInfo::new();
    // David stacking pool operator setup
    let mut david = StackerSignerInfo::new();
    // Eve pool stacker setup
    let mut eve = StackerSignerInfo::new();
    // Frank pool stacker setup
    let mut frank = StackerSignerInfo::new();
    // Grace pool stacker setup
    let mut grace = StackerSignerInfo::new();

    let default_initial_balances = 1_000_000_000_000_000_000;
    let initial_balances = vec![
        (alice.principal.clone(), default_initial_balances),
        (bob.principal.clone(), default_initial_balances),
        (carl.principal.clone(), default_initial_balances),
        (david.principal.clone(), default_initial_balances),
        (eve.principal.clone(), default_initial_balances),
        (frank.principal.clone(), default_initial_balances),
        (grace.principal.clone(), default_initial_balances),
    ];
    let observer = TestEventObserver::new();
    let (
        mut peer,
        mut peer_nonce,
        burn_block_height,
        reward_cycle,
        next_reward_cycle,
        min_ustx,
        peer_config,
        mut test_signers,
    ) = pox_4_scenario_test_setup(
        "test_scenario_three",
        &observer,
        initial_balances,
        use_nakamoto,
    );

    // Add to test signers
    if let Some(ref mut test_signers) = test_signers.as_mut() {
        test_signers.signer_keys.extend(vec![
            alice.private_key.clone(),
            bob.private_key.clone(),
            carl.private_key.clone(),
        ]);
    }

    let lock_period = 2;
    let amount = (default_initial_balances / 2).wrapping_sub(1000) as u128;
    let alice_signature_for_alice_err = make_signer_key_signature(
        &alice.pox_address,
        &alice.private_key,
        reward_cycle,
        &Pox4SignatureTopic::StackStx,
        13,
        u128::MAX,
        1,
    );
    let alice_signature_for_alice_expected = make_signer_key_signature(
        &alice.pox_address,
        &alice.private_key,
        reward_cycle,
        &Pox4SignatureTopic::StackStx,
        lock_period,
        u128::MAX,
        1,
    );
    let bob_signature_for_bob_err = make_signer_key_signature(
        &bob.pox_address,
        &bob.private_key,
        reward_cycle - 1,
        &Pox4SignatureTopic::StackStx,
        lock_period,
        u128::MAX,
        1,
    );
    let bob_signature_for_bob_expected = make_signer_key_signature(
        &bob.pox_address,
        &bob.private_key,
        reward_cycle,
        &Pox4SignatureTopic::StackStx,
        lock_period,
        u128::MAX,
        1,
    );
    let carl_signature_for_david_err = make_signer_key_signature(
        &david.pox_address,
        &carl.private_key,
        reward_cycle,
        &Pox4SignatureTopic::StackStx,
        1,
        u128::MAX,
        1,
    );
    let carl_signature_for_david = make_signer_key_signature(
        &david.pox_address,
        &carl.private_key,
        next_reward_cycle,
        &Pox4SignatureTopic::AggregationCommit,
        1,
        u128::MAX,
        1,
    );
    // Alice solo stack, error
    let alice_stack_tx_err = make_pox_4_lockup(
        &alice.private_key,
        alice.nonce,
        amount,
        &alice.pox_address,
        lock_period,
        &alice.public_key,
        burn_block_height,
        Some(alice_signature_for_alice_err.clone()),
        u128::MAX,
        1,
    );
    alice.nonce += 1;
    // Alice solo stack
    let alice_stack_tx_expected = make_pox_4_lockup(
        &alice.private_key,
        alice.nonce,
        amount,
        &alice.pox_address,
        lock_period,
        &alice.public_key,
        burn_block_height,
        Some(alice_signature_for_alice_expected),
        u128::MAX,
        1,
    );
    alice.nonce += 1;
    // Bob solo stack, error
    let bob_stack_tx_err = make_pox_4_lockup(
        &bob.private_key,
        bob.nonce,
        amount,
        &bob.pox_address,
        lock_period,
        &bob.public_key,
        burn_block_height,
        Some(bob_signature_for_bob_err.clone()),
        u128::MAX,
        1,
    );
    bob.nonce += 1;
    // Bob solo stack
    let bob_stack_tx_expected = make_pox_4_lockup(
        &bob.private_key,
        bob.nonce,
        amount,
        &bob.pox_address,
        lock_period,
        &bob.public_key,
        burn_block_height,
        Some(bob_signature_for_bob_expected),
        u128::MAX,
        1,
    );
    bob.nonce += 1;
    // Eve pool stacker delegating STX to David
    let eve_delegate_stx_to_david_tx = make_pox_4_delegate_stx(
        &eve.private_key,
        eve.nonce,
        amount,
        david.principal.clone(),
        Some(
            peer.config
                .burnchain
                .reward_cycle_to_block_height(next_reward_cycle as u64)
                .into(),
        ),
        Some(david.pox_address.clone()),
    );
    eve.nonce += 1;
    // Frank pool stacker delegating STX to David
    let frank_delegate_stx_to_david_tx = make_pox_4_delegate_stx(
        &frank.private_key,
        frank.nonce,
        amount,
        david.principal.clone(),
        None,
        Some(david.pox_address.clone()),
    );
    frank.nonce += 1;
    // Grace pool stacker delegating STX to David
    let grace_delegate_stx_to_david_tx = make_pox_4_delegate_stx(
        &grace.private_key,
        grace.nonce,
        amount,
        david.principal.clone(),
        None,
        Some(david.pox_address.clone()),
    );
    grace.nonce += 1;
    // Alice error delegating while stacked
    let alice_delegate_stx_to_david_err = make_pox_4_delegate_stx(
        &alice.private_key,
        alice.nonce,
        amount,
        david.principal.clone(),
        None,
        Some(david.pox_address.clone()),
    );
    // Collecting all the pool stackers
    let davids_stackers = &[
        (eve.clone(), lock_period),
        (frank.clone(), lock_period),
        (grace.clone(), lock_period),
        (alice.clone(), lock_period),
    ];
    let davids_delegate_stack_stx_txs: Vec<_> = davids_stackers
        .iter()
        .map(|(stacker, lock_period)| {
            let tx = make_pox_4_delegate_stack_stx(
                &david.private_key,
                david.nonce,
                stacker.principal.clone(),
                amount,
                david.pox_address.clone(),
                burn_block_height as u128,
                *lock_period,
            );
            david.nonce += 1;
            tx
        })
        .collect();
    // Aggregate commit david's pool stackers, error by committing for two cycles
    let davids_aggregate_commit_index_tx_err_cycles = make_pox_4_aggregation_commit_indexed(
        &david.private_key,
        david.nonce,
        &david.pox_address,
        next_reward_cycle.wrapping_add(1),
        Some(carl_signature_for_david.clone()),
        &carl.public_key,
        u128::MAX,
        1,
    );
    david.nonce += 1;
    // Aggregate commit david's pool stackers, error by committing for two cycles
    let davids_aggregate_commit_index_tx_err_signature = make_pox_4_aggregation_commit_indexed(
        &david.private_key,
        david.nonce,
        &david.pox_address,
        next_reward_cycle,
        Some(carl_signature_for_david_err.clone()),
        &carl.public_key,
        u128::MAX,
        1,
    );
    david.nonce += 1;
    // Aggregate commit david's pool stackers correctly
    let davids_aggregate_commit_index_tx = make_pox_4_aggregation_commit_indexed(
        &david.private_key,
        david.nonce,
        &david.pox_address,
        next_reward_cycle,
        Some(carl_signature_for_david.clone()),
        &carl.public_key,
        u128::MAX,
        1,
    );
    david.nonce += 1;

    let mut txs = vec![
        alice_stack_tx_err,
        alice_stack_tx_expected,
        bob_stack_tx_err,
        bob_stack_tx_expected,
        eve_delegate_stx_to_david_tx,
        frank_delegate_stx_to_david_tx,
        grace_delegate_stx_to_david_tx,
        alice_delegate_stx_to_david_err,
    ];
    txs.extend(davids_delegate_stack_stx_txs);
    txs.extend(vec![
        davids_aggregate_commit_index_tx_err_cycles,
        davids_aggregate_commit_index_tx_err_signature,
        davids_aggregate_commit_index_tx,
    ]);

    // Commit txs in next block & advance to reward set calculation of the next reward cycle
    let target_height = peer
        .config
        .burnchain
        .reward_cycle_to_block_height(next_reward_cycle as u64)
        .saturating_sub(peer_config.burnchain.pox_constants.prepare_length as u64)
        .wrapping_add(2);
    let (latest_block, tx_block, receipts) = advance_to_block_height(
        &mut peer,
        &observer,
        &txs,
        &mut peer_nonce,
        target_height,
        &mut test_signers,
    );

    // Start of test checks
    // 1. Check that Alice can't stack with an lock_period different than signature
    let alice_stack_tx_err = receipts
        .get(1)
        .unwrap()
        .result
        .clone()
        .expect_result_err()
        .unwrap();
    assert_eq!(alice_stack_tx_err, Value::Int(35));

    // 2. Check that Alice can solo stack-sign
    let alice_stack_tx_ok = receipts
        .get(2)
        .unwrap()
        .result
        .clone()
        .expect_result_ok()
        .unwrap()
        .expect_tuple()
        .unwrap();

    // Check Alice amount locked
    let amount_locked_expected = Value::UInt(amount);
    let amount_locked_actual = alice_stack_tx_ok
        .data_map
        .get("lock-amount")
        .unwrap()
        .clone();
    assert_eq!(amount_locked_actual, amount_locked_expected);

    // Check Alice signer key
    let signer_key_expected = Value::buff_from(alice.public_key.to_bytes_compressed()).unwrap();
    let signer_key_actual = alice_stack_tx_ok
        .data_map
        .get("signer-key")
        .unwrap()
        .clone();
    assert_eq!(signer_key_expected, signer_key_actual);

    // 3. Check that Bob can't stack with a signature that points to a reward cycle in the past
    let bob_stack_tx_err = receipts
        .get(3)
        .unwrap()
        .result
        .clone()
        .expect_result_err()
        .unwrap();
    assert_eq!(bob_stack_tx_err, Value::Int(35));

    // 4. Check that Bob can solo stack-sign
    let bob_stack_tx_ok = receipts
        .get(4)
        .unwrap()
        .result
        .clone()
        .expect_result_ok()
        .unwrap()
        .expect_tuple()
        .unwrap();

    // Check Bob amount locked
    let amount_locked_expected = Value::UInt(amount);
    let amount_locked_actual = bob_stack_tx_ok.data_map.get("lock-amount").unwrap().clone();
    assert_eq!(amount_locked_actual, amount_locked_expected);

    // Check Bob signer key
    let signer_key_expected = Value::buff_from(bob.public_key.to_bytes_compressed());
    let signer_key_actual = bob_stack_tx_ok.data_map.get("signer-key").unwrap().clone();
    assert_eq!(signer_key_actual, signer_key_actual);

    // 5. Check that David can't delegate-stack-stx Eve if delegation expires during lock period
    let eve_delegate_stx_to_david_err = receipts
        .get(9)
        .unwrap()
        .result
        .clone()
        .expect_result_err()
        .unwrap();
    assert_eq!(eve_delegate_stx_to_david_err, Value::Int(21));

    // 6. Check that Frank is correctly delegated to David
    let frank_delegate_stx_to_david_tx = receipts
        .get(10)
        .unwrap()
        .result
        .clone()
        .expect_result_ok()
        .unwrap()
        .expect_tuple()
        .unwrap();

    // Check Frank amount locked
    let amount_locked_expected = Value::UInt(amount);
    let amount_locked_actual = frank_delegate_stx_to_david_tx
        .data_map
        .get("lock-amount")
        .unwrap()
        .clone();
    assert_eq!(amount_locked_actual, amount_locked_expected);

    // Check Frank stacker address
    let stacker_expected = Value::Principal(frank.address.clone().into());
    let stacker_actual = frank_delegate_stx_to_david_tx
        .data_map
        .get("stacker")
        .unwrap()
        .clone();
    assert_eq!(stacker_expected, stacker_actual);

    // 7. Check that Grace is correctly delegated to David
    let grace_delegate_stx_to_david_tx = receipts
        .get(11)
        .unwrap()
        .result
        .clone()
        .expect_result_ok()
        .unwrap()
        .expect_tuple()
        .unwrap();

    // Check Grace amount locked
    let amount_locked_expected = Value::UInt(amount);
    let amount_locked_actual = grace_delegate_stx_to_david_tx
        .data_map
        .get("lock-amount")
        .unwrap()
        .clone();
    assert_eq!(amount_locked_actual, amount_locked_expected);

    // Check Grace stacker address
    let stacker_expected = Value::Principal(grace.address.clone().into());
    let stacker_actual = grace_delegate_stx_to_david_tx
        .data_map
        .get("stacker")
        .unwrap()
        .clone();
    assert_eq!(stacker_expected, stacker_actual);

    // 8. Check that Alice can't delegate-stack if already stacking
    let alice_delegate_stx_to_david_err = receipts
        .get(12)
        .unwrap()
        .result
        .clone()
        .expect_result_err()
        .unwrap();
    assert_eq!(alice_delegate_stx_to_david_err, Value::Int(3));

    // 9. Check that David can't aggregate-commit-indexed if pointing to a reward cycle in the future
    let david_aggregate_commit_indexed_err = receipts
        .get(13)
        .unwrap()
        .result
        .clone()
        .expect_result_err()
        .unwrap();
    assert_eq!(david_aggregate_commit_indexed_err, Value::Int(35));

    // 10. Check that David can aggregate-commit-indexed if using the incorrect signature topic
    let david_aggregate_commit_indexed_err = receipts
        .get(14)
        .unwrap()
        .result
        .clone()
        .expect_result_err()
        .unwrap();
    assert_eq!(david_aggregate_commit_indexed_err, Value::Int(35));

    let david_index = if use_nakamoto { 3 } else { 2 };

    // 11. Check that David can aggregate-commit-indexed successfully, checking stacking index = 2
    let david_aggregate_commit_indexed_ok = receipts
        .get(15)
        .unwrap()
        .result
        .clone()
        .expect_result_ok()
        .unwrap();
    assert_eq!(david_aggregate_commit_indexed_ok, Value::UInt(david_index));
}

#[apply(nakamoto_cases)]
// In this test scenario two solo stacker-signers (Alice & Bob),
//  test out the updated stack-extend & stack-increase functions
//  across multiple cycles.
fn test_scenario_four(use_nakamoto: bool) {
    // Alice service signer setup
    let mut alice = StackerSignerInfo::new();
    // Bob service signer setup
    let mut bob = StackerSignerInfo::new();

    let default_initial_balances = 1_000_000_000_000_000_000;
    let initial_balances = vec![
        (alice.principal.clone(), default_initial_balances),
        (bob.principal.clone(), default_initial_balances),
    ];
    let observer = TestEventObserver::new();
    let (
        mut peer,
        mut peer_nonce,
        burn_block_height,
        reward_cycle,
        next_reward_cycle,
        min_ustx,
        peer_config,
        mut test_signers,
    ) = pox_4_scenario_test_setup(
        "test_scenario_four",
        &observer,
        initial_balances,
        use_nakamoto,
    );

    // Add to test signers
    if let Some(ref mut test_signers) = test_signers.as_mut() {
        test_signers
            .signer_keys
            .extend(vec![alice.private_key.clone(), bob.private_key.clone()]);
    }

    // Initial Alice Signature
    let amount = (default_initial_balances / 2).wrapping_sub(1000) as u128;
    let lock_period = 2;
    let alice_signature_initial = make_signer_key_signature(
        &alice.pox_address,
        &alice.private_key,
        reward_cycle,
        &Pox4SignatureTopic::StackStx,
        lock_period,
        u128::MAX,
        1,
    );
    // Extend Alice Signature Err (meant for Bob)
    let alice_signature_extend_err = make_signer_key_signature(
        &bob.pox_address,
        &bob.private_key,
        next_reward_cycle,
        &Pox4SignatureTopic::StackExtend,
        lock_period,
        u128::MAX,
        1,
    );
    info!(
        "Generating stack-extend signature for cycle {}",
        next_reward_cycle
    );
    // Extend Alice Signature Expected
    let alice_signature_extend = make_signer_key_signature(
        &alice.pox_address,
        &alice.private_key,
        next_reward_cycle,
        &Pox4SignatureTopic::StackExtend,
        lock_period,
        u128::MAX,
        1,
    );
    // Initial Bob Signature
    let bob_signature_initial = make_signer_key_signature(
        &bob.pox_address,
        &bob.private_key,
        reward_cycle,
        &Pox4SignatureTopic::StackStx,
        lock_period,
        u128::MAX,
        1,
    );
    // Alice initial stack
    let alice_stack = make_pox_4_lockup(
        &alice.private_key,
        alice.nonce,
        amount,
        &alice.pox_address,
        lock_period,
        &alice.public_key,
        burn_block_height,
        Some(alice_signature_initial.clone()),
        u128::MAX,
        1,
    );
    alice.nonce += 1;
    // Bob initial stack
    let bob_stack = make_pox_4_lockup(
        &bob.private_key,
        bob.nonce,
        amount,
        &bob.pox_address,
        lock_period,
        &bob.public_key,
        burn_block_height,
        Some(bob_signature_initial.clone()),
        u128::MAX,
        1,
    );
    bob.nonce += 1;

    let txs = vec![alice_stack.clone(), bob_stack.clone()];

    // Commit tx & advance to the reward set calculation height (2nd block of the prepare phase for reward cycle 6)
    let target_height = peer
        .config
        .burnchain
        .reward_cycle_to_block_height(next_reward_cycle as u64)
        .saturating_sub(peer_config.burnchain.pox_constants.prepare_length as u64)
        .wrapping_add(2);
    let (latest_block, tx_block, _receipts) = advance_to_block_height(
        &mut peer,
        &observer,
        &txs,
        &mut peer_nonce,
        target_height,
        &mut test_signers,
    );

    // Verify Alice Stacked
    let (pox_address, first_reward_cycle, lock_period, _indices) =
        get_stacker_info_pox_4(&mut peer, &alice.principal).expect("Failed to find stacker");
    assert_eq!(first_reward_cycle, next_reward_cycle);
    assert_eq!(pox_address, alice.pox_address);

    // Verify Bob Stacked
    let (pox_address, first_reward_cycle, lock_period, _indices) =
        get_stacker_info_pox_4(&mut peer, &bob.principal).expect("Failed to find stacker");
    assert_eq!(first_reward_cycle, next_reward_cycle);
    assert_eq!(pox_address, bob.pox_address);

    // Now starting create vote txs
    // Fetch signer indices in reward cycle 6
    let alice_index = get_signer_index(
        &mut peer,
        latest_block,
        alice.address.clone(),
        next_reward_cycle,
    );
    let bob_index = get_signer_index(
        &mut peer,
        latest_block,
        bob.address.clone(),
        next_reward_cycle,
    );
    // Alice err vote
    let alice_vote_err = make_signers_vote_for_aggregate_public_key(
        &alice.private_key,
        alice.nonce,
        bob_index,
        peer_config.aggregate_public_key.clone().unwrap(),
        1,
        next_reward_cycle,
    );
    alice.nonce += 1;
    // Alice expected vote
    let alice_vote_expected = make_signers_vote_for_aggregate_public_key(
        &alice.private_key,
        alice.nonce,
        alice_index,
        peer_config.aggregate_public_key.clone().unwrap(),
        1,
        next_reward_cycle,
    );
    alice.nonce += 1;
    // Bob expected vote
    let bob_vote_expected = make_signers_vote_for_aggregate_public_key(
        &bob.private_key,
        bob.nonce,
        bob_index,
        peer_config.aggregate_public_key.clone().unwrap(),
        1,
        next_reward_cycle,
    );
    bob.nonce += 1;
    let mut txs = vec![
        alice_vote_err.clone(),
        alice_vote_expected.clone(),
        bob_vote_expected.clone(),
    ];

    // Also vote for aggregate key with default test signer if in Nakamoto:
    if let Some(test_signers) = test_signers.clone() {
        let tester_key = test_signers.signer_keys[0];
        let tester_addr = key_to_stacks_addr(&tester_key);
        let tester_index = get_signer_index(
            &mut peer,
            latest_block,
            tester_addr.clone(),
            next_reward_cycle,
        );
        let tester_vote = make_signers_vote_for_aggregate_public_key(
            &tester_key,
            1, // only tx is a stack-stx
            tester_index,
            peer_config.aggregate_public_key.clone().unwrap(),
            1,
            next_reward_cycle,
        );
        txs.push(tester_vote);
    }

    // Commit vote txs & move to the prepare phase of reward cycle 7 (block 155)
    let target_height = peer
        .config
        .burnchain
        .reward_cycle_to_block_height(next_reward_cycle as u64 + 1)
        .saturating_sub(peer_config.burnchain.pox_constants.prepare_length as u64);
    let (latest_block, tx_block, receipts) = advance_to_block_height(
        &mut peer,
        &observer,
        &txs,
        &mut peer_nonce,
        target_height,
        &mut test_signers,
    );

    // Check Alice's err vote (err 10 - INVALID_SIGNER_INDEX)
    let alice_err_vote = receipts
        .get(1)
        .unwrap()
        .result
        .clone()
        .expect_result_err()
        .unwrap();
    assert_eq!(alice_err_vote, Value::UInt(10));

    // Check Alice's expected vote
    let alice_expected_vote = receipts
        .get(2)
        .unwrap()
        .result
        .clone()
        .expect_result_ok()
        .unwrap();
    assert_eq!(alice_expected_vote, Value::Bool(true));

    // Check Bob's expected vote
    let bob_expected_vote = receipts
        .get(3)
        .unwrap()
        .result
        .clone()
        .expect_result_ok()
        .unwrap();
    assert_eq!(bob_expected_vote, Value::Bool(true));

    let approved_key = get_approved_aggregate_key(&mut peer, latest_block, next_reward_cycle)
        .expect("No approved key found");
    assert_eq!(
        approved_key,
        peer_config.aggregate_public_key.clone().unwrap()
    );

    // Alice stack-extend err tx
    let alice_extend_err = make_pox_4_extend(
        &alice.private_key,
        alice.nonce,
        alice.pox_address.clone(),
        lock_period,
        bob.public_key.clone(),
        Some(alice_signature_extend_err.clone()),
        u128::MAX,
        1,
    );
    alice.nonce += 1;
    // Alice stack-extend tx
    let alice_extend = make_pox_4_extend(
        &alice.private_key,
        alice.nonce,
        alice.pox_address.clone(),
        lock_period,
        alice.public_key.clone(),
        Some(alice_signature_extend.clone()),
        u128::MAX,
        1,
    );
    alice.nonce += 1;
    // Now starting second round of vote txs
    // Fetch signer indices in reward cycle 7
    let alice_index = get_signer_index(&mut peer, latest_block, alice.address.clone(), 7);
    // Alice err vote
    let alice_vote_expected_err = make_signers_vote_for_aggregate_public_key(
        &alice.private_key,
        alice.nonce,
        alice_index,
        peer_config.aggregate_public_key.clone().unwrap(),
        1,
        7,
    );
    alice.nonce += 1;

    let txs = vec![
        alice_extend_err.clone(),
        alice_extend.clone(),
        alice_vote_expected_err.clone(),
    ];
    let target_height = target_height.wrapping_add(1);
    let (latest_block, tx_block, receipts) = advance_to_block_height(
        &mut peer,
        &observer,
        &txs,
        &mut peer_nonce,
        target_height,
        &mut test_signers,
    );

    // Check Alice's err stack-extend tx (err 35 - INVALID_SIGNATURE_PUBKEY)
    let alice_err_extend = receipts
        .get(1)
        .unwrap()
        .result
        .clone()
        .expect_result_err()
        .unwrap();
    assert_eq!(alice_err_extend, Value::Int(35));

    // Check Alice's stack-extend tx
    let alice_extend_receipt = receipts
        .get(2)
        .unwrap()
        .result
        .clone()
        .expect_result_ok()
        .unwrap();

    // Check Alice's expected err vote (err 14 - DUPLICATE_AGGREGATE_PUBLIC_KEY)
    let alice_expected_vote_err = receipts
        .get(3)
        .unwrap()
        .result
        .clone()
        .expect_result_err()
        .unwrap();
    assert_eq!(alice_expected_vote_err, Value::UInt(14));

    // Get approved key & assert that it wasn't sent (None)
    let approved_key = get_approved_aggregate_key(&mut peer, latest_block, 7);
    assert_eq!(approved_key, None);
}

// In this test case, Alice delegates twice the stacking minimum to Bob.
//  Bob stacks Alice's funds, and then immediately tries to stacks-aggregation-increase.
//  This should return a clarity user error.
#[apply(nakamoto_cases)]
fn delegate_stack_increase_err(use_nakamoto: bool) {
    let lock_period: u128 = 2;
    let observer = TestEventObserver::new();
    let (
        burnchain,
        mut peer,
        keys,
        latest_block,
        block_height,
        mut coinbase_nonce,
        mut test_signers,
    ) = prepare_pox4_test(function_name!(), Some(&observer), use_nakamoto);

    let alice_nonce = 0;
    let alice_key = &keys[0];
    let alice_address = PrincipalData::from(key_to_stacks_addr(alice_key));
    let mut bob_nonce = 0;
    let bob_delegate_key = &keys[1];
    let bob_delegate_address = PrincipalData::from(key_to_stacks_addr(bob_delegate_key));
    let min_ustx = get_stacking_minimum(&mut peer, &latest_block);
    let signer_sk = StacksPrivateKey::from_seed(&[1, 3, 3, 7]);
    let signer_pk = StacksPublicKey::from_private(&signer_sk);
    let signer_pk_bytes = signer_pk.to_bytes_compressed();
    let signer_key_val = Value::buff_from(signer_pk_bytes.clone()).unwrap();

    let pox_addr = PoxAddress::from_legacy(
        AddressHashMode::SerializeP2PKH,
        key_to_stacks_addr(bob_delegate_key).destruct().1,
    );

    let next_reward_cycle = 1 + burnchain
        .block_height_to_reward_cycle(block_height)
        .unwrap();

    let delegate_stx = make_pox_4_delegate_stx(
        alice_key,
        alice_nonce,
        2 * min_ustx,
        bob_delegate_address.clone(),
        None,
        Some(pox_addr.clone()),
    );

    let alice_principal = PrincipalData::from(key_to_stacks_addr(alice_key));

    let delegate_stack_stx = make_pox_4_delegate_stack_stx(
        bob_delegate_key,
        bob_nonce,
        alice_principal,
        min_ustx * 2,
        pox_addr.clone(),
        block_height as u128,
        lock_period,
    );

    let txs = vec![delegate_stx, delegate_stack_stx];

    let latest_block = tenure_with_txs(&mut peer, &txs, &mut coinbase_nonce, &mut test_signers);

    bob_nonce += 1;

    let signature = make_signer_key_signature(
        &pox_addr,
        &signer_sk,
        next_reward_cycle.into(),
        &Pox4SignatureTopic::AggregationIncrease,
        1_u128,
        u128::MAX,
        1,
    );

    let slot_idx = if use_nakamoto { 1 } else { 0 };

    // Bob's Aggregate Increase
    let bobs_aggregate_increase = make_pox_4_aggregation_increase(
        bob_delegate_key,
        bob_nonce,
        &pox_addr,
        next_reward_cycle.into(),
        slot_idx,
        Some(signature),
        &signer_pk,
        u128::MAX,
        1,
    );

    let txs = vec![bobs_aggregate_increase];

    let latest_block = tenure_with_txs(&mut peer, &txs, &mut coinbase_nonce, &mut test_signers);

    let delegate_transactions =
        get_last_block_sender_transactions(&observer, key_to_stacks_addr(bob_delegate_key));

    let actual_result = delegate_transactions.first().cloned().unwrap().result;

    // Should be a DELEGATION NO REWARD SLOT error
    let expected_result = Value::error(Value::Int(28)).unwrap();

    assert_eq!(actual_result, expected_result);

    // test that the reward set is empty
    let reward_cycle_ht = burnchain.reward_cycle_to_block_height(next_reward_cycle);
    let reward_set = get_reward_set_entries_at(&mut peer, &latest_block, reward_cycle_ht);
    if use_nakamoto {
        assert_eq!(reward_set.len(), 1);
    } else {
        assert!(reward_set.is_empty());
    }
}

pub fn get_stacking_state_pox_4(
    peer: &mut TestPeer,
    tip: &StacksBlockId,
    account: &PrincipalData,
) -> Option<Value> {
    with_clarity_db_ro(peer, tip, |db| {
        let lookup_tuple = Value::Tuple(
            TupleData::from_data(vec![("stacker".into(), account.clone().into())]).unwrap(),
        );
        let epoch = db.get_clarity_epoch_version().unwrap();
        db.fetch_entry_unknown_descriptor(
            &boot_code_id(boot::POX_4_NAME, false),
            "stacking-state",
            &lookup_tuple,
            &epoch,
        )
        .unwrap()
        .expect_optional()
        .unwrap()
    })
}

pub fn make_signer_key_authorization_lookup_key(
    pox_addr: &PoxAddress,
    reward_cycle: u64,
    topic: &Pox4SignatureTopic,
    period: u128,
    signer_key: &StacksPublicKey,
    max_amount: u128,
    auth_id: u128,
) -> Value {
    TupleData::from_data(vec![
        (
            "pox-addr".into(),
            pox_addr.as_clarity_tuple().unwrap().into(),
        ),
        ("reward-cycle".into(), Value::UInt(reward_cycle.into())),
        (
            "topic".into(),
            Value::string_ascii_from_bytes(topic.get_name_str().into()).unwrap(),
        ),
        ("period".into(), Value::UInt(period)),
        (
            "signer-key".into(),
            Value::buff_from(signer_key.to_bytes_compressed()).unwrap(),
        ),
        ("max-amount".into(), Value::UInt(max_amount)),
        ("auth-id".into(), Value::UInt(auth_id)),
    ])
    .unwrap()
    .into()
}

pub fn get_signer_key_authorization_pox_4(
    peer: &mut TestPeer,
    tip: &StacksBlockId,
    pox_addr: &PoxAddress,
    reward_cycle: u64,
    topic: &Pox4SignatureTopic,
    period: u128,
    signer_key: &StacksPublicKey,
    max_amount: u128,
    auth_id: u128,
) -> Option<bool> {
    with_clarity_db_ro(peer, tip, |db| {
        let lookup_tuple = make_signer_key_authorization_lookup_key(
            pox_addr,
            reward_cycle,
            topic,
            period,
            signer_key,
            max_amount,
            auth_id,
        );
        let epoch = db.get_clarity_epoch_version().unwrap();
        db.fetch_entry_unknown_descriptor(
            &boot_code_id(boot::POX_4_NAME, false),
            "signer-key-authorizations",
            &lookup_tuple,
            &epoch,
        )
        .unwrap()
        .expect_optional()
        .unwrap()
        .map(|v| v.expect_bool().unwrap())
    })
}

/// Lookup in the `used-signer-key-authorizations` map
/// for a specific signer key authorization. If no entry is
/// found, `false` is returned.
pub fn get_signer_key_authorization_used_pox_4(
    peer: &mut TestPeer,
    tip: &StacksBlockId,
    pox_addr: &PoxAddress,
    reward_cycle: u64,
    topic: &Pox4SignatureTopic,
    period: u128,
    signer_key: &StacksPublicKey,
    max_amount: u128,
    auth_id: u128,
) -> bool {
    with_clarity_db_ro(peer, tip, |db| {
        let lookup_tuple = make_signer_key_authorization_lookup_key(
            pox_addr,
            reward_cycle,
            topic,
            period,
            signer_key,
            max_amount,
            auth_id,
        );
        let epoch = db.get_clarity_epoch_version().unwrap();
        db.fetch_entry_unknown_descriptor(
            &boot_code_id(boot::POX_4_NAME, false),
            "used-signer-key-authorizations",
            &lookup_tuple,
            &epoch,
        )
        .unwrap()
        .expect_optional()
        .unwrap()
        .map(|v| v.expect_bool().unwrap())
    })
    .unwrap_or(false)
}

pub fn get_partially_stacked_state_pox_4(
    peer: &mut TestPeer,
    tip: &StacksBlockId,
    pox_addr: &PoxAddress,
    reward_cycle: u64,
    sender: &StacksAddress,
) -> Option<u128> {
    with_clarity_db_ro(peer, tip, |db| {
        let lookup_tuple = TupleData::from_data(vec![
            (
                "pox-addr".into(),
                pox_addr.as_clarity_tuple().unwrap().into(),
            ),
            ("reward-cycle".into(), Value::UInt(reward_cycle.into())),
            ("sender".into(), PrincipalData::from(sender.clone()).into()),
        ])
        .unwrap()
        .into();
        let epoch = db.get_clarity_epoch_version().unwrap();
        db.fetch_entry_unknown_descriptor(
            &boot_code_id(boot::POX_4_NAME, false),
            "partial-stacked-by-cycle",
            &lookup_tuple,
            &epoch,
        )
        .unwrap()
        .expect_optional()
        .unwrap()
        .map(|v| {
            v.expect_tuple()
                .unwrap()
                .get_owned("stacked-amount")
                .unwrap()
                .expect_u128()
                .unwrap()
        })
    })
}

pub fn get_delegation_state_pox_4(
    peer: &mut TestPeer,
    tip: &StacksBlockId,
    account: &PrincipalData,
) -> Option<Value> {
    with_clarity_db_ro(peer, tip, |db| {
        let lookup_tuple = Value::Tuple(
            TupleData::from_data(vec![("stacker".into(), account.clone().into())]).unwrap(),
        );
        let epoch = db.get_clarity_epoch_version().unwrap();
        db.fetch_entry_unknown_descriptor(
            &boot_code_id(boot::POX_4_NAME, false),
            "delegation-state",
            &lookup_tuple,
            &epoch,
        )
        .unwrap()
        .expect_optional()
        .unwrap()
    })
}

pub fn get_stacking_minimum(peer: &mut TestPeer, latest_block: &StacksBlockId) -> u128 {
    with_sortdb(peer, |ref mut chainstate, sortdb| {
        chainstate.get_stacking_minimum(sortdb, latest_block)
    })
    .unwrap()
}

pub fn prepare_pox4_test<'a>(
    test_name: &str,
    observer: Option<&'a TestEventObserver>,
    use_nakamoto: bool,
) -> (
    Burnchain,
    TestPeer<'a>,
    Vec<StacksPrivateKey>,
    StacksBlockId,
    u64,
    usize,
    Option<TestSigners>,
) {
    let (epochs, pox_constants) = make_test_epochs_pox(use_nakamoto);

    let mut burnchain = Burnchain::default_unittest(
        0,
        &BurnchainHeaderHash::from_hex(BITCOIN_REGTEST_FIRST_BLOCK_HASH).unwrap(),
    );
    burnchain.pox_constants = pox_constants.clone();

    let (mut peer, keys) =
        instantiate_pox_peer_with_epoch(&burnchain, test_name, Some(epochs.clone()), observer);

    if use_nakamoto {
        let test_key = keys[3].clone();
        let test_keys = vec![test_key.clone()];

        let private_key = StacksPrivateKey::from_seed(&[2]);
        let test_signers = TestSigners::new(test_keys.clone());
        let test_stackers = test_keys
            .iter()
            .map(|key| TestStacker {
                signer_private_key: key.clone(),
                stacker_private_key: key.clone(),
                amount: 1024 * POX_THRESHOLD_STEPS_USTX,
                pox_addr: Some(pox_addr_from(key)),
                max_amount: None,
            })
            .collect::<Vec<_>>();
        let mut pox_constants = TestPeerConfig::default().burnchain.pox_constants;
        pox_constants.reward_cycle_length = 10;
        pox_constants.v2_unlock_height = 21;
        pox_constants.pox_3_activation_height = 26;
        pox_constants.v3_unlock_height = 27;
        pox_constants.pox_4_activation_height = 41;
        pox_constants.prepare_length = 5;
        let mut boot_plan = NakamotoBootPlan::new(test_name)
            .with_test_stackers(test_stackers)
            .with_test_signers(test_signers.clone())
            .with_private_key(private_key);
        boot_plan.add_default_balance = false;
        let addrs: Vec<StacksAddress> = keys.iter().map(key_to_stacks_addr).collect();

        let balances: Vec<(PrincipalData, u64)> = addrs
            .clone()
            .into_iter()
            .map(|addr| (addr.into(), (1024 * POX_THRESHOLD_STEPS_USTX) as u64))
            .collect();
        boot_plan.initial_balances = balances;
        boot_plan.pox_constants = pox_constants.clone();
        burnchain.pox_constants = pox_constants.clone();

        info!("---- Booting into Nakamoto Peer ----");
        let peer = boot_plan.boot_into_nakamoto_peer(vec![], observer);
        let sort_db = peer.sortdb.as_ref().unwrap();
        let latest_block = sort_db
            .index_handle_at_tip()
            .get_nakamoto_tip_block_id()
            .unwrap()
            .unwrap();
        let coinbase_nonce = 0;

        let block_height = get_tip(peer.sortdb.as_ref()).block_height;

        info!("Block height: {}", block_height);

        (
            burnchain,
            peer,
            keys,
            latest_block,
            block_height,
            coinbase_nonce,
            Some(test_signers),
        )
    } else {
        // Advance into pox4
        let target_height = burnchain.pox_constants.pox_4_activation_height;
        let mut coinbase_nonce = 0;
        let mut latest_block = peer.tenure_with_txs(&[], &mut coinbase_nonce);
        while get_tip(peer.sortdb.as_ref()).block_height < u64::from(target_height) {
            latest_block = peer.tenure_with_txs(&[], &mut coinbase_nonce);
            // if we reach epoch 2.1, perform the check
            if get_tip(peer.sortdb.as_ref()).block_height
                > epochs[StacksEpochId::Epoch21].start_height
            {
                assert_latest_was_burn(&mut peer);
            }
        }
        let block_height = get_tip(peer.sortdb.as_ref()).block_height;
        (
            burnchain,
            peer,
            keys,
            latest_block,
            block_height,
            coinbase_nonce,
            None,
        )
    }
}

use crate::chainstate::stacks::Error as ChainstateError;
pub fn tenure_with_txs_fallible(
    peer: &mut TestPeer,
    txs: &[StacksTransaction],
    coinbase_nonce: &mut usize,
    test_signers: &mut Option<TestSigners>,
) -> Result<StacksBlockId, ChainstateError> {
    if let Some(test_signers) = test_signers {
        let (burn_ops, mut tenure_change, miner_key) =
            peer.begin_nakamoto_tenure(TenureChangeCause::BlockFound);
        let (_, _, consensus_hash) = peer.next_burnchain_block(burn_ops.clone());
        let vrf_proof = peer.make_nakamoto_vrf_proof(miner_key);

        tenure_change.tenure_consensus_hash = consensus_hash.clone();
        tenure_change.burn_view_consensus_hash = consensus_hash.clone();

        let tenure_change_tx = peer
            .miner
            .make_nakamoto_tenure_change(tenure_change.clone());
        let coinbase_tx = peer.miner.make_nakamoto_coinbase(None, vrf_proof);

        let blocks_and_sizes = peer.make_nakamoto_tenure_and(
            tenure_change_tx,
            coinbase_tx,
            test_signers,
            |_| {},
            |_miner, _chainstate, _sort_dbconn, _blocks| {
                info!("Building nakamoto block. Blocks len {}", _blocks.len());
                if _blocks.is_empty() {
                    txs.to_vec()
                } else {
                    vec![]
                }
            },
            |_| true,
        )?;
        let blocks: Vec<_> = blocks_and_sizes
            .into_iter()
            .map(|(block, _, _)| block)
            .collect();

        let chainstate = &mut peer.stacks_node.as_mut().unwrap().chainstate;
        let sort_db = peer.sortdb.as_mut().unwrap();
        let latest_block = sort_db
            .index_handle_at_tip()
            .get_nakamoto_tip_block_id()
            .unwrap()
            .unwrap();
        Ok(latest_block)
    } else {
        Ok(peer.tenure_with_txs(txs, coinbase_nonce))
    }
}

pub fn tenure_with_txs(
    peer: &mut TestPeer,
    txs: &[StacksTransaction],
    coinbase_nonce: &mut usize,
    test_signers: &mut Option<TestSigners>,
) -> StacksBlockId {
    if let Some(test_signers) = test_signers {
        let (burn_ops, mut tenure_change, miner_key) =
            peer.begin_nakamoto_tenure(TenureChangeCause::BlockFound);
        let (_, _, consensus_hash) = peer.next_burnchain_block(burn_ops.clone());
        let vrf_proof = peer.make_nakamoto_vrf_proof(miner_key);

        tenure_change.tenure_consensus_hash = consensus_hash.clone();
        tenure_change.burn_view_consensus_hash = consensus_hash.clone();

        let tenure_change_tx = peer
            .miner
            .make_nakamoto_tenure_change(tenure_change.clone());
        let coinbase_tx = peer.miner.make_nakamoto_coinbase(None, vrf_proof);

        let blocks_and_sizes = peer.make_nakamoto_tenure(
            tenure_change_tx,
            coinbase_tx,
            test_signers,
            |_miner, _chainstate, _sort_dbconn, _blocks| {
                info!("Building nakamoto block. Blocks len {}", _blocks.len());
                if _blocks.is_empty() {
                    txs.to_vec()
                } else {
                    vec![]
                }
            },
        );
        let blocks: Vec<_> = blocks_and_sizes
            .into_iter()
            .map(|(block, _, _)| block)
            .collect();

        let chainstate = &mut peer.stacks_node.as_mut().unwrap().chainstate;
        let sort_db = peer.sortdb.as_mut().unwrap();
        let latest_block = sort_db
            .index_handle_at_tip()
            .get_nakamoto_tip_block_id()
            .unwrap()
            .unwrap();
        latest_block
    } else {
        peer.tenure_with_txs(txs, coinbase_nonce)
    }
}

pub fn get_last_block_sender_transactions(
    observer: &TestEventObserver,
    address: StacksAddress,
) -> Vec<StacksTransactionReceipt> {
    observer
        .get_blocks()
        .last()
        .unwrap()
        .clone()
        .receipts
        .into_iter()
        .filter(|receipt| {
            if let TransactionOrigin::Stacks(ref transaction) = receipt.transaction {
                return transaction.auth.origin().address_testnet() == address;
            }
            false
        })
        .collect::<Vec<_>>()
}

/// In this test case, two Stackers, Alice and Bob stack in PoX 4. Alice stacks enough
///  to qualify for slots, but Bob does not. In PoX-2 and PoX-3, this would result
///  in an auto unlock, but PoX-4 it should not.
#[test]
fn missed_slots_no_unlock() {
    let EXPECTED_FIRST_V2_CYCLE = 8;
    // the sim environment produces 25 empty sortitions before
    //  tenures start being tracked.
    let EMPTY_SORTITIONS = 25;

    let (epochs, mut pox_constants) = make_test_epochs_pox(false);
    pox_constants.pox_4_activation_height =
        u32::try_from(epochs[StacksEpochId::Epoch25].start_height).unwrap() + 1;

    let mut burnchain = Burnchain::default_unittest(
        0,
        &BurnchainHeaderHash::from_hex(BITCOIN_REGTEST_FIRST_BLOCK_HASH).unwrap(),
    );
    burnchain.pox_constants = pox_constants.clone();

    let observer = TestEventObserver::new();

    let (mut peer, mut keys) = instantiate_pox_peer_with_epoch(
        &burnchain,
        function_name!(),
        Some(epochs.clone()),
        Some(&observer),
    );

    peer.config.check_pox_invariants = None;

    let alice = keys.pop().unwrap();
    let bob = keys.pop().unwrap();
    let alice_address = key_to_stacks_addr(&alice);
    let bob_address = key_to_stacks_addr(&bob);

    let mut coinbase_nonce = 0;

    let first_v4_cycle = burnchain
        .block_height_to_reward_cycle(burnchain.pox_constants.pox_4_activation_height as u64)
        .unwrap()
        + 1;

    // produce blocks until epoch 2.5
    while get_tip(peer.sortdb.as_ref()).block_height <= epochs[StacksEpochId::Epoch25].start_height
    {
        peer.tenure_with_txs(&[], &mut coinbase_nonce);
    }

    // perform lockups so we can test that pox-4 does not exhibit unlock-on-miss behavior
    let tip = get_tip(peer.sortdb.as_ref());

    let alice_lockup =
        make_simple_pox_4_lock(&alice, &mut peer, 1024 * POX_THRESHOLD_STEPS_USTX, 6);

    let bob_lockup = make_simple_pox_4_lock(&bob, &mut peer, 1 * POX_THRESHOLD_STEPS_USTX, 6);

    let txs = [alice_lockup, bob_lockup];
    let mut latest_block = peer.tenure_with_txs(&txs, &mut coinbase_nonce);

    // check that the "raw" reward set will contain entries for alice and bob
    //  for the pox-4 cycles
    for cycle_number in first_v4_cycle..first_v4_cycle + 6 {
        let cycle_start = burnchain.reward_cycle_to_block_height(cycle_number);
        let reward_set_entries = get_reward_set_entries_at(&mut peer, &latest_block, cycle_start);
        assert_eq!(
            reward_set_entries.len(),
            2,
            "Reward set should contain two entries in cycle {cycle_number}"
        );
        assert_eq!(
            reward_set_entries[0].reward_address.bytes(),
            bob_address.bytes().0.to_vec()
        );
        assert_eq!(
            reward_set_entries[1].reward_address.bytes(),
            alice_address.bytes().0.to_vec()
        );
    }

    // we'll produce blocks until the next reward cycle gets through the "handled start" code
    //  this is one block after the reward cycle starts
    let height_target = burnchain.reward_cycle_to_block_height(first_v4_cycle) + 1;
    let auto_unlock_coinbase = height_target - 1 - EMPTY_SORTITIONS;

    // but first, check that bob has locked tokens at (height_target + 1)
    let bob_bal = get_stx_account_at(
        &mut peer,
        &latest_block,
        &bob_address.to_account_principal(),
    );
    assert_eq!(bob_bal.amount_locked(), POX_THRESHOLD_STEPS_USTX);

    while get_tip(peer.sortdb.as_ref()).block_height < height_target {
        latest_block = peer.tenure_with_txs(&[], &mut coinbase_nonce);
    }

    // check that the "raw" reward sets for all cycles contain entries for alice and bob still!
    for cycle_number in first_v4_cycle..(first_v4_cycle + 6) {
        let cycle_start = burnchain.reward_cycle_to_block_height(cycle_number);
        let reward_set_entries = get_reward_set_entries_at(&mut peer, &latest_block, cycle_start);
        assert_eq!(reward_set_entries.len(), 2);
        assert_eq!(
            reward_set_entries[0].reward_address.bytes(),
            bob_address.bytes().0.to_vec()
        );
        assert_eq!(
            reward_set_entries[1].reward_address.bytes(),
            alice_address.bytes().0.to_vec()
        );
    }

    let expected_unlock_height = burnchain.reward_cycle_to_block_height(first_v4_cycle + 6) - 1;
    // now check that bob has an unlock height of `height_target`
    let bob_bal = get_stx_account_at(
        &mut peer,
        &latest_block,
        &bob_address.to_account_principal(),
    );
    assert_eq!(bob_bal.unlock_height(), expected_unlock_height);
    assert_eq!(bob_bal.amount_locked(), POX_THRESHOLD_STEPS_USTX);

    let alice_bal = get_stx_account_at(
        &mut peer,
        &latest_block,
        &alice_address.to_account_principal(),
    );
    assert_eq!(alice_bal.unlock_height(), expected_unlock_height);
    assert_eq!(alice_bal.amount_locked(), POX_THRESHOLD_STEPS_USTX * 1024);

    // check that the total reward cycle amounts have not decremented
    for cycle_number in first_v4_cycle..(first_v4_cycle + 6) {
        assert_eq!(
            get_reward_cycle_total(&mut peer, &latest_block, cycle_number),
            1025 * POX_THRESHOLD_STEPS_USTX
        );
    }

    // check that bob's stacking-state is gone and alice's stacking-state is correct
    let bob_state = get_stacking_state_pox(
        &mut peer,
        &latest_block,
        &bob_address.to_account_principal(),
        PoxVersions::Pox4.get_name_str(),
    )
    .expect("Bob should have stacking-state entry")
    .expect_tuple()
    .unwrap();
    let reward_indexes_str = bob_state.get("reward-set-indexes").unwrap().to_string();
    assert_eq!(reward_indexes_str, "(u1 u1 u1 u1 u1 u1)");

    let alice_state = get_stacking_state_pox(
        &mut peer,
        &latest_block,
        &alice_address.to_account_principal(),
        PoxVersions::Pox4.get_name_str(),
    )
    .expect("Alice should have stacking-state entry")
    .expect_tuple()
    .unwrap();
    let reward_indexes_str = alice_state.get("reward-set-indexes").unwrap().to_string();
    assert_eq!(reward_indexes_str, "(u0 u0 u0 u0 u0 u0)");

    // check that bob is still locked at next block
    latest_block = peer.tenure_with_txs(&[], &mut coinbase_nonce);

    let bob_bal = get_stx_account_at(
        &mut peer,
        &latest_block,
        &bob_address.to_account_principal(),
    );
    assert_eq!(bob_bal.unlock_height(), expected_unlock_height);
    assert_eq!(bob_bal.amount_locked(), POX_THRESHOLD_STEPS_USTX);

    // now let's check some tx receipts

    let blocks = observer.get_blocks();

    let mut alice_txs = HashMap::new();
    let mut bob_txs = HashMap::new();
    let mut coinbase_txs = vec![];
    let mut reward_cycles_in_2_5 = 0u64;

    for b in blocks.into_iter() {
        if let Some(ref reward_set_data) = b.reward_set_data {
            let signers_set = reward_set_data.reward_set.signers.as_ref().unwrap();
            assert_eq!(signers_set.len(), 1);
            assert_eq!(
                StacksPublicKey::from_private(&alice).to_bytes_compressed(),
                signers_set[0].signing_key.to_vec()
            );
            let rewarded_addrs = HashSet::<_>::from_iter(
                reward_set_data
                    .reward_set
                    .rewarded_addresses
                    .iter()
                    .map(|a| a.to_burnchain_repr()),
            );
            assert_eq!(rewarded_addrs.len(), 1);
            assert_eq!(
                reward_set_data.reward_set.rewarded_addresses[0].bytes(),
                alice_address.bytes().0.to_vec(),
            );
            reward_cycles_in_2_5 += 1;
            eprintln!("{:?}", b.reward_set_data)
        }

        for (i, r) in b.receipts.into_iter().enumerate() {
            if i == 0 {
                coinbase_txs.push(r);
                continue;
            }
            match r.transaction {
                TransactionOrigin::Stacks(ref t) => {
                    let addr = t.auth.origin().address_testnet();
                    if addr == alice_address {
                        alice_txs.insert(t.auth.get_origin_nonce(), r);
                    } else if addr == bob_address {
                        bob_txs.insert(t.auth.get_origin_nonce(), r);
                    }
                }
                _ => {}
            }
        }
    }

    assert_eq!(alice_txs.len(), 1);
    assert_eq!(bob_txs.len(), 1);
    // only mined one 2.5 reward cycle, but make sure it was picked up in the events loop above
    assert_eq!(reward_cycles_in_2_5, 1);

    //  all should have committedd okay
    assert!(
        match bob_txs.get(&0).unwrap().result {
            Value::Response(ref r) => r.committed,
            _ => false,
        },
        "Bob tx0 should have committed okay"
    );

    // Check that the event produced by "handle-unlock" has a well-formed print event
    // and that this event is included as part of the coinbase tx
    for unlock_coinbase_index in [auto_unlock_coinbase] {
        // expect the unlock to occur 1 block after the handle-unlock method was invoked.
        let expected_unlock_height = unlock_coinbase_index + EMPTY_SORTITIONS + 1;
        let expected_cycle = pox_constants
            .block_height_to_reward_cycle(0, expected_unlock_height)
            .unwrap();
        assert!(
            coinbase_txs[unlock_coinbase_index as usize].events.is_empty(),
            "handle-unlock events are coinbase events and there should be no handle-unlock invocation in this test"
        );
    }
}

/// In this test case, we lockup enough to get participation to be non-zero, but not enough to qualify for a reward slot.
#[test]
fn no_lockups_2_5() {
    let EXPECTED_FIRST_V2_CYCLE = 8;
    // the sim environment produces 25 empty sortitions before
    //  tenures start being tracked.
    let EMPTY_SORTITIONS = 25;

    let (epochs, mut pox_constants) = make_test_epochs_pox(false);
    pox_constants.pox_4_activation_height =
        u32::try_from(epochs[StacksEpochId::Epoch25].start_height).unwrap() + 1;

    let mut burnchain = Burnchain::default_unittest(
        0,
        &BurnchainHeaderHash::from_hex(BITCOIN_REGTEST_FIRST_BLOCK_HASH).unwrap(),
    );
    burnchain.pox_constants = pox_constants.clone();

    let observer = TestEventObserver::new();

    let (mut peer, mut keys) = instantiate_pox_peer_with_epoch(
        &burnchain,
        function_name!(),
        Some(epochs.clone()),
        Some(&observer),
    );

    peer.config.check_pox_invariants = None;

    let alice = keys.pop().unwrap();
    let bob = keys.pop().unwrap();
    let alice_address = key_to_stacks_addr(&alice);
    let bob_address = key_to_stacks_addr(&bob);

    let mut coinbase_nonce = 0;

    let first_v4_cycle = burnchain
        .block_height_to_reward_cycle(burnchain.pox_constants.pox_4_activation_height as u64)
        .unwrap()
        + 1;

    // produce blocks until epoch 2.5
    while get_tip(peer.sortdb.as_ref()).block_height <= epochs[StacksEpochId::Epoch25].start_height
    {
        peer.tenure_with_txs(&[], &mut coinbase_nonce);
    }

    let tip = get_tip(peer.sortdb.as_ref());

    let bob_lockup = make_simple_pox_4_lock(&bob, &mut peer, 1 * POX_THRESHOLD_STEPS_USTX, 6);

    let txs = [bob_lockup];
    let mut latest_block = peer.tenure_with_txs(&txs, &mut coinbase_nonce);

    // check that the "raw" reward set will contain an entry for bob
    for cycle_number in first_v4_cycle..first_v4_cycle + 6 {
        let cycle_start = burnchain.reward_cycle_to_block_height(cycle_number);
        let reward_set_entries = get_reward_set_entries_at(&mut peer, &latest_block, cycle_start);
        assert_eq!(
            reward_set_entries.len(),
            1,
            "Reward set should contain one entry in cycle {cycle_number}"
        );
        assert_eq!(
            reward_set_entries[0].reward_address.bytes(),
            bob_address.bytes().0.to_vec()
        );
    }

    // we'll produce blocks until the next reward cycle gets through the "handled start" code
    //  this is one block after the reward cycle starts
    let height_target = burnchain.reward_cycle_to_block_height(first_v4_cycle + 1) + 1;
    let auto_unlock_coinbase = height_target - 1 - EMPTY_SORTITIONS;

    // but first, check that bob has locked tokens at (height_target + 1)
    let bob_bal = get_stx_account_at(
        &mut peer,
        &latest_block,
        &bob_address.to_account_principal(),
    );
    assert_eq!(bob_bal.amount_locked(), POX_THRESHOLD_STEPS_USTX);

    while get_tip(peer.sortdb.as_ref()).block_height < height_target {
        latest_block = peer.tenure_with_txs(&[], &mut coinbase_nonce);
    }

    let blocks = observer.get_blocks();
    for b in blocks.into_iter() {
        if let Some(ref reward_set_data) = b.reward_set_data {
            assert_eq!(reward_set_data.reward_set.signers, Some(vec![]));
            assert!(reward_set_data.reward_set.rewarded_addresses.is_empty());
            eprintln!("{:?}", b.reward_set_data)
        }
    }
}

// In this scenario, two service signers (Alice, Bob), one stacker-signer (Carl), two stacking pool operators (Dave, Eve), & six pool stackers (Frank, Grace, Heidi, Ivan, Judy, Mallory).

// First Nakamoto Reward Cycle
// First Nakamoto Tenure

// 1. Franks stacks for 1 reward cycle, Grace stacks for 2 reward cycles & so on…Mallory stacks for 6 reward cycles: (so 6 wallets stacking n, n+1, n+2… cycles)
// 2. Dave asks Alice for 3 signatures
// 3. Eve asks Bob for 3 set-authorizations
// 4. Ivan - Mallory ask Bob to set-approval-authorization
// 5. Carl stx-stacks & self-signs for 3 reward cycle
// 6. In Carl's second reward cycle, he calls stx-extend for 3 more reward cycles
// 7. In Carl's third reward cycle, he calls stx-increase and should fail as he is straddling 2 keys
#[apply(nakamoto_cases)]
fn test_scenario_five(use_nakamoto: bool) {
    // Alice service signer setup
    let mut alice = StackerSignerInfo::new();
    // Bob service signer setup
    let mut bob = StackerSignerInfo::new();
    // Carl solo stacker and signer setup
    let mut carl = StackerSignerInfo::new();
    // David stacking pool operator (delegating signing to Alice) Setup
    let mut david = StackerSignerInfo::new();
    // Eve stacking pool operator (delegating signing to Bob) Setup
    let mut eve = StackerSignerInfo::new();
    // Frank pool stacker delegating STX to David
    let mut frank = StackerSignerInfo::new();
    // Grace pool stacker delegating STX to David
    let mut grace = StackerSignerInfo::new();
    // Heidi pool stacker delegating STX to David
    let mut heidi = StackerSignerInfo::new();
    // Ivan pool stacker delegating STX to Eve
    let mut ivan = StackerSignerInfo::new();
    // Jude pool stacker delegating STX to Eve
    let mut jude = StackerSignerInfo::new();
    // Mallory pool stacker delegating STX to Eve
    let mut mallory = StackerSignerInfo::new();

    let default_initial_balances = 1_000_000_000_000_000_000;
    let initial_balances = vec![
        (alice.principal.clone(), default_initial_balances),
        (bob.principal.clone(), default_initial_balances),
        (carl.principal.clone(), default_initial_balances),
        (david.principal.clone(), default_initial_balances),
        (eve.principal.clone(), default_initial_balances),
        (frank.principal.clone(), default_initial_balances),
        (grace.principal.clone(), default_initial_balances),
        (heidi.principal.clone(), default_initial_balances),
        (ivan.principal.clone(), default_initial_balances),
        (jude.principal.clone(), default_initial_balances),
        (mallory.principal.clone(), default_initial_balances),
    ];
    let observer = TestEventObserver::new();
    let (
        mut peer,
        mut peer_nonce,
        burn_block_height,
        reward_cycle,
        next_reward_cycle,
        min_ustx,
        mut peer_config,
        mut test_signers,
    ) = pox_4_scenario_test_setup(
        "test_scenario_five",
        &observer,
        initial_balances,
        use_nakamoto,
    );

    // Add to test signers
    if let Some(ref mut test_signers) = test_signers.as_mut() {
        test_signers.signer_keys.extend(vec![
            alice.private_key.clone(),
            bob.private_key.clone(),
            carl.private_key.clone(),
            david.private_key.clone(),
            eve.private_key.clone(),
        ]);
    }

    // Lock periods for each stacker
    let carl_lock_period = 3;
    let frank_lock_period = 1;
    let grace_lock_period = 2;
    let heidi_lock_period = 3;
    let ivan_lock_period = 4;
    let jude_lock_period = 5;
    let mallory_lock_period = 6;

    let carl_end_burn_height = peer
        .config
        .burnchain
        .reward_cycle_to_block_height(next_reward_cycle.wrapping_add(carl_lock_period) as u64)
        as u128;
    let frank_end_burn_height = peer
        .config
        .burnchain
        .reward_cycle_to_block_height(next_reward_cycle.wrapping_add(frank_lock_period) as u64)
        as u128;
    let grace_end_burn_height = peer
        .config
        .burnchain
        .reward_cycle_to_block_height(next_reward_cycle.wrapping_add(grace_lock_period) as u64)
        as u128;
    let heidi_end_burn_height = peer
        .config
        .burnchain
        .reward_cycle_to_block_height(next_reward_cycle.wrapping_add(heidi_lock_period) as u64)
        as u128;
    let ivan_end_burn_height = peer
        .config
        .burnchain
        .reward_cycle_to_block_height(next_reward_cycle.wrapping_add(ivan_lock_period) as u64)
        as u128;
    let jude_end_burn_height = peer
        .config
        .burnchain
        .reward_cycle_to_block_height(next_reward_cycle.wrapping_add(jude_lock_period) as u64)
        as u128;
    let mallory_end_burn_height = peer
        .config
        .burnchain
        .reward_cycle_to_block_height(next_reward_cycle.wrapping_add(mallory_lock_period) as u64)
        as u128;

    // The pool operators should delegate their signing power for as long as their longest stacker
    let david_lock_period = heidi_lock_period;
    let eve_lock_period = mallory_lock_period;

    let amount = (default_initial_balances / 2).wrapping_sub(1000) as u128;
    let carl_signature_for_carl = make_signer_key_signature(
        &carl.pox_address,
        &carl.private_key,
        reward_cycle,
        &Pox4SignatureTopic::StackStx,
        carl_lock_period,
        u128::MAX,
        1,
    );
    let carl_stack_tx = make_pox_4_lockup(
        &carl.private_key,
        carl.nonce,
        amount,
        &carl.pox_address,
        carl_lock_period,
        &carl.public_key,
        burn_block_height,
        Some(carl_signature_for_carl),
        u128::MAX,
        1,
    );
    carl.nonce += 1;

    // Frank pool stacker delegating STX to David
    let frank_delegate_stx_to_david_tx = make_pox_4_delegate_stx(
        &frank.private_key,
        frank.nonce,
        amount,
        david.principal.clone(),
        Some(frank_end_burn_height),
        Some(david.pox_address.clone()),
    );
    frank.nonce += 1;

    // Grace pool stacker delegating STX to David
    let grace_delegate_stx_to_david_tx = make_pox_4_delegate_stx(
        &grace.private_key,
        grace.nonce,
        amount,
        david.principal.clone(),
        Some(grace_end_burn_height),
        Some(david.pox_address.clone()),
    );
    grace.nonce += 1;

    // Heidi pool stacker delegating STX to David
    let heidi_delegate_stx_to_david_tx = make_pox_4_delegate_stx(
        &heidi.private_key,
        heidi.nonce,
        amount,
        david.principal.clone(),
        Some(heidi_end_burn_height),
        Some(david.pox_address.clone()),
    );
    heidi.nonce += 1;

    // Ivan pool stacker delegating STX to Eve
    let ivan_delegate_stx_to_eve_tx = make_pox_4_delegate_stx(
        &ivan.private_key,
        ivan.nonce,
        amount,
        eve.principal.clone(),
        Some(ivan_end_burn_height),
        Some(eve.pox_address.clone()),
    );
    ivan.nonce += 1;

    // Jude pool stacker delegating STX to Eve
    let jude_delegate_stx_to_eve_tx = make_pox_4_delegate_stx(
        &jude.private_key,
        jude.nonce,
        amount,
        eve.principal.clone(),
        Some(jude_end_burn_height),
        Some(eve.pox_address.clone()),
    );
    jude.nonce += 1;

    // Mallory pool stacker delegating STX to Eve
    let mallory_delegate_stx_to_eve_tx = make_pox_4_delegate_stx(
        &mallory.private_key,
        mallory.nonce,
        amount,
        eve.principal.clone(),
        Some(mallory_end_burn_height),
        Some(eve.pox_address.clone()),
    );
    mallory.nonce += 1;

    let davids_stackers = &[
        (frank.clone(), frank_lock_period),
        (grace.clone(), grace_lock_period),
        (heidi.clone(), heidi_lock_period),
    ];
    let eves_stackers = &[
        (ivan.clone(), ivan_lock_period),
        (jude.clone(), jude_lock_period),
        (mallory.clone(), mallory_lock_period),
    ];

    // David calls 'delegate-stack-stx' for each of his stackers
    let davids_delegate_stack_stx_txs: Vec<_> = davids_stackers
        .iter()
        .map(|(stacker, lock_period)| {
            let tx = make_pox_4_delegate_stack_stx(
                &david.private_key,
                david.nonce,
                stacker.principal.clone(),
                amount,
                david.pox_address.clone(),
                burn_block_height as u128,
                *lock_period,
            );
            david.nonce += 1;
            tx
        })
        .collect();

    // Eve calls 'delegate-stack-stx' for each of her stackers
    let eves_delegate_stack_stx_txs: Vec<_> = eves_stackers
        .iter()
        .map(|(stacker, lock_period)| {
            let tx = make_pox_4_delegate_stack_stx(
                &eve.private_key,
                eve.nonce,
                stacker.principal.clone(),
                amount,
                eve.pox_address.clone(),
                burn_block_height as u128,
                *lock_period, // Must be called every reward cycle, therefore only ever lasts for 1 lock period
            );
            eve.nonce += 1;
            tx
        })
        .collect();

    // Alice's authorization for David to aggregate commit
    let alice_authorization_for_david = make_signer_key_signature(
        &david.pox_address,
        &alice.private_key,
        next_reward_cycle,
        &Pox4SignatureTopic::AggregationCommit,
        1,
        u128::MAX,
        1,
    );

    // David aggregate commits
    let davids_aggregate_commit_index_tx = make_pox_4_aggregation_commit_indexed(
        &david.private_key,
        david.nonce,
        &david.pox_address,
        next_reward_cycle,
        Some(alice_authorization_for_david),
        &alice.public_key,
        u128::MAX,
        1,
    );
    david.nonce += 1;

    // Bob's authorization for Eve to aggregate commit
    let bob_authorization_for_eve = make_signer_key_signature(
        &eve.pox_address,
        &bob.private_key,
        next_reward_cycle,
        &Pox4SignatureTopic::AggregationCommit,
        1,
        u128::MAX,
        1,
    );

    // Eve aggregate commits
    let eves_aggregate_commit_index_tx = make_pox_4_aggregation_commit_indexed(
        &eve.private_key,
        eve.nonce,
        &eve.pox_address,
        next_reward_cycle,
        Some(bob_authorization_for_eve),
        &bob.public_key,
        u128::MAX,
        1,
    );
    eve.nonce += 1;

    let mut txs = vec![
        frank_delegate_stx_to_david_tx,
        grace_delegate_stx_to_david_tx,
        heidi_delegate_stx_to_david_tx,
        ivan_delegate_stx_to_eve_tx,
        jude_delegate_stx_to_eve_tx,
        mallory_delegate_stx_to_eve_tx,
        carl_stack_tx,
    ];
    txs.extend(davids_delegate_stack_stx_txs);
    txs.extend(eves_delegate_stack_stx_txs);
    txs.extend(vec![
        davids_aggregate_commit_index_tx,
        eves_aggregate_commit_index_tx,
    ]);

    // Advance to reward set calculation of the next reward cycle
    let target_height = peer
        .config
        .burnchain
        .reward_cycle_to_block_height(next_reward_cycle as u64)
        .saturating_sub(peer_config.burnchain.pox_constants.prepare_length as u64)
        .wrapping_add(2);
    info!(
        "Scenario five: submitting stacking txs.";
        "target_height" => target_height,
        "next_reward_cycle" => next_reward_cycle,
        "prepare_length" => peer_config.burnchain.pox_constants.prepare_length,
    );
    let (latest_block, tx_block, _receipts) = advance_to_block_height(
        &mut peer,
        &observer,
        &txs,
        &mut peer_nonce,
        target_height,
        &mut test_signers,
    );

    // Check that all of David's stackers have been added to the reward set
    for (stacker, stacker_lock_period) in davids_stackers {
        let (pox_address, first_reward_cycle, lock_period, _indices) =
            get_stacker_info_pox_4(&mut peer, &stacker.principal).expect("Failed to find stacker");
        assert_eq!(first_reward_cycle, next_reward_cycle);
        assert_eq!(pox_address, david.pox_address);
        assert_eq!(lock_period, *stacker_lock_period);
    }

    // Check that all of Eve's stackers have been added to the reward set
    for (stacker, stacker_lock_period) in eves_stackers {
        let (pox_address, first_reward_cycle, lock_period, _indices) =
            get_stacker_info_pox_4(&mut peer, &stacker.principal).expect("Failed to find stacker");
        assert_eq!(first_reward_cycle, next_reward_cycle);
        assert_eq!(pox_address, eve.pox_address);
        assert_eq!(lock_period, *stacker_lock_period);
    }
    // Check that Carl's stacker has been added to the reward set
    let (pox_address, first_reward_cycle, lock_period, _indices) =
        get_stacker_info_pox_4(&mut peer, &carl.principal).expect("Failed to find stacker");
    assert_eq!(first_reward_cycle, next_reward_cycle);
    assert_eq!(pox_address, carl.pox_address);
    assert_eq!(lock_period, carl_lock_period);

    // Verify stacker transactions
    let mut observed_txs = HashSet::new();
    for tx_receipt in tx_block.receipts {
        if let TransactionOrigin::Stacks(ref tx) = tx_receipt.transaction {
            observed_txs.insert(tx.txid());
        }
    }

    for tx in &txs {
        let txid = tx.txid();
        if !observed_txs.contains(&txid) {
            panic!("Failed to find stacking transaction ({txid}) in observed transactions")
        }
    }

    let cycle_id = next_reward_cycle;
    // Create vote txs for each signer
    let alice_index = get_signer_index(&mut peer, latest_block, alice.address.clone(), cycle_id);
    let bob_index = get_signer_index(&mut peer, latest_block, bob.address.clone(), cycle_id);
    let carl_index = get_signer_index(&mut peer, latest_block, carl.address.clone(), cycle_id);
    let alice_vote = make_signers_vote_for_aggregate_public_key(
        &alice.private_key,
        alice.nonce,
        alice_index,
        peer_config.aggregate_public_key.clone().unwrap(),
        1,
        next_reward_cycle,
    );
    let bob_vote = make_signers_vote_for_aggregate_public_key(
        &bob.private_key,
        bob.nonce,
        bob_index,
        peer_config.aggregate_public_key.clone().unwrap(),
        1,
        next_reward_cycle,
    );
    let carl_vote = make_signers_vote_for_aggregate_public_key(
        &carl.private_key,
        carl.nonce,
        carl_index,
        peer_config.aggregate_public_key.clone().unwrap(),
        1,
        next_reward_cycle,
    );
    let vote_txs = vec![alice_vote, bob_vote, carl_vote];
    alice.nonce += 1;
    bob.nonce += 1;
    carl.nonce += 1;
    // Mine vote txs & advance to the reward set calculation of the next reward cycle
    let target_height = peer
        .config
        .burnchain
        .reward_cycle_to_block_height(next_reward_cycle as u64);
    info!(
        "Scenario five: submitting votes. Target height: {}",
        target_height
    );
    let (latest_block, tx_block, _receipts) = advance_to_block_height(
        &mut peer,
        &observer,
        &vote_txs,
        &mut peer_nonce,
        target_height,
        &mut test_signers,
    );

    let mut observed_txs = HashSet::new();
    for tx_receipt in tx_block.receipts {
        if let TransactionOrigin::Stacks(ref tx) = tx_receipt.transaction {
            observed_txs.insert(tx.txid());
        }
    }

    for tx in &vote_txs {
        let txid = tx.txid();
        if !observed_txs.contains(&txid) {
            panic!("Failed to find vote transaction ({txid}) in observed transactions")
        }
    }
    let approved_key = get_approved_aggregate_key(&mut peer, latest_block, next_reward_cycle)
        .expect("No approved key found");
    assert_eq!(approved_key, peer_config.aggregate_public_key.unwrap());

    // Stack for following reward cycle again and then advance to epoch 3.0 activation boundary
    let reward_cycle = peer.get_reward_cycle() as u128;
    let next_reward_cycle = reward_cycle.wrapping_add(1);
    let carl_lock_period = carl_lock_period.wrapping_add(3); // Carl's total lock period is now 5
    let carl_signature_for_carl = make_signer_key_signature(
        &carl.pox_address,
        &carl.private_key,
        reward_cycle,
        &Pox4SignatureTopic::StackExtend,
        3,
        u128::MAX,
        2,
    );
    // Carl extends his lock period by 3 cycles
    let carl_extend_tx = make_pox_4_extend(
        &carl.private_key,
        carl.nonce,
        carl.pox_address.clone(),
        3,
        carl.public_key,
        Some(carl_signature_for_carl),
        u128::MAX,
        2,
    );
    carl.nonce += 1;
    let alice_authorization_for_david = make_signer_key_signature(
        &david.pox_address,
        &alice.private_key,
        next_reward_cycle,
        &Pox4SignatureTopic::AggregationCommit,
        1,
        u128::MAX,
        2,
    );
    // David commits his aggregate for the next reward cycle
    let davids_aggregate_commit_index_tx = make_pox_4_aggregation_commit_indexed(
        &david.private_key,
        david.nonce,
        &david.pox_address,
        next_reward_cycle,
        Some(alice_authorization_for_david),
        &alice.public_key,
        u128::MAX,
        2,
    );
    david.nonce += 1;

    let bob_authorization_for_eve = make_signer_key_signature(
        &eve.pox_address,
        &bob.private_key,
        next_reward_cycle,
        &Pox4SignatureTopic::AggregationCommit,
        1,
        u128::MAX,
        2,
    );
    // Eve commits her aggregate for the next reward cycle
    let eves_aggregate_commit_index_tx = make_pox_4_aggregation_commit_indexed(
        &eve.private_key,
        eve.nonce,
        &eve.pox_address,
        next_reward_cycle,
        Some(bob_authorization_for_eve),
        &bob.public_key,
        u128::MAX,
        2,
    );
    eve.nonce += 1;

    let txs = vec![
        carl_extend_tx,
        davids_aggregate_commit_index_tx,
        eves_aggregate_commit_index_tx,
    ];

    let target_height = peer
        .config
        .burnchain
        .reward_cycle_to_block_height(next_reward_cycle as u64)
        .saturating_sub(peer_config.burnchain.pox_constants.prepare_length as u64)
        .wrapping_add(2);
    info!(
        "Scenario five: submitting extend and aggregate commit txs. Target height: {}",
        target_height
    );
    let (latest_block, tx_block, receipts) = advance_to_block_height(
        &mut peer,
        &observer,
        &txs,
        &mut peer_nonce,
        target_height,
        &mut test_signers,
    );

    // Check that all of David's stackers are stacked
    for (idx, (stacker, stacker_lock_period)) in davids_stackers.iter().enumerate() {
        let (pox_address, first_reward_cycle, lock_period, _indices) =
            get_stacker_info_pox_4(&mut peer, &stacker.principal)
                .expect(format!("Failed to find stacker {}", idx).as_str());
        assert_eq!(first_reward_cycle, reward_cycle);
        assert_eq!(pox_address, david.pox_address);
        assert_eq!(lock_period, *stacker_lock_period);
    }
    // Check that all of Eve's stackers are stacked
    for (idx, (stacker, stacker_lock_period)) in eves_stackers.iter().enumerate() {
        let (pox_address, first_reward_cycle, lock_period, _indices) =
            get_stacker_info_pox_4(&mut peer, &stacker.principal)
                .expect(format!("Failed to find stacker {}", idx).as_str());
        assert_eq!(first_reward_cycle, reward_cycle);
        assert_eq!(pox_address, eve.pox_address);
        assert_eq!(lock_period, *stacker_lock_period);
    }
    let (pox_address, first_reward_cycle, lock_period, _indices) =
        get_stacker_info_pox_4(&mut peer, &carl.principal).expect("Failed to find stacker");
    assert_eq!(first_reward_cycle, reward_cycle);
    assert_eq!(pox_address, carl.pox_address);
    assert_eq!(lock_period, carl_lock_period);

    // Verify stacker transactions
    let mut observed_txs = HashSet::new();
    for tx_receipt in tx_block.receipts {
        if let TransactionOrigin::Stacks(ref tx) = tx_receipt.transaction {
            observed_txs.insert(tx.txid());
        }
    }

    for tx in &txs {
        let txid = tx.txid();
        if !observed_txs.contains(&txid) {
            panic!("Failed to find stacking transaction ({txid}) in observed transactions")
        }
    }

    let cycle_id = next_reward_cycle;
    // Generate next cycle aggregate public key
    peer_config.aggregate_public_key = Some(
        peer_config
            .test_signers
            .unwrap()
            .generate_aggregate_key(cycle_id as u64),
    );
    // create vote txs
    let alice_index = get_signer_index(&mut peer, latest_block, alice.address.clone(), cycle_id);
    let bob_index = get_signer_index(&mut peer, latest_block, bob.address.clone(), cycle_id);
    let carl_index = get_signer_index(&mut peer, latest_block, carl.address.clone(), cycle_id);
    let alice_vote = make_signers_vote_for_aggregate_public_key(
        &alice.private_key,
        alice.nonce,
        alice_index,
        peer_config.aggregate_public_key.clone().unwrap(),
        1,
        next_reward_cycle,
    );
    let bob_vote = make_signers_vote_for_aggregate_public_key(
        &bob.private_key,
        bob.nonce,
        bob_index,
        peer_config.aggregate_public_key.clone().unwrap(),
        1,
        next_reward_cycle,
    );
    let carl_vote = make_signers_vote_for_aggregate_public_key(
        &carl.private_key,
        carl.nonce,
        carl_index,
        peer_config.aggregate_public_key.clone().unwrap(),
        1,
        next_reward_cycle,
    );
    let vote_txs = vec![alice_vote, bob_vote, carl_vote];
    alice.nonce += 1;
    bob.nonce += 1;
    carl.nonce += 1;

    let target_height = peer
        .config
        .burnchain
        .reward_cycle_to_block_height(next_reward_cycle as u64);
    // Submit vote transactions
    info!(
        "Scenario five: submitting votes. Target height: {}",
        target_height
    );
    let (latest_block, tx_block, _receipts) = advance_to_block_height(
        &mut peer,
        &observer,
        &vote_txs,
        &mut peer_nonce,
        target_height,
        &mut test_signers,
    );

    let mut observed_txs = HashSet::new();
    for tx_receipt in tx_block.receipts {
        if let TransactionOrigin::Stacks(ref tx) = tx_receipt.transaction {
            observed_txs.insert(tx.txid());
        }
    }

    for tx in &vote_txs {
        let txid = tx.txid();
        if !observed_txs.contains(&txid) {
            panic!("Failed to find vote transaction ({txid}) in observed transactions")
        }
    }
    let approved_key = get_approved_aggregate_key(&mut peer, latest_block, next_reward_cycle)
        .expect("No approved key found");
    assert_eq!(approved_key, peer_config.aggregate_public_key.unwrap());

    // Let us start stacking for the following reward cycle
    let current_reward_cycle = peer.get_reward_cycle() as u128;
    let next_reward_cycle = current_reward_cycle.wrapping_add(1);

    let alice_authorization_for_david = make_signer_key_signature(
        &david.pox_address,
        &alice.private_key,
        next_reward_cycle,
        &Pox4SignatureTopic::AggregationCommit,
        1,
        u128::MAX,
        3,
    );

    let davids_aggregate_commit_index_tx = make_pox_4_aggregation_commit_indexed(
        &david.private_key,
        david.nonce,
        &david.pox_address,
        next_reward_cycle,
        Some(alice_authorization_for_david),
        &alice.public_key,
        u128::MAX,
        3,
    );
    david.nonce += 1;

    let bob_authorization_for_eve = make_signer_key_signature(
        &eve.pox_address,
        &bob.private_key,
        next_reward_cycle,
        &Pox4SignatureTopic::AggregationCommit,
        1,
        u128::MAX,
        3,
    );

    let eves_aggregate_commit_index_tx = make_pox_4_aggregation_commit_indexed(
        &eve.private_key,
        eve.nonce,
        &eve.pox_address,
        next_reward_cycle,
        Some(bob_authorization_for_eve),
        &bob.public_key,
        u128::MAX,
        3,
    );
    eve.nonce += 1;

    // Carl attempts a stx-increase using Alice's key instead of his own
    // Should fail as he already has delegated his signing power to himself
    let alice_signature_for_carl = make_signer_key_signature(
        &carl.pox_address,
        &alice.private_key,
        current_reward_cycle,
        &Pox4SignatureTopic::StackIncrease,
        carl_lock_period,
        u128::MAX,
        4,
    );

    let carl_increase_tx = make_pox_4_stack_increase(
        &carl.private_key,
        carl.nonce,
        amount,
        &alice.public_key,
        Some(alice_signature_for_carl),
        u128::MAX,
        4,
    );
    carl.nonce += 1;

    let txs = vec![
        carl_increase_tx,
        davids_aggregate_commit_index_tx,
        eves_aggregate_commit_index_tx,
    ];

    let target_height = peer
        .config
        .burnchain
        .reward_cycle_to_block_height(next_reward_cycle as u64)
        .saturating_sub(peer_config.burnchain.pox_constants.prepare_length as u64)
        .wrapping_add(2);
    // This assertion just makes testing logic a bit easier
    let davids_stackers = &[
        (grace.clone(), grace_lock_period),
        (heidi.clone(), heidi_lock_period),
    ];

    info!("Scenario five: submitting increase and aggregate-commit txs");
    let (latest_block, tx_block, receipts) = advance_to_block_height(
        &mut peer,
        &observer,
        &txs,
        &mut peer_nonce,
        target_height,
        &mut test_signers,
    );

    for (stacker, _) in davids_stackers {
        let (pox_address, first_reward_cycle, _lock_period, _indices) =
            get_stacker_info_pox_4(&mut peer, &stacker.principal).expect("Failed to find stacker");
        assert_eq!(first_reward_cycle, reward_cycle);
        assert_eq!(pox_address, david.pox_address);
    }
    // Frank should no longer be considered a stacker as his lock period has expired
    assert!(get_stacker_info_pox_4(&mut peer, &frank.principal).is_none());

    for (stacker, _) in eves_stackers {
        let (pox_address, first_reward_cycle, _lock_period, _indices) =
            get_stacker_info_pox_4(&mut peer, &stacker.principal).expect("Failed to find stacker");
        assert_eq!(first_reward_cycle, reward_cycle);
        assert_eq!(pox_address, eve.pox_address);
    }

    let (pox_address, first_reward_cycle, _lock_period, _indices) =
        get_stacker_info_pox_4(&mut peer, &carl.principal).expect("Failed to find stacker");
    assert_eq!(first_reward_cycle, reward_cycle);
    assert_eq!(pox_address, carl.pox_address);

    // Assert that carl's error is err(40)
    let carl_increase_err = receipts[1].clone().result;
    assert_eq!(carl_increase_err, Value::error(Value::Int(40)).unwrap());
}<|MERGE_RESOLUTION|>--- conflicted
+++ resolved
@@ -111,13 +111,8 @@
     lock_period: u128,
 ) -> StacksTransaction {
     let addr = key_to_stacks_addr(key);
-<<<<<<< HEAD
-    let pox_addr = PoxAddress::from_legacy(AddressHashMode::SerializeP2PKH, addr.bytes.clone());
+    let pox_addr = PoxAddress::from_legacy(AddressHashMode::SerializeP2PKH, addr.bytes().clone());
     let signer_pk = StacksPublicKey::from_private(key);
-=======
-    let pox_addr = PoxAddress::from_legacy(AddressHashMode::SerializeP2PKH, addr.bytes().clone());
-    let signer_pk = StacksPublicKey::from_private(&key);
->>>>>>> 1f1bf2ce
     let tip = get_tip(peer.sortdb.as_ref());
     let next_reward_cycle = peer
         .config
