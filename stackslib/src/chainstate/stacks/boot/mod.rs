// Copyright (C) 2013-2020 Blockstack PBC, a public benefit corporation
// Copyright (C) 2020 Stacks Open Internet Foundation
//
// This program is free software: you can redistribute it and/or modify
// it under the terms of the GNU General Public License as published by
// the Free Software Foundation, either version 3 of the License, or
// (at your option) any later version.
//
// This program is distributed in the hope that it will be useful,
// but WITHOUT ANY WARRANTY; without even the implied warranty of
// MERCHANTABILITY or FITNESS FOR A PARTICULAR PURPOSE.  See the
// GNU General Public License for more details.
//
// You should have received a copy of the GNU General Public License
// along with this program.  If not, see <http://www.gnu.org/licenses/>.

use std::cmp;
use std::collections::BTreeMap;

use clarity::vm::analysis::CheckErrors;
use clarity::vm::ast::ASTRules;
use clarity::vm::clarity::{Error as ClarityError, TransactionConnection};
use clarity::vm::contexts::ContractContext;
use clarity::vm::costs::cost_functions::ClarityCostFunction;
use clarity::vm::costs::{ClarityCostFunctionReference, CostStateSummary, LimitedCostTracker};
use clarity::vm::database::{
    ClarityDatabase, DataVariableMetadata, NULL_BURN_STATE_DB, NULL_HEADER_DB,
};
use clarity::vm::errors::{Error as VmError, InterpreterError, InterpreterResult};
use clarity::vm::events::StacksTransactionEvent;
use clarity::vm::representations::{ClarityName, ContractName};
use clarity::vm::types::TypeSignature::UIntType;
use clarity::vm::types::{
    PrincipalData, QualifiedContractIdentifier, SequenceData, StandardPrincipalData, TupleData,
    TypeSignature, Value,
};
use clarity::vm::{ClarityVersion, Environment, SymbolicExpression};
use lazy_static::lazy_static;
use serde::Deserialize;
use stacks_common::address::AddressHashMode;
use stacks_common::codec::StacksMessageCodec;
use stacks_common::types;
use stacks_common::types::chainstate::{BlockHeaderHash, StacksAddress, StacksBlockId};
use stacks_common::util::hash::{hex_bytes, to_hex, Hash160};
use wsts::curve::point::{Compressed, Point};
use wsts::curve::scalar::Scalar;

use crate::burnchains::bitcoin::address::BitcoinAddress;
use crate::burnchains::{Address, Burnchain, PoxConstants};
use crate::chainstate::burn::db::sortdb::SortitionDB;
use crate::chainstate::stacks::address::{PoxAddress, StacksAddressExtensions};
use crate::chainstate::stacks::db::StacksChainState;
use crate::chainstate::stacks::index::marf::MarfConnection;
use crate::chainstate::stacks::Error;
use crate::clarity_vm::clarity::{ClarityConnection, ClarityTransactionConnection};
use crate::clarity_vm::database::HeadersDBConn;
use crate::core::{
    StacksEpochId, BITCOIN_REGTEST_FIRST_BLOCK_HASH, CHAIN_ID_MAINNET, POX_MAXIMAL_SCALING,
    POX_THRESHOLD_STEPS_USTX,
};
use crate::util_lib::boot;
use crate::util_lib::strings::VecDisplay;

const BOOT_CODE_POX_BODY: &'static str = std::include_str!("pox.clar");
const BOOT_CODE_POX_TESTNET_CONSTS: &'static str = std::include_str!("pox-testnet.clar");
const BOOT_CODE_POX_MAINNET_CONSTS: &'static str = std::include_str!("pox-mainnet.clar");
pub const BOOT_CODE_LOCKUP: &'static str = std::include_str!("lockup.clar");
pub const BOOT_CODE_COSTS: &'static str = std::include_str!("costs.clar");
pub const BOOT_CODE_COSTS_2: &'static str = std::include_str!("costs-2.clar");
pub const BOOT_CODE_COSTS_3: &'static str = std::include_str!("costs-3.clar");
pub const BOOT_CODE_COSTS_2_TESTNET: &'static str = std::include_str!("costs-2-testnet.clar");
pub const BOOT_CODE_COST_VOTING_MAINNET: &'static str = std::include_str!("cost-voting.clar");
pub const BOOT_CODE_BNS: &'static str = std::include_str!("bns.clar");
pub const BOOT_CODE_GENESIS: &'static str = std::include_str!("genesis.clar");
pub const POX_1_NAME: &'static str = "pox";
pub const POX_2_NAME: &'static str = "pox-2";
pub const POX_3_NAME: &'static str = "pox-3";
pub const POX_4_NAME: &'static str = "pox-4";
pub const SIGNERS_NAME: &'static str = "signers";
pub const SIGNERS_VOTING_NAME: &'static str = "signers-voting";
pub const SIGNERS_VOTING_FUNCTION_NAME: &str = "vote-for-aggregate-public-key";
/// This is the name of a variable in the `.signers` contract which tracks the most recently updated
/// reward cycle number.
pub const SIGNERS_UPDATE_STATE: &'static str = "last-set-cycle";
pub const SIGNERS_MAX_LIST_SIZE: usize = 4000;
pub const SIGNERS_PK_LEN: usize = 33;

const POX_2_BODY: &'static str = std::include_str!("pox-2.clar");
const POX_3_BODY: &'static str = std::include_str!("pox-3.clar");
const POX_4_BODY: &'static str = std::include_str!("pox-4.clar");
pub const SIGNERS_BODY: &'static str = std::include_str!("signers.clar");
pub const SIGNERS_DB_0_BODY: &'static str = std::include_str!("signers-0-xxx.clar");
pub const SIGNERS_DB_1_BODY: &'static str = std::include_str!("signers-1-xxx.clar");
pub const SIGNERS_VOTING_BODY: &'static str = std::include_str!("signers-voting.clar");

pub const COSTS_1_NAME: &'static str = "costs";
pub const COSTS_2_NAME: &'static str = "costs-2";
pub const COSTS_3_NAME: &'static str = "costs-3";
/// This contract name is used in testnet **only** to lookup an initial
///  setting for the pox-4 aggregate key. This contract should contain a `define-read-only`
///  function called `aggregate-key` with zero arguments which returns a (buff 33)
pub const BOOT_TEST_POX_4_AGG_KEY_CONTRACT: &'static str = "pox-4-agg-test-booter";
pub const BOOT_TEST_POX_4_AGG_KEY_FNAME: &'static str = "aggregate-key";

pub const MINERS_NAME: &'static str = "miners";

pub mod docs;

lazy_static! {
    pub static ref BOOT_CODE_POX_MAINNET: String =
        format!("{}\n{}", BOOT_CODE_POX_MAINNET_CONSTS, BOOT_CODE_POX_BODY);
    pub static ref BOOT_CODE_POX_TESTNET: String =
        format!("{}\n{}", BOOT_CODE_POX_TESTNET_CONSTS, BOOT_CODE_POX_BODY);
    pub static ref POX_2_MAINNET_CODE: String =
        format!("{}\n{}", BOOT_CODE_POX_MAINNET_CONSTS, POX_2_BODY);
    pub static ref POX_2_TESTNET_CODE: String =
        format!("{}\n{}", BOOT_CODE_POX_TESTNET_CONSTS, POX_2_BODY);
    pub static ref POX_3_MAINNET_CODE: String =
        format!("{}\n{}", BOOT_CODE_POX_MAINNET_CONSTS, POX_3_BODY);
    pub static ref POX_3_TESTNET_CODE: String =
        format!("{}\n{}", BOOT_CODE_POX_TESTNET_CONSTS, POX_3_BODY);
    pub static ref POX_4_CODE: String = format!("{}", POX_4_BODY);
    pub static ref BOOT_CODE_COST_VOTING_TESTNET: String = make_testnet_cost_voting();
    pub static ref STACKS_BOOT_CODE_MAINNET: [(&'static str, &'static str); 6] = [
        ("pox", &BOOT_CODE_POX_MAINNET),
        ("lockup", BOOT_CODE_LOCKUP),
        ("costs", BOOT_CODE_COSTS),
        ("cost-voting", BOOT_CODE_COST_VOTING_MAINNET),
        ("bns", &BOOT_CODE_BNS),
        ("genesis", &BOOT_CODE_GENESIS),
    ];
    pub static ref STACKS_BOOT_CODE_TESTNET: [(&'static str, &'static str); 6] = [
        ("pox", &BOOT_CODE_POX_TESTNET),
        ("lockup", BOOT_CODE_LOCKUP),
        ("costs", BOOT_CODE_COSTS),
        ("cost-voting", &BOOT_CODE_COST_VOTING_TESTNET),
        ("bns", &BOOT_CODE_BNS),
        ("genesis", &BOOT_CODE_GENESIS),
    ];
}

fn make_testnet_cost_voting() -> String {
    BOOT_CODE_COST_VOTING_MAINNET
        .replacen(
            "(define-constant VETO_LENGTH u1008)",
            "(define-constant VETO_LENGTH u50)",
            1,
        )
        .replacen(
            "(define-constant REQUIRED_VETOES u500)",
            "(define-constant REQUIRED_VETOES u25)",
            1,
        )
}

pub fn make_contract_id(addr: &StacksAddress, name: &str) -> QualifiedContractIdentifier {
    QualifiedContractIdentifier::new(
        StandardPrincipalData::from(addr.clone()),
        ContractName::try_from(name.to_string()).unwrap(),
    )
}

#[derive(Clone, Debug)]
pub struct RawRewardSetEntry {
    pub reward_address: PoxAddress,
    pub amount_stacked: u128,
    pub stacker: Option<PrincipalData>,
    pub signer: Option<[u8; SIGNERS_PK_LEN]>,
}

// This enum captures the names of the PoX contracts by version.
// This should deprecate the const values `POX_version_NAME`, but
// that is the kind of refactor that should be in its own PR.
// Having an enum here is useful for a bunch of reasons, but chiefly:
//   * we'll be able to add an Ord implementation, so that we can
//     do much easier version checks
//   * static enforcement of matches
define_named_enum!(PoxVersions {
    Pox1("pox"),
    Pox2("pox-2"),
    Pox3("pox-3"),
    Pox4("pox-4"),
});

#[derive(Debug, PartialEq, Clone, Serialize, Deserialize)]
pub struct PoxStartCycleInfo {
    /// This data contains the set of principals who missed a reward slot
    ///  in this reward cycle.
    ///
    /// The first element of the tuple is the principal whose microSTX
    ///  were locked, and the second element is the amount of microSTX
    ///  that were locked
    pub missed_reward_slots: Vec<(PrincipalData, u128)>,
}

fn hex_serialize<S: serde::Serializer>(addr: &[u8; 33], s: S) -> Result<S::Ok, S::Error> {
    s.serialize_str(&to_hex(addr))
}

fn hex_deserialize<'de, D: serde::Deserializer<'de>>(
    d: D,
) -> Result<[u8; SIGNERS_PK_LEN], D::Error> {
    let hex_str = String::deserialize(d)?;
    let bytes_vec = hex_bytes(&hex_str).map_err(serde::de::Error::custom)?;
    if bytes_vec.len() != SIGNERS_PK_LEN {
        return Err(serde::de::Error::invalid_length(
            bytes_vec.len(),
            &"array of len == SIGNERS_PK_LEN",
        ));
    }
    let mut bytes = [0; SIGNERS_PK_LEN];
    bytes.copy_from_slice(bytes_vec.as_slice());
    Ok(bytes)
}

<<<<<<< HEAD
fn serialize_optional_u128_as_string<S>(
    value: &Option<u128>,
    serializer: S,
) -> Result<S::Ok, S::Error>
where
    S: serde::Serializer,
{
    match value {
        Some(v) => serializer.serialize_str(&v.to_string()),
        None => serializer.serialize_none(),
    }
}

fn deserialize_optional_u128_from_string<'de, D>(deserializer: D) -> Result<Option<u128>, D::Error>
where
    D: serde::Deserializer<'de>,
{
    let s: Option<String> = Option::deserialize(deserializer)?;
    match s {
        Some(str_val) => str_val
            .parse::<u128>()
            .map(Some)
            .map_err(serde::de::Error::custom),
        None => Ok(None),
    }
=======
fn serialize_u128_as_string<S>(value: &u128, serializer: S) -> Result<S::Ok, S::Error>
where
    S: serde::Serializer,
{
    serializer.serialize_str(&value.to_string())
}

fn deserialize_u128_from_string<'de, D>(deserializer: D) -> Result<u128, D::Error>
where
    D: serde::Deserializer<'de>,
{
    use std::str::FromStr;
    let s = String::deserialize(deserializer)?;
    u128::from_str(&s).map_err(serde::de::Error::custom)
>>>>>>> 87c0c00f
}

#[derive(Debug, PartialEq, Clone, Serialize, Deserialize)]
pub struct NakamotoSignerEntry {
    #[serde(serialize_with = "hex_serialize", deserialize_with = "hex_deserialize")]
    pub signing_key: [u8; 33],
    #[serde(
        serialize_with = "serialize_u128_as_string",
        deserialize_with = "deserialize_u128_from_string"
    )]
    pub stacked_amt: u128,
    pub weight: u32,
}

#[derive(Debug, PartialEq, Clone, Serialize, Deserialize)]
pub struct RewardSet {
    pub rewarded_addresses: Vec<PoxAddress>,
    pub start_cycle_state: PoxStartCycleInfo,
    #[serde(skip_serializing_if = "Option::is_none", default)]
    // only generated for nakamoto reward sets
    pub signers: Option<Vec<NakamotoSignerEntry>>,
    #[serde(
        serialize_with = "serialize_optional_u128_as_string",
        deserialize_with = "deserialize_optional_u128_from_string"
    )]
    pub pox_ustx_threshold: Option<u128>,
}

#[derive(Debug, PartialEq, Clone, Serialize, Deserialize)]
pub struct RewardSetData {
    pub reward_set: RewardSet,
    pub cycle_number: u64,
}
const POX_CYCLE_START_HANDLED_VALUE: &'static str = "1";

impl PoxStartCycleInfo {
    pub fn serialize(&self) -> String {
        serde_json::to_string(self).expect("FATAL: failure to serialize internal struct")
    }

    pub fn deserialize(from: &str) -> Option<PoxStartCycleInfo> {
        serde_json::from_str(from).ok()
    }

    pub fn is_empty(&self) -> bool {
        self.missed_reward_slots.is_empty()
    }
}

impl RewardSet {
    /// Create an empty reward set where no one gets an early unlock
    pub fn empty() -> RewardSet {
        RewardSet {
            rewarded_addresses: vec![],
            start_cycle_state: PoxStartCycleInfo {
                missed_reward_slots: vec![],
            },
            signers: None,
            pox_ustx_threshold: None,
        }
    }

    /// Serialization used when stored as ClarityDB metadata
    pub fn metadata_serialize(&self) -> String {
        serde_json::to_string(self).expect("FATAL: failure to serialize RewardSet struct")
    }

    /// Deserializer corresponding to `RewardSet::metadata_serialize`
    pub fn metadata_deserialize(from: &str) -> Result<RewardSet, String> {
        serde_json::from_str(from).map_err(|e| e.to_string())
    }
}

impl RewardSetData {
    pub fn new(reward_set: RewardSet, cycle_number: u64) -> RewardSetData {
        RewardSetData {
            reward_set,
            cycle_number,
        }
    }
}

impl StacksChainState {
    /// Return the MARF key used to store whether or not a given PoX
    ///  cycle's "start" has been handled by the Stacks fork yet. This
    ///  is used in Stacks 2.1 to help process unlocks.
    fn handled_pox_cycle_start_key(cycle_number: u64) -> String {
        format!("chainstate_pox::handled_cycle_start::{}", cycle_number)
    }

    /// Returns whether or not the `cycle_number` PoX cycle has been handled by the
    ///  Stacks fork in the opened `clarity_db`.
    pub fn handled_pox_cycle_start(clarity_db: &mut ClarityDatabase, cycle_number: u64) -> bool {
        let db_key = Self::handled_pox_cycle_start_key(cycle_number);
        match clarity_db
            .get::<String>(&db_key)
            .expect("FATAL: DB error when checking PoX cycle start")
        {
            Some(x) => x == POX_CYCLE_START_HANDLED_VALUE,
            None => false,
        }
    }

    fn mark_pox_cycle_handled(
        db: &mut ClarityDatabase,
        cycle_number: u64,
    ) -> Result<(), clarity::vm::errors::Error> {
        let db_key = Self::handled_pox_cycle_start_key(cycle_number);
        db.put(&db_key, &POX_CYCLE_START_HANDLED_VALUE.to_string())?;
        Ok(())
    }

    /// Get the stacking state for a user, before deleting it as part of an unlock
    fn get_user_stacking_state(
        clarity: &mut ClarityTransactionConnection,
        principal: &PrincipalData,
        pox_contract_name: &str,
    ) -> TupleData {
        // query the stacking state for this user before deleting it
        let is_mainnet = clarity.is_mainnet();
        let sender_addr = PrincipalData::from(boot::boot_code_addr(clarity.is_mainnet()));
        let pox_contract = boot::boot_code_id(pox_contract_name, clarity.is_mainnet());
        let user_stacking_state = clarity
            .with_readonly_clarity_env(
                is_mainnet,
                // chain id doesn't matter since it won't be used
                CHAIN_ID_MAINNET,
                ClarityVersion::Clarity2,
                sender_addr,
                None,
                LimitedCostTracker::new_free(),
                |vm_env| {
                    vm_env.eval_read_only_with_rules(
                        &pox_contract,
                        &format!(r#"
                            (unwrap-panic (map-get? stacking-state {{ stacker: '{unlocked_principal} }}))
                            "#,
                                 unlocked_principal = Value::Principal(principal.clone())
                        ),
                        ASTRules::PrecheckSize,
                    )
                })
            .expect("FATAL: failed to query unlocked principal");

        user_stacking_state
            .expect_tuple()
            .expect("FATAL: unexpected PoX structure")
    }

    /// Synthesize the handle-unlock print event.  This is done here, instead of pox-2, so we can
    /// change it later without breaking consensus.
    /// The resulting Value will be an `(ok ...)`
    /// `user_data` is the user's stacking data, before the handle-unlock function gets called.
    fn synthesize_unlock_event_data(
        clarity: &mut ClarityTransactionConnection,
        principal: &PrincipalData,
        cycle_number: u64,
        user_data: TupleData,
    ) -> Value {
        let is_mainnet = clarity.is_mainnet();
        let sender_addr = PrincipalData::from(boot::boot_code_addr(clarity.is_mainnet()));
        let pox_contract = boot::boot_code_id(POX_2_NAME, clarity.is_mainnet());

        let user_first_cycle_locked = user_data
            .get("first-reward-cycle")
            .expect("FATAL: missing stacker info")
            .to_owned();
        let user_pox_addr = user_data
            .get("pox-addr")
            .expect("FATAL: missing stacker info")
            .to_owned();

        let result = clarity
            .with_readonly_clarity_env(
                is_mainnet,
                // chain id doesn't matter since it won't be used
                CHAIN_ID_MAINNET,
                ClarityVersion::Clarity2,
                sender_addr.clone(),
                None,
                LimitedCostTracker::new_free(),
                |vm_env| {
                    vm_env.eval_read_only_with_rules(
                        &pox_contract,
                        &format!(
                            r#"
                            (let (
                                (stacker-info (stx-account '{unlocked_principal}))
                                (total-balance (stx-get-balance '{unlocked_principal}))
                            )
                            (ok {{
                                ;; These fields are expected by downstream event observers.
                                ;; So, we have to supply them even if they don't make much sense.
                                name: "handle-unlock",
                                stacker: '{unlocked_principal},
                                balance: total-balance,
                                locked: (get locked stacker-info),
                                burnchain-unlock-height: (get unlock-height stacker-info),
                                data: {{
                                    first-cycle-locked: {first_cycle_locked},
                                    first-unlocked-cycle: {cycle_to_unlock},
                                    pox-addr: {pox_addr}
                                }}
                            }}))
                            "#,
                            unlocked_principal = Value::Principal(principal.clone()),
                            first_cycle_locked = user_first_cycle_locked,
                            cycle_to_unlock = Value::UInt(cycle_number.into()),
                            pox_addr = user_pox_addr
                        ),
                        ASTRules::PrecheckSize,
                    )
                },
            )
            .expect("FATAL: failed to evaluate post-unlock state");

        result
    }

    /// Do all the necessary Clarity operations at the start of a PoX reward cycle.
    /// Currently, this just means applying any auto-unlocks to Stackers who qualified.
    ///
    /// This should only be called for PoX v2 cycles.
    pub fn handle_pox_cycle_start_pox_2(
        clarity: &mut ClarityTransactionConnection,
        cycle_number: u64,
        cycle_info: Option<PoxStartCycleInfo>,
    ) -> Result<Vec<StacksTransactionEvent>, Error> {
        Self::handle_pox_cycle_start(clarity, cycle_number, cycle_info, POX_2_NAME)
    }

    /// Do all the necessary Clarity operations at the start of a PoX reward cycle.
    /// Currently, this just means applying any auto-unlocks to Stackers who qualified.
    ///
    /// This should only be called for PoX v3 cycles.
    pub fn handle_pox_cycle_start_pox_3(
        clarity: &mut ClarityTransactionConnection,
        cycle_number: u64,
        cycle_info: Option<PoxStartCycleInfo>,
    ) -> Result<Vec<StacksTransactionEvent>, Error> {
        Self::handle_pox_cycle_start(clarity, cycle_number, cycle_info, POX_3_NAME)
    }

    /// Do all the necessary Clarity operations at the start of a PoX reward cycle.
    /// Currently, this just means applying any auto-unlocks to Stackers who qualified.
    ///
    /// This should only be called for PoX v4 cycles.
    pub fn handle_pox_cycle_start_pox_4(
        clarity: &mut ClarityTransactionConnection,
        cycle_number: u64,
        cycle_info: Option<PoxStartCycleInfo>,
    ) -> Result<Vec<StacksTransactionEvent>, Error> {
        Self::handle_pox_cycle_start(clarity, cycle_number, cycle_info, POX_4_NAME)
    }

    /// Do all the necessary Clarity operations at the start of a PoX reward cycle.
    /// Currently, this just means applying any auto-unlocks to Stackers who qualified.
    ///
    fn handle_pox_cycle_start(
        clarity: &mut ClarityTransactionConnection,
        cycle_number: u64,
        cycle_info: Option<PoxStartCycleInfo>,
        pox_contract_name: &str,
    ) -> Result<Vec<StacksTransactionEvent>, Error> {
        clarity.with_clarity_db(|db| Ok(Self::mark_pox_cycle_handled(db, cycle_number)))??;

        debug!(
            "Handling PoX reward cycle start";
            "reward_cycle" => cycle_number,
            "cycle_active" => cycle_info.is_some(),
            "pox_contract" => pox_contract_name
        );

        let cycle_info = match cycle_info {
            Some(x) => x,
            None => return Ok(vec![]),
        };

        let sender_addr = PrincipalData::from(boot::boot_code_addr(clarity.is_mainnet()));
        let pox_contract = boot::boot_code_id(pox_contract_name, clarity.is_mainnet());

        let mut total_events = vec![];
        for (principal, amount_locked) in cycle_info.missed_reward_slots.iter() {
            // we have to do several things for each principal
            // 1. lookup their Stacks account and accelerate their unlock
            // 2. remove the user's entries from every `reward-cycle-pox-address-list` they were in
            //     (a) this can be done by moving the last entry to the now vacated spot,
            //         and, if necessary, updating the associated `stacking-state` entry's pointer
            //     (b) or, if they were the only entry in the list, then just deleting them from the list
            // 3. correct the `reward-cycle-total-stacked` entry for every reward cycle they were in
            // 4. delete the user's stacking-state entry.
            clarity.with_clarity_db(|db| {
                // lookup the Stacks account and alter their unlock height to next block
                let mut balance = db.get_stx_balance_snapshot(&principal)?;
                let canonical_locked = balance.canonical_balance_repr()?.amount_locked();
                if canonical_locked < *amount_locked {
                    panic!("Principal missed reward slots, but did not have as many locked tokens as expected. Actual: {}, Expected: {}", canonical_locked, *amount_locked);
                }

                balance.accelerate_unlock()?;
                balance.save()?;
                Ok(())
            }).expect("FATAL: failed to accelerate PoX unlock");

            // query the stacking state for this user before deleting it
            let user_data = Self::get_user_stacking_state(clarity, principal, pox_contract_name);

            // perform the unlock
            let (result, _, mut events, _) = clarity
                .with_abort_callback(
                    |vm_env| {
                        vm_env.execute_in_env(sender_addr.clone(), None, None, |env| {
                            env.execute_contract_allow_private(
                                &pox_contract,
                                "handle-unlock",
                                &[
                                    SymbolicExpression::atom_value(principal.clone().into()),
                                    SymbolicExpression::atom_value(Value::UInt(*amount_locked)),
                                    SymbolicExpression::atom_value(Value::UInt(
                                        cycle_number.into(),
                                    )),
                                ],
                                false,
                            )
                        })
                    },
                    |_, _| false,
                )
                .expect("FATAL: failed to handle PoX unlock");

            // this must be infallible
            result
                .expect_result_ok()
                .expect("FATAL: unexpected PoX structure");

            // extract metadata about the unlock
            let event_info =
                Self::synthesize_unlock_event_data(clarity, principal, cycle_number, user_data);

            // Add synthetic print event for `handle-unlock`, since it alters stacking state
            let tx_event =
                Environment::construct_print_transaction_event(&pox_contract, &event_info);
            events.push(tx_event);
            total_events.extend(events.into_iter());
        }

        Ok(total_events)
    }

    pub fn eval_boot_code_read_only(
        &mut self,
        sortdb: &SortitionDB,
        stacks_block_id: &StacksBlockId,
        boot_contract_name: &str,
        code: &str,
    ) -> Result<Value, Error> {
        let iconn = sortdb.index_conn();
        let dbconn = self.state_index.sqlite_conn();
        self.clarity_state
            .eval_read_only(
                &stacks_block_id,
                &HeadersDBConn(dbconn),
                &iconn,
                &boot::boot_code_id(boot_contract_name, self.mainnet),
                code,
                ASTRules::PrecheckSize,
            )
            .map_err(Error::ClarityError)
    }

    pub fn get_liquid_ustx(&mut self, stacks_block_id: &StacksBlockId) -> u128 {
        let mut connection = self.clarity_state.read_only_connection(
            stacks_block_id,
            &NULL_HEADER_DB,
            &NULL_BURN_STATE_DB,
        );
        connection
            .with_clarity_db_readonly_owned(|mut clarity_db| {
                (clarity_db.get_total_liquid_ustx(), clarity_db)
            })
            .expect("FATAL: failed to get total liquid ustx")
    }

    /// Determine the minimum amount of STX per reward address required to stack in the _next_
    /// reward cycle
    #[cfg(test)]
    pub fn get_stacking_minimum(
        &mut self,
        sortdb: &SortitionDB,
        stacks_block_id: &StacksBlockId,
    ) -> Result<u128, Error> {
        self.eval_boot_code_read_only(
            sortdb,
            stacks_block_id,
            "pox",
            &format!("(get-stacking-minimum)"),
        )
        .map(|value| {
            value
                .expect_u128()
                .expect("FATAL: unexpected PoX structure")
        })
    }

    pub fn get_total_ustx_stacked(
        &mut self,
        sortdb: &SortitionDB,
        tip: &StacksBlockId,
        reward_cycle: u128,
        pox_contract: &str,
    ) -> Result<u128, Error> {
        let function = "get-total-ustx-stacked";
        let mainnet = self.mainnet;
        let chain_id = self.chain_id;
        let contract_identifier = boot::boot_code_id(pox_contract, mainnet);
        let cost_track = LimitedCostTracker::new_free();
        let sender = PrincipalData::Standard(StandardPrincipalData::transient());
        let result = self
            .maybe_read_only_clarity_tx(&sortdb.index_conn(), tip, |clarity_tx| {
                clarity_tx.with_readonly_clarity_env(
                    mainnet,
                    chain_id,
                    ClarityVersion::Clarity1,
                    sender,
                    None,
                    cost_track,
                    |env| {
                        env.execute_contract(
                            &contract_identifier,
                            function,
                            &[SymbolicExpression::atom_value(Value::UInt(reward_cycle))],
                            true,
                        )
                    },
                )
            })?
            .ok_or_else(|| Error::NoSuchBlockError)??
            .expect_u128()
            .expect("FATAL: unexpected PoX structure");
        Ok(result)
    }

    /// Determine how many uSTX are stacked in a given reward cycle
    #[cfg(test)]
    pub fn test_get_total_ustx_stacked(
        &mut self,
        sortdb: &SortitionDB,
        stacks_block_id: &StacksBlockId,
        reward_cycle: u128,
    ) -> Result<u128, Error> {
        self.eval_boot_code_read_only(
            sortdb,
            stacks_block_id,
            "pox",
            &format!("(get-total-ustx-stacked u{})", reward_cycle),
        )
        .map(|value| {
            value
                .expect_u128()
                .expect("FATAL: unexpected PoX structure")
        })
    }

    /// Is PoX active in the given reward cycle?
    pub fn is_pox_active(
        &mut self,
        sortdb: &SortitionDB,
        stacks_block_id: &StacksBlockId,
        reward_cycle: u128,
        pox_contract: &str,
    ) -> Result<bool, Error> {
        self.eval_boot_code_read_only(
            sortdb,
            stacks_block_id,
            pox_contract,
            &format!("(is-pox-active u{})", reward_cycle),
        )
        .map(|value| {
            value
                .expect_bool()
                .expect("FATAL: unexpected PoX structure")
        })
    }

    pub fn make_signer_set(
        threshold: u128,
        entries: &[RawRewardSetEntry],
    ) -> Option<Vec<NakamotoSignerEntry>> {
        let Some(first_entry) = entries.first() else {
            // entries is empty: there's no signer set
            return None;
        };
        // signing keys must be all-or-nothing in the reward set
        let expects_signing_keys = first_entry.signer.is_some();
        for entry in entries.iter() {
            if entry.signer.is_some() != expects_signing_keys {
                panic!("FATAL: stacking-set contains mismatched entries with and without signing keys.");
            }
        }
        if !expects_signing_keys {
            return None;
        }

        let mut signer_set = BTreeMap::new();
        for entry in entries.iter() {
            let signing_key = entry
                .signer
                .clone()
                .expect("BUG: signing keys should all be set in reward-sets with any signing keys");
            if let Some(existing_entry) = signer_set.get_mut(&signing_key) {
                *existing_entry += entry.amount_stacked;
            } else {
                signer_set.insert(signing_key.clone(), entry.amount_stacked);
            };
        }

        let mut signer_set: Vec<_> = signer_set
            .into_iter()
            .filter_map(|(signing_key, stacked_amt)| {
                let weight = u32::try_from(stacked_amt / threshold)
                    .expect("CORRUPTION: Stacker claimed > u32::max() reward slots");
                if weight == 0 {
                    return None;
                }
                Some(NakamotoSignerEntry {
                    signing_key,
                    stacked_amt,
                    weight,
                })
            })
            .collect();

        // finally, we must sort the signer set: the signer participation bit vector depends
        //  on a consensus-critical ordering of the signer set.
        signer_set.sort_by_key(|entry| entry.signing_key);

        Some(signer_set)
    }

    /// Given a threshold and set of registered addresses, return a reward set where
    ///   every entry address has stacked more than the threshold, and addresses
    ///   are repeated floor(stacked_amt / threshold) times.
    /// If an address appears in `addresses` multiple times, then the address's associated amounts
    ///   are summed.
    pub fn make_reward_set(
        threshold: u128,
        mut addresses: Vec<RawRewardSetEntry>,
        epoch_id: StacksEpochId,
    ) -> RewardSet {
        let mut reward_set = vec![];
        let mut missed_slots = vec![];
        // the way that we sum addresses relies on sorting.
        if epoch_id < StacksEpochId::Epoch21 {
            addresses.sort_by_cached_key(|k| k.reward_address.bytes());
        } else {
            addresses.sort_by_cached_key(|k| k.reward_address.to_burnchain_repr());
        }

        let signer_set = Self::make_signer_set(threshold, &addresses);

        while let Some(RawRewardSetEntry {
            reward_address: address,
            amount_stacked: mut stacked_amt,
            stacker,
            ..
        }) = addresses.pop()
        {
            let mut contributed_stackers = vec![];
            if let Some(stacker) = stacker.as_ref() {
                contributed_stackers.push((stacker.clone(), stacked_amt));
            }
            // Here we check if we should combine any entries with the same
            //  reward address together in the reward set.
            // The outer while loop pops the last element of the
            //  addresses vector, and here we peak at the last item in
            //  the vector (via last()). Because the items in the
            //  vector are sorted by address, we know that any entry
            //  with the same `reward_address` as `address` will be at the end of
            //  the list (and therefore found by this loop)
            while addresses.last().map(|x| &x.reward_address) == Some(&address) {
                let next_contrib = addresses
                    .pop()
                    .expect("BUG: first() returned some, but pop() is none.");
                let additional_amt = next_contrib.amount_stacked;

                if let Some(stacker) = next_contrib.stacker {
                    contributed_stackers.push((stacker.clone(), additional_amt));
                }

                stacked_amt = stacked_amt
                    .checked_add(additional_amt)
                    .expect("CORRUPTION: Stacker stacked > u128 max amount");
            }
            let slots_taken = u32::try_from(stacked_amt / threshold)
                .expect("CORRUPTION: Stacker claimed > u32::max() reward slots");
            info!(
                "Reward slots taken";
                "reward_address" => %address,
                "slots_taken" => slots_taken,
                "stacked_amt" => stacked_amt,
                "pox_threshold" => threshold,
            );
            for _i in 0..slots_taken {
                test_debug!("Add to PoX reward set: {:?}", &address);
                reward_set.push(address.clone());
            }
            // if stacker did not qualify for a slot *and* they have a stacker
            //   pointer set by the PoX contract, then add them to auto-unlock list
            if slots_taken == 0 && !contributed_stackers.is_empty() {
                info!(
                    "Stacker missed reward slot, added to unlock list";
                    //                    "stackers" => %VecDisplay(&contributed_stackers),
                    "reward_address" => %address.clone().to_b58(),
                    "threshold" => threshold,
                    "stacked_amount" => stacked_amt
                );
                contributed_stackers
                    .sort_by_cached_key(|(stacker, ..)| to_hex(&stacker.serialize_to_vec()));
                while let Some((contributor, amt)) = contributed_stackers.pop() {
                    let mut total_amount = amt;
                    while contributed_stackers.last().map(|(stacker, ..)| stacker)
                        == Some(&contributor)
                    {
                        let (add_stacker, additional) = contributed_stackers
                            .pop()
                            .expect("BUG: last() returned some, but pop() is none.");
                        assert_eq!(&add_stacker, &contributor);
                        total_amount = total_amount
                            .checked_add(additional)
                            .expect("CORRUPTION: Stacked stacked > u128 max amount");
                    }
                    missed_slots.push((contributor, total_amount));
                }
            }
        }
        info!("Reward set calculated"; "slots_occuppied" => reward_set.len());
        RewardSet {
            rewarded_addresses: reward_set,
            start_cycle_state: PoxStartCycleInfo {
                missed_reward_slots: missed_slots,
            },
            signers: signer_set,
            pox_ustx_threshold: Some(threshold),
        }
    }

    pub fn get_threshold_from_participation(
        liquid_ustx: u128,
        participation: u128,
        reward_slots: u128,
    ) -> u128 {
        // set the lower limit on reward scaling at 25% of liquid_ustx
        //   (i.e., liquid_ustx / POX_MAXIMAL_SCALING)
        let scale_by = cmp::max(participation, liquid_ustx / u128::from(POX_MAXIMAL_SCALING));
        let threshold_precise = scale_by / reward_slots;
        // compute the threshold as nearest 10k > threshold_precise
        let ceil_amount = match threshold_precise % POX_THRESHOLD_STEPS_USTX {
            0 => 0,
            remainder => POX_THRESHOLD_STEPS_USTX - remainder,
        };
        let threshold = threshold_precise + ceil_amount;
        return threshold;
    }

    pub fn get_reward_threshold_and_participation(
        pox_settings: &PoxConstants,
        addresses: &[RawRewardSetEntry],
        liquid_ustx: u128,
    ) -> (u128, u128) {
        let participation = addresses
            .iter()
            .fold(0, |agg, entry| agg + entry.amount_stacked);

        assert!(
            participation <= liquid_ustx,
            "CORRUPTION: More stacking participation than liquid STX"
        );

        // set the lower limit on reward scaling at 25% of liquid_ustx
        //   (i.e., liquid_ustx / POX_MAXIMAL_SCALING)
        let scale_by = cmp::max(participation, liquid_ustx / u128::from(POX_MAXIMAL_SCALING));

        let reward_slots = u128::try_from(pox_settings.reward_slots())
            .expect("FATAL: unreachable: more than 2^128 reward slots");
        let threshold_precise = scale_by / reward_slots;
        // compute the threshold as nearest 10k > threshold_precise
        let ceil_amount = match threshold_precise % POX_THRESHOLD_STEPS_USTX {
            0 => 0,
            remainder => POX_THRESHOLD_STEPS_USTX - remainder,
        };
        let threshold = threshold_precise + ceil_amount;
        info!(
            "PoX participation threshold is {}, from {} + {} ({}), participation is {}",
            threshold, threshold_precise, ceil_amount, scale_by, participation
        );
        (threshold, participation)
    }

    fn get_reward_addresses_pox_1(
        &mut self,
        sortdb: &SortitionDB,
        block_id: &StacksBlockId,
        reward_cycle: u64,
    ) -> Result<Vec<RawRewardSetEntry>, Error> {
        if !self.is_pox_active(sortdb, block_id, u128::from(reward_cycle), POX_1_NAME)? {
            debug!(
                "PoX was voted disabled in block {} (reward cycle {})",
                block_id, reward_cycle
            );
            return Ok(vec![]);
        }

        // how many in this cycle?
        let num_addrs = self
            .eval_boot_code_read_only(
                sortdb,
                block_id,
                POX_1_NAME,
                &format!("(get-reward-set-size u{})", reward_cycle),
            )?
            .expect_u128()
            .expect("FATAL: unexpected PoX structure");

        debug!(
            "At block {:?} (reward cycle {}): {} PoX reward addresses",
            block_id, reward_cycle, num_addrs
        );

        let mut ret = vec![];
        for i in 0..num_addrs {
            // value should be (optional (tuple (pox-addr (tuple (...))) (total-ustx uint))).
            // Get the tuple.
            let tuple_data = self
                .eval_boot_code_read_only(
                    sortdb,
                    block_id,
                    POX_1_NAME,
                    &format!("(get-reward-set-pox-address u{} u{})", reward_cycle, i),
                )?
                .expect_optional()
                .expect("FATAL: unexpected PoX structure")
                .unwrap_or_else(|| {
                    panic!(
                        "FATAL: missing PoX address in slot {} out of {} in reward cycle {}",
                        i, num_addrs, reward_cycle
                    )
                })
                .expect_tuple()
                .expect("FATAL: unexpected PoX structure");

            let pox_addr_tuple = tuple_data
                .get("pox-addr")
                .unwrap_or_else(|_| panic!("FATAL: no 'pox-addr' in return value from (get-reward-set-pox-address u{} u{})", reward_cycle, i))
                .to_owned();

            let reward_address = PoxAddress::try_from_pox_tuple(self.mainnet, &pox_addr_tuple)
                .unwrap_or_else(|| panic!("FATAL: not a valid PoX address: {:?}", &pox_addr_tuple));

            let total_ustx = tuple_data
                .get("total-ustx")
                .unwrap_or_else(|_| panic!("FATAL: no 'total-ustx' in return value from (get-reward-set-pox-address u{} u{})", reward_cycle, i))
                .to_owned()
                .expect_u128()
                .expect("FATAL: unexpected PoX structure");

            debug!(
                "PoX reward address (for {} ustx): {}",
                total_ustx, &reward_address,
            );
            ret.push(RawRewardSetEntry {
                reward_address,
                amount_stacked: total_ustx,
                stacker: None,
                signer: None,
            })
        }

        Ok(ret)
    }

    fn get_reward_addresses_pox_2(
        &mut self,
        sortdb: &SortitionDB,
        block_id: &StacksBlockId,
        reward_cycle: u64,
    ) -> Result<Vec<RawRewardSetEntry>, Error> {
        if !self.is_pox_active(sortdb, block_id, u128::from(reward_cycle), POX_2_NAME)? {
            debug!(
                "PoX was voted disabled in block {} (reward cycle {})",
                block_id, reward_cycle
            );
            return Ok(vec![]);
        }

        // how many in this cycle?
        let num_addrs = self
            .eval_boot_code_read_only(
                sortdb,
                block_id,
                POX_2_NAME,
                &format!("(get-reward-set-size u{})", reward_cycle),
            )?
            .expect_u128()
            .expect("FATAL: unexpected PoX structure");

        debug!(
            "At block {:?} (reward cycle {}): {} PoX reward addresses",
            block_id, reward_cycle, num_addrs
        );

        let mut ret = vec![];
        for i in 0..num_addrs {
            // value should be (optional (tuple (pox-addr (tuple (...))) (total-ustx uint))).
            let tuple = self
                .eval_boot_code_read_only(
                    sortdb,
                    block_id,
                    POX_2_NAME,
                    &format!("(get-reward-set-pox-address u{} u{})", reward_cycle, i),
                )?
                .expect_optional()
                .expect("FATAL: unexpected PoX structure")
                .unwrap_or_else(|| {
                    panic!(
                        "FATAL: missing PoX address in slot {} out of {} in reward cycle {}",
                        i, num_addrs, reward_cycle
                    )
                })
                .expect_tuple()
                .expect("FATAL: unexpected PoX structure");

            let pox_addr_tuple = tuple
                .get("pox-addr")
                .unwrap_or_else(|_| panic!("FATAL: no `pox-addr` in return value from (get-reward-set-pox-address u{} u{})", reward_cycle, i))
                .to_owned();

            let reward_address = PoxAddress::try_from_pox_tuple(self.mainnet, &pox_addr_tuple)
                .unwrap_or_else(|| panic!("FATAL: not a valid PoX address: {:?}", &pox_addr_tuple));

            let total_ustx = tuple
                .get("total-ustx")
                .unwrap_or_else(|_| panic!("FATAL: no 'total-ustx' in return value from (get-reward-set-pox-address u{} u{})", reward_cycle, i))
                .to_owned()
                .expect_u128()
                .expect("FATAL: unexpected PoX structure");

            let stacker = tuple
                .get("stacker")
                .unwrap_or_else(|_| panic!("FATAL: no 'stacker' in return value from (get-reward-set-pox-address u{} u{})",
                    reward_cycle, i))
                .to_owned()
                .expect_optional()
                .expect("FATAL: unexpected PoX structure")
                .map(|value| {
                    value
                        .expect_principal()
                        .expect("FATAL: unexpected PoX structure")
                });

            debug!(
                "Parsed PoX reward address";
                "stacked_ustx" => total_ustx,
                "reward_address" => %reward_address,
                "stacker" => ?stacker,
            );
            ret.push(RawRewardSetEntry {
                reward_address,
                amount_stacked: total_ustx,
                stacker,
                signer: None,
            })
        }

        Ok(ret)
    }

    fn get_reward_addresses_pox_3(
        &mut self,
        sortdb: &SortitionDB,
        block_id: &StacksBlockId,
        reward_cycle: u64,
    ) -> Result<Vec<RawRewardSetEntry>, Error> {
        if !self.is_pox_active(sortdb, block_id, u128::from(reward_cycle), POX_3_NAME)? {
            debug!(
                "PoX was voted disabled in block {} (reward cycle {})",
                block_id, reward_cycle
            );
            return Ok(vec![]);
        }

        // how many in this cycle?
        let num_addrs = self
            .eval_boot_code_read_only(
                sortdb,
                block_id,
                POX_3_NAME,
                &format!("(get-reward-set-size u{})", reward_cycle),
            )?
            .expect_u128()
            .expect("FATAL: unexpected PoX structure");

        debug!(
            "At block {:?} (reward cycle {}): {} PoX reward addresses",
            block_id, reward_cycle, num_addrs
        );

        let mut ret = vec![];
        for i in 0..num_addrs {
            // value should be (optional (tuple (pox-addr (tuple (...))) (total-ustx uint))).
            let tuple = self
                .eval_boot_code_read_only(
                    sortdb,
                    block_id,
                    POX_3_NAME,
                    &format!("(get-reward-set-pox-address u{} u{})", reward_cycle, i),
                )?
                .expect_optional()
                .expect("FATAL: unexpected PoX structure")
                .unwrap_or_else(|| {
                    panic!(
                        "FATAL: missing PoX address in slot {} out of {} in reward cycle {}",
                        i, num_addrs, reward_cycle
                    )
                })
                .expect_tuple()
                .expect("FATAL: unexpected PoX structure");

            let pox_addr_tuple = tuple
                .get("pox-addr")
                .unwrap_or_else(|_| panic!("FATAL: no `pox-addr` in return value from (get-reward-set-pox-address u{} u{})", reward_cycle, i))
                .to_owned();

            let reward_address = PoxAddress::try_from_pox_tuple(self.mainnet, &pox_addr_tuple)
                .unwrap_or_else(|| panic!("FATAL: not a valid PoX address: {:?}", &pox_addr_tuple));

            let total_ustx = tuple
                .get("total-ustx")
                .unwrap_or_else(|_| panic!("FATAL: no 'total-ustx' in return value from (get-reward-set-pox-address u{} u{})", reward_cycle, i))
                .to_owned()
                .expect_u128()
                .expect("FATAL: unexpected PoX structure");

            let stacker = tuple
                .get("stacker")
                .unwrap_or_else(|_| panic!("FATAL: no 'stacker' in return value from (get-reward-set-pox-address u{} u{})",
                    reward_cycle, i))
                .to_owned()
                .expect_optional()
                .expect("FATAL: unexpected PoX structure")
                .map(|value| {
                    value
                        .expect_principal()
                        .expect("FATAL: unexpected PoX structure")
                });

            debug!(
                "Parsed PoX reward address";
                "stacked_ustx" => total_ustx,
                "reward_address" => %reward_address,
                "stacker" => ?stacker,
            );
            ret.push(RawRewardSetEntry {
                reward_address,
                amount_stacked: total_ustx,
                stacker,
                signer: None,
            })
        }

        Ok(ret)
    }

    /// Get all PoX reward addresses from .pox-4
    /// TODO: also return their stacker signer keys (as part of `RawRewardSetEntry`
    fn get_reward_addresses_pox_4(
        &mut self,
        sortdb: &SortitionDB,
        block_id: &StacksBlockId,
        reward_cycle: u64,
    ) -> Result<Vec<RawRewardSetEntry>, Error> {
        // how many in this cycle?
        let num_addrs = self
            .eval_boot_code_read_only(
                sortdb,
                block_id,
                POX_4_NAME,
                &format!("(get-reward-set-size u{})", reward_cycle),
            )?
            .expect_u128()?;

        debug!(
            "At block {:?} (reward cycle {}): {} PoX reward addresses",
            block_id, reward_cycle, num_addrs
        );

        let mut ret = vec![];
        for i in 0..num_addrs {
            // value should be:
            // (optional {
            //     pox-addr: { version: (buff 1), hashbytes: (buff 32) },
            //     total-ustx: uint,
            //     stacker: (optional principal),
            //     signer: principal
            // })
            let tuple = self
                .eval_boot_code_read_only(
                    sortdb,
                    block_id,
                    POX_4_NAME,
                    &format!("(get-reward-set-pox-address u{} u{})", reward_cycle, i),
                )?
                .expect_optional()?
                .unwrap_or_else(|| {
                    panic!(
                        "FATAL: missing PoX address in slot {} out of {} in reward cycle {}",
                        i, num_addrs, reward_cycle
                    )
                })
                .expect_tuple()?;

            let entry = RawRewardSetEntry::from_pox_4_tuple(self.mainnet, tuple)?;
            ret.push(entry)
        }

        Ok(ret)
    }

    /// Get the sequence of reward addresses, as well as the PoX-specified hash mode (which gets
    /// lost in the conversion to StacksAddress)
    /// Each address will have at least (get-stacking-minimum) tokens.
    pub fn get_reward_addresses(
        &mut self,
        burnchain: &Burnchain,
        sortdb: &SortitionDB,
        current_burn_height: u64,
        block_id: &StacksBlockId,
    ) -> Result<Vec<RawRewardSetEntry>, Error> {
        let reward_cycle = burnchain
            .block_height_to_reward_cycle(current_burn_height)
            .ok_or(Error::PoxNoRewardCycle)?;
        self.get_reward_addresses_in_cycle(burnchain, sortdb, reward_cycle, block_id)
    }

    /// Get the sequence of reward addresses, as well as the PoX-specified hash mode (which gets
    /// lost in the conversion to StacksAddress)
    /// Each address will have at least (get-stacking-minimum) tokens.
    pub fn get_reward_addresses_in_cycle(
        &mut self,
        burnchain: &Burnchain,
        sortdb: &SortitionDB,
        reward_cycle: u64,
        block_id: &StacksBlockId,
    ) -> Result<Vec<RawRewardSetEntry>, Error> {
        let reward_cycle_start_height = burnchain.reward_cycle_to_block_height(reward_cycle);

        let pox_contract_name = burnchain
            .pox_constants
            .active_pox_contract(reward_cycle_start_height);

        info!(
            "Active PoX contract at {} (cycle start height {}): {}",
            block_id, reward_cycle_start_height, &pox_contract_name
        );
        let result = match pox_contract_name {
            x if x == POX_1_NAME => self.get_reward_addresses_pox_1(sortdb, block_id, reward_cycle),
            x if x == POX_2_NAME => self.get_reward_addresses_pox_2(sortdb, block_id, reward_cycle),
            x if x == POX_3_NAME => self.get_reward_addresses_pox_3(sortdb, block_id, reward_cycle),
            x if x == POX_4_NAME => self.get_reward_addresses_pox_4(sortdb, block_id, reward_cycle),
            unknown_contract => {
                panic!("Blockchain implementation failure: PoX contract name '{}' is unknown. Chainstate is corrupted.",
                       unknown_contract);
            }
        };

        // Catch the epoch boundary edge case where burn height >= pox 3 activation height, but
        // there hasn't yet been a Stacks block.
        match result {
            Err(Error::ClarityError(ClarityError::Interpreter(VmError::Unchecked(
                CheckErrors::NoSuchContract(_),
            )))) => {
                warn!("Reward cycle attempted to calculate rewards before the PoX contract was instantiated");
                return Ok(vec![]);
            }
            x => x,
        }
    }

    /// Get the aggregate public key for a given reward cycle from pox 4
    pub fn get_aggregate_public_key_pox_4(
        &mut self,
        sortdb: &SortitionDB,
        block_id: &StacksBlockId,
        reward_cycle: u64,
    ) -> Result<Option<Point>, Error> {
        let aggregate_public_key_opt = self
            .eval_boot_code_read_only(
                sortdb,
                block_id,
                SIGNERS_VOTING_NAME,
                &format!("(get-approved-aggregate-key u{})", reward_cycle),
            )?
            .expect_optional()?;
        debug!(
            "Aggregate public key for reward cycle {} is {:?}",
            reward_cycle, aggregate_public_key_opt
        );

        let aggregate_public_key = match aggregate_public_key_opt {
            Some(value) => {
                // A point should have 33 bytes exactly.
                let data = value.expect_buff(33)?;
                let msg =
                    "Pox-4 signers-voting get-approved-aggregate-key returned a corrupted value.";
                let compressed_data = Compressed::try_from(data.as_slice()).expect(msg);
                Some(Point::try_from(&compressed_data).expect(msg))
            }
            None => None,
        };
        Ok(aggregate_public_key)
    }
}

#[cfg(test)]
pub mod contract_tests;
#[cfg(test)]
pub mod pox_2_tests;
#[cfg(test)]
pub mod pox_3_tests;
#[cfg(test)]
pub mod pox_4_tests;
#[cfg(test)]
pub mod signers_tests;
#[cfg(test)]
pub mod signers_voting_tests;

#[cfg(test)]
pub mod test {
    use std::collections::{HashMap, HashSet};
    use std::fs;

    use clarity::boot_util::boot_code_addr;
    use clarity::vm::contracts::Contract;
    use clarity::vm::tests::symbols_from_values;
    use clarity::vm::types::*;
    use stacks_common::util::hash::to_hex;
    use stacks_common::util::secp256k1::Secp256k1PublicKey;
    use stacks_common::util::*;

    use super::*;
    use crate::burnchains::{Address, PublicKey};
    use crate::chainstate::burn::db::sortdb::*;
    use crate::chainstate::burn::db::*;
    use crate::chainstate::burn::operations::BlockstackOperationType;
    use crate::chainstate::burn::*;
    use crate::chainstate::stacks::db::test::*;
    use crate::chainstate::stacks::db::*;
    use crate::chainstate::stacks::miner::*;
    use crate::chainstate::stacks::tests::*;
    use crate::chainstate::stacks::{
        Error as chainstate_error, C32_ADDRESS_VERSION_TESTNET_SINGLESIG, *,
    };
    use crate::core::{StacksEpochId, *};
    use crate::net::test::*;
    use crate::util_lib::boot::{boot_code_id, boot_code_test_addr};
    use crate::util_lib::signed_structured_data::pox4::{
        make_pox_4_signer_key_signature, Pox4SignatureTopic,
    };
    use crate::util_lib::signed_structured_data::{
        make_structured_data_domain, sign_structured_data,
    };

    pub const TESTNET_STACKING_THRESHOLD_25: u128 = 8000;

    /// Extract a PoX address from its tuple representation.
    /// Doesn't work on segwit addresses
    fn tuple_to_pox_addr(tuple_data: TupleData) -> PoxAddress {
        PoxAddress::try_from_pox_tuple(false, &Value::Tuple(tuple_data)).unwrap()
    }

    #[test]
    fn make_reward_set_units() {
        let threshold = 1_000;
        let addresses = vec![
            RawRewardSetEntry {
                reward_address: PoxAddress::Standard(
                    StacksAddress::from_string("STVK1K405H6SK9NKJAP32GHYHDJ98MMNP8Y6Z9N0").unwrap(),
                    Some(AddressHashMode::SerializeP2PKH),
                ),
                amount_stacked: 1500,
                stacker: None,
                signer: None,
            },
            RawRewardSetEntry {
                reward_address: PoxAddress::Standard(
                    StacksAddress::from_string("ST76D2FMXZ7D2719PNE4N71KPSX84XCCNCMYC940").unwrap(),
                    Some(AddressHashMode::SerializeP2PKH),
                ),

                amount_stacked: 500,
                stacker: None,
                signer: None,
            },
            RawRewardSetEntry {
                reward_address: PoxAddress::Standard(
                    StacksAddress::from_string("STVK1K405H6SK9NKJAP32GHYHDJ98MMNP8Y6Z9N0").unwrap(),
                    Some(AddressHashMode::SerializeP2PKH),
                ),
                amount_stacked: 1500,
                stacker: None,
                signer: None,
            },
            RawRewardSetEntry {
                reward_address: PoxAddress::Standard(
                    StacksAddress::from_string("ST76D2FMXZ7D2719PNE4N71KPSX84XCCNCMYC940").unwrap(),
                    Some(AddressHashMode::SerializeP2PKH),
                ),
                amount_stacked: 400,
                stacker: None,
                signer: None,
            },
        ];
        assert_eq!(
            StacksChainState::make_reward_set(threshold, addresses, StacksEpochId::Epoch2_05)
                .rewarded_addresses
                .len(),
            3
        );
    }

    fn rand_pox_addr() -> PoxAddress {
        PoxAddress::Standard(rand_addr(), Some(AddressHashMode::SerializeP2PKH))
    }

    #[test]
    fn get_reward_threshold_units() {
        let test_pox_constants = PoxConstants::new(
            501,
            1,
            1,
            1,
            5,
            5000,
            10000,
            u32::MAX,
            u32::MAX,
            u32::MAX,
            u32::MAX,
        );
        // when the liquid amount = the threshold step,
        //   the threshold should always be the step size.
        let liquid = POX_THRESHOLD_STEPS_USTX;
        assert_eq!(
            StacksChainState::get_reward_threshold_and_participation(
                &test_pox_constants,
                &[],
                liquid,
            )
            .0,
            POX_THRESHOLD_STEPS_USTX
        );
        assert_eq!(
            StacksChainState::get_reward_threshold_and_participation(
                &test_pox_constants,
                &[RawRewardSetEntry {
                    reward_address: rand_pox_addr(),
                    amount_stacked: liquid,
                    stacker: None,
                    signer: None,
                }],
                liquid,
            )
            .0,
            POX_THRESHOLD_STEPS_USTX
        );

        let liquid = 200_000_000 * MICROSTACKS_PER_STACKS as u128;
        // with zero participation, should scale to 25% of liquid
        assert_eq!(
            StacksChainState::get_reward_threshold_and_participation(
                &test_pox_constants,
                &[],
                liquid,
            )
            .0,
            50_000 * MICROSTACKS_PER_STACKS as u128
        );
        // should be the same at 25% participation
        assert_eq!(
            StacksChainState::get_reward_threshold_and_participation(
                &test_pox_constants,
                &[RawRewardSetEntry {
                    reward_address: rand_pox_addr(),
                    amount_stacked: liquid / 4,
                    stacker: None,
                    signer: None,
                }],
                liquid,
            )
            .0,
            50_000 * MICROSTACKS_PER_STACKS as u128
        );
        // but not at 30% participation
        assert_eq!(
            StacksChainState::get_reward_threshold_and_participation(
                &test_pox_constants,
                &[
                    RawRewardSetEntry {
                        reward_address: rand_pox_addr(),
                        amount_stacked: liquid / 4,
                        stacker: None,
                        signer: None,
                    },
                    RawRewardSetEntry {
                        reward_address: rand_pox_addr(),
                        amount_stacked: 10_000_000 * (MICROSTACKS_PER_STACKS as u128),
                        stacker: None,
                        signer: None,
                    },
                ],
                liquid,
            )
            .0,
            60_000 * MICROSTACKS_PER_STACKS as u128
        );

        // bump by just a little bit, should go to the next threshold step
        assert_eq!(
            StacksChainState::get_reward_threshold_and_participation(
                &test_pox_constants,
                &[
                    RawRewardSetEntry {
                        reward_address: rand_pox_addr(),
                        amount_stacked: liquid / 4,
                        stacker: None,
                        signer: None,
                    },
                    RawRewardSetEntry {
                        reward_address: rand_pox_addr(),
                        amount_stacked: MICROSTACKS_PER_STACKS as u128,
                        stacker: None,
                        signer: None,
                    },
                ],
                liquid,
            )
            .0,
            60_000 * MICROSTACKS_PER_STACKS as u128
        );

        // bump by just a little bit, should go to the next threshold step
        assert_eq!(
            StacksChainState::get_reward_threshold_and_participation(
                &test_pox_constants,
                &[RawRewardSetEntry {
                    reward_address: rand_pox_addr(),
                    amount_stacked: liquid,
                    stacker: None,
                    signer: None,
                }],
                liquid,
            )
            .0,
            200_000 * MICROSTACKS_PER_STACKS as u128
        );
    }

    fn rand_addr() -> StacksAddress {
        key_to_stacks_addr(&StacksPrivateKey::new())
    }

    pub fn key_to_stacks_addr(key: &StacksPrivateKey) -> StacksAddress {
        StacksAddress::from_public_keys(
            C32_ADDRESS_VERSION_TESTNET_SINGLESIG,
            &AddressHashMode::SerializeP2PKH,
            1,
            &vec![StacksPublicKey::from_private(key)],
        )
        .unwrap()
    }

    pub fn instantiate_pox_peer<'a>(
        burnchain: &Burnchain,
        test_name: &str,
    ) -> (TestPeer<'a>, Vec<StacksPrivateKey>) {
        instantiate_pox_peer_with_epoch(burnchain, test_name, None, None)
    }

    pub fn instantiate_pox_peer_with_epoch<'a>(
        burnchain: &Burnchain,
        test_name: &str,
        epochs: Option<Vec<StacksEpoch>>,
        observer: Option<&'a TestEventObserver>,
    ) -> (TestPeer<'a>, Vec<StacksPrivateKey>) {
        let mut peer_config = TestPeerConfig::new(test_name, 0, 0);
        peer_config.burnchain = burnchain.clone();
        peer_config.epochs = epochs;
        peer_config.setup_code = format!(
            "(contract-call? .pox set-burnchain-parameters u{} u{} u{} u{})",
            burnchain.first_block_height,
            burnchain.pox_constants.prepare_length,
            burnchain.pox_constants.reward_cycle_length,
            burnchain.pox_constants.pox_rejection_fraction
        );

        test_debug!("Setup code: '{}'", &peer_config.setup_code);

        let keys = [
            StacksPrivateKey::from_hex(
                "7e3ee1f2a0ae11b785a1f0e725a9b3ab0a5fd6cc057d43763b0a85f256fdec5d01",
            )
            .unwrap(),
            StacksPrivateKey::from_hex(
                "11d055ac8b0ab4f04c5eb5ea4b4def9c60ae338355d81c9411b27b4f49da2a8301",
            )
            .unwrap(),
            StacksPrivateKey::from_hex(
                "00eed368626b96e482944e02cc136979973367491ea923efb57c482933dd7c0b01",
            )
            .unwrap(),
            StacksPrivateKey::from_hex(
                "00380ff3c05350ee313f60f30313acb4b5fc21e50db4151bf0de4cd565eb823101",
            )
            .unwrap(),
        ];

        let addrs: Vec<StacksAddress> = keys.iter().map(|pk| key_to_stacks_addr(pk)).collect();

        let balances: Vec<(PrincipalData, u64)> = addrs
            .clone()
            .into_iter()
            .map(|addr| (addr.into(), (1024 * POX_THRESHOLD_STEPS_USTX) as u64))
            .collect();

        peer_config.initial_balances = balances;
        let peer = TestPeer::new_with_observer(peer_config, observer);

        (peer, keys.to_vec())
    }

    pub fn eval_at_tip(peer: &mut TestPeer, boot_contract: &str, expr: &str) -> Value {
        let sortdb = peer.sortdb.take().unwrap();
        let (consensus_hash, block_bhh) =
            SortitionDB::get_canonical_stacks_chain_tip_hash(sortdb.conn()).unwrap();
        let stacks_block_id = StacksBlockId::new(&consensus_hash, &block_bhh);
        let iconn = sortdb.index_conn();
        let value = peer.chainstate().clarity_eval_read_only(
            &iconn,
            &stacks_block_id,
            &boot_code_id(boot_contract, false),
            expr,
        );
        peer.sortdb = Some(sortdb);
        value
    }

    fn contract_id(addr: &StacksAddress, name: &str) -> QualifiedContractIdentifier {
        QualifiedContractIdentifier::new(
            StandardPrincipalData::from(addr.clone()),
            ContractName::try_from(name.to_string()).unwrap(),
        )
    }

    fn eval_contract_at_tip(
        peer: &mut TestPeer,
        addr: &StacksAddress,
        name: &str,
        expr: &str,
    ) -> Value {
        let sortdb = peer.sortdb.take().unwrap();
        let (consensus_hash, block_bhh) =
            SortitionDB::get_canonical_stacks_chain_tip_hash(sortdb.conn()).unwrap();
        let stacks_block_id = StacksBlockId::new(&consensus_hash, &block_bhh);
        let iconn = sortdb.index_conn();
        let value = peer.chainstate().clarity_eval_read_only(
            &iconn,
            &stacks_block_id,
            &contract_id(addr, name),
            expr,
        );
        peer.sortdb = Some(sortdb);
        value
    }

    pub fn get_liquid_ustx(peer: &mut TestPeer) -> u128 {
        let value = eval_at_tip(peer, "pox", "stx-liquid-supply");
        if let Value::UInt(inner_uint) = value {
            return inner_uint;
        } else {
            panic!("stx-liquid-supply isn't a uint");
        }
    }

    pub fn get_balance(peer: &mut TestPeer, addr: &PrincipalData) -> u128 {
        let value = eval_at_tip(
            peer,
            "pox",
            &format!("(stx-get-balance '{})", addr.to_string()),
        );
        if let Value::UInt(balance) = value {
            return balance;
        } else {
            panic!("stx-get-balance isn't a uint");
        }
    }

    pub fn get_stacker_info(
        peer: &mut TestPeer,
        addr: &PrincipalData,
    ) -> Option<(u128, PoxAddress, u128, u128)> {
        let value_opt = eval_at_tip(
            peer,
            "pox",
            &format!("(get-stacker-info '{})", addr.to_string()),
        );
        let data = if let Some(d) = value_opt.expect_optional().unwrap() {
            d
        } else {
            return None;
        };

        let data = data.expect_tuple().unwrap();

        let amount_ustx = data
            .get("amount-ustx")
            .unwrap()
            .to_owned()
            .expect_u128()
            .unwrap();
        let pox_addr = tuple_to_pox_addr(
            data.get("pox-addr")
                .unwrap()
                .to_owned()
                .expect_tuple()
                .unwrap(),
        );
        let lock_period = data
            .get("lock-period")
            .unwrap()
            .to_owned()
            .expect_u128()
            .unwrap();
        let first_reward_cycle = data
            .get("first-reward-cycle")
            .unwrap()
            .to_owned()
            .expect_u128()
            .unwrap();
        Some((amount_ustx, pox_addr, lock_period, first_reward_cycle))
    }

    pub fn with_sortdb<F, R>(peer: &mut TestPeer, todo: F) -> R
    where
        F: FnOnce(&mut StacksChainState, &SortitionDB) -> R,
    {
        let sortdb = peer.sortdb.take().unwrap();
        let r = todo(peer.chainstate(), &sortdb);
        peer.sortdb = Some(sortdb);
        r
    }

    pub fn get_account(peer: &mut TestPeer, addr: &PrincipalData) -> StacksAccount {
        let account = with_sortdb(peer, |ref mut chainstate, ref mut sortdb| {
            let (consensus_hash, block_bhh) =
                SortitionDB::get_canonical_stacks_chain_tip_hash(sortdb.conn()).unwrap();
            let stacks_block_id = StacksBlockId::new(&consensus_hash, &block_bhh);
            chainstate
                .with_read_only_clarity_tx(&sortdb.index_conn(), &stacks_block_id, |clarity_tx| {
                    StacksChainState::get_account(clarity_tx, addr)
                })
                .unwrap()
        });
        account
    }

    fn get_contract(peer: &mut TestPeer, addr: &QualifiedContractIdentifier) -> Option<Contract> {
        let contract_opt = with_sortdb(peer, |ref mut chainstate, ref mut sortdb| {
            let (consensus_hash, block_bhh) =
                SortitionDB::get_canonical_stacks_chain_tip_hash(sortdb.conn()).unwrap();
            let stacks_block_id = StacksBlockId::new(&consensus_hash, &block_bhh);
            chainstate
                .with_read_only_clarity_tx(&sortdb.index_conn(), &stacks_block_id, |clarity_tx| {
                    StacksChainState::get_contract(clarity_tx, addr).unwrap()
                })
                .unwrap()
        });
        contract_opt
    }

    pub fn make_pox_addr(addr_version: AddressHashMode, addr_bytes: Hash160) -> Value {
        Value::Tuple(
            TupleData::from_data(vec![
                (
                    ClarityName::try_from("version".to_owned()).unwrap(),
                    Value::buff_from_byte(addr_version as u8),
                ),
                (
                    ClarityName::try_from("hashbytes".to_owned()).unwrap(),
                    Value::Sequence(SequenceData::Buffer(BuffData {
                        data: addr_bytes.as_bytes().to_vec(),
                    })),
                ),
            ])
            .unwrap(),
        )
    }

    pub fn make_pox_lockup(
        key: &StacksPrivateKey,
        nonce: u64,
        amount: u128,
        addr_version: AddressHashMode,
        addr_bytes: Hash160,
        lock_period: u128,
        burn_ht: u64,
    ) -> StacksTransaction {
        make_pox_contract_call(
            key,
            nonce,
            "stack-stx",
            vec![
                Value::UInt(amount),
                make_pox_addr(addr_version, addr_bytes),
                Value::UInt(burn_ht as u128),
                Value::UInt(lock_period),
            ],
        )
    }

    pub fn make_pox_2_lockup(
        key: &StacksPrivateKey,
        nonce: u64,
        amount: u128,
        addr: PoxAddress,
        lock_period: u128,
        burn_ht: u64,
    ) -> StacksTransaction {
        make_pox_2_or_3_lockup(key, nonce, amount, addr, lock_period, burn_ht, POX_2_NAME)
    }

    pub fn make_pox_3_lockup(
        key: &StacksPrivateKey,
        nonce: u64,
        amount: u128,
        addr: PoxAddress,
        lock_period: u128,
        burn_ht: u64,
    ) -> StacksTransaction {
        make_pox_2_or_3_lockup(key, nonce, amount, addr, lock_period, burn_ht, POX_3_NAME)
    }

    pub fn make_pox_4_lockup(
        key: &StacksPrivateKey,
        nonce: u64,
        amount: u128,
        addr: &PoxAddress,
        lock_period: u128,
        signer_key: &StacksPublicKey,
        burn_ht: u64,
        signature_opt: Option<Vec<u8>>,
        max_amount: u128,
        auth_id: u128,
    ) -> StacksTransaction {
        let addr_tuple = Value::Tuple(addr.as_clarity_tuple().unwrap());
        let signature = match signature_opt {
            Some(sig) => Value::some(Value::buff_from(sig).unwrap()).unwrap(),
            None => Value::none(),
        };
        let payload = TransactionPayload::new_contract_call(
            boot_code_test_addr(),
            "pox-4",
            "stack-stx",
            vec![
                Value::UInt(amount),
                addr_tuple,
                Value::UInt(burn_ht as u128),
                Value::UInt(lock_period),
                signature,
                Value::buff_from(signer_key.to_bytes_compressed()).unwrap(),
                Value::UInt(max_amount),
                Value::UInt(auth_id),
            ],
        )
        .unwrap();

        make_tx(key, nonce, 0, payload)
    }

    pub fn make_pox_2_or_3_lockup(
        key: &StacksPrivateKey,
        nonce: u64,
        amount: u128,
        addr: PoxAddress,
        lock_period: u128,
        burn_ht: u64,
        contract_name: &str,
    ) -> StacksTransaction {
        // (define-public (stack-stx (amount-ustx uint)
        //                           (pox-addr (tuple (version (buff 1)) (hashbytes (buff 32))))
        //                           (burn-height uint)
        //                           (lock-period uint))
        let addr_tuple = Value::Tuple(addr.as_clarity_tuple().unwrap());
        let payload = TransactionPayload::new_contract_call(
            boot_code_test_addr(),
            contract_name,
            "stack-stx",
            vec![
                Value::UInt(amount),
                addr_tuple,
                Value::UInt(burn_ht as u128),
                Value::UInt(lock_period),
            ],
        )
        .unwrap();

        make_tx(key, nonce, 0, payload)
    }

    pub fn make_signers_vote_for_aggregate_public_key(
        key: &StacksPrivateKey,
        nonce: u64,
        signer_index: u128,
        aggregate_public_key: &Point,
        round: u128,
        cycle: u128,
    ) -> StacksTransaction {
        let aggregate_public_key_val =
            Value::buff_from(aggregate_public_key.compress().data.to_vec())
                .expect("Failed to serialize aggregate public key");
        make_signers_vote_for_aggregate_public_key_value(
            key,
            nonce,
            signer_index,
            aggregate_public_key_val,
            round,
            cycle,
        )
    }

    pub fn make_signers_vote_for_aggregate_public_key_value(
        key: &StacksPrivateKey,
        nonce: u64,
        signer_index: u128,
        aggregate_public_key: Value,
        round: u128,
        cycle: u128,
    ) -> StacksTransaction {
        debug!("Vote for aggregate key in cycle {}, round {}", cycle, round);

        let payload = TransactionPayload::new_contract_call(
            boot_code_test_addr(),
            SIGNERS_VOTING_NAME,
            SIGNERS_VOTING_FUNCTION_NAME,
            vec![
                Value::UInt(signer_index),
                aggregate_public_key,
                Value::UInt(round),
                Value::UInt(cycle),
            ],
        )
        .unwrap();
        // TODO set tx_fee back to 0 once these txs are free
        make_tx(key, nonce, 1, payload)
    }

    pub fn make_pox_2_increase(
        key: &StacksPrivateKey,
        nonce: u64,
        amount: u128,
    ) -> StacksTransaction {
        let payload = TransactionPayload::new_contract_call(
            boot_code_test_addr(),
            POX_2_NAME,
            "stack-increase",
            vec![Value::UInt(amount)],
        )
        .unwrap();

        make_tx(key, nonce, 0, payload)
    }

    pub fn make_pox_2_extend(
        key: &StacksPrivateKey,
        nonce: u64,
        addr: PoxAddress,
        lock_period: u128,
    ) -> StacksTransaction {
        let addr_tuple = Value::Tuple(addr.as_clarity_tuple().unwrap());
        let payload = TransactionPayload::new_contract_call(
            boot_code_test_addr(),
            "pox-2",
            "stack-extend",
            vec![Value::UInt(lock_period), addr_tuple],
        )
        .unwrap();

        make_tx(key, nonce, 0, payload)
    }

    pub fn make_pox_3_extend(
        key: &StacksPrivateKey,
        nonce: u64,
        addr: PoxAddress,
        lock_period: u128,
    ) -> StacksTransaction {
        let addr_tuple = Value::Tuple(addr.as_clarity_tuple().unwrap());
        let payload = TransactionPayload::new_contract_call(
            boot_code_test_addr(),
            POX_3_NAME,
            "stack-extend",
            vec![Value::UInt(lock_period), addr_tuple],
        )
        .unwrap();

        make_tx(key, nonce, 0, payload)
    }

    pub fn make_pox_4_extend(
        key: &StacksPrivateKey,
        nonce: u64,
        addr: PoxAddress,
        lock_period: u128,
        signer_key: StacksPublicKey,
        signature_opt: Option<Vec<u8>>,
        max_amount: u128,
        auth_id: u128,
    ) -> StacksTransaction {
        let addr_tuple = Value::Tuple(addr.as_clarity_tuple().unwrap());
        let signature = match signature_opt {
            Some(sig) => Value::some(Value::buff_from(sig).unwrap()).unwrap(),
            None => Value::none(),
        };
        let payload = TransactionPayload::new_contract_call(
            boot_code_test_addr(),
            POX_4_NAME,
            "stack-extend",
            vec![
                Value::UInt(lock_period),
                addr_tuple,
                signature,
                Value::buff_from(signer_key.to_bytes_compressed()).unwrap(),
                Value::UInt(max_amount),
                Value::UInt(auth_id),
            ],
        )
        .unwrap();

        make_tx(key, nonce, 0, payload)
    }

    pub fn make_pox_4_delegate_stx(
        key: &StacksPrivateKey,
        nonce: u64,
        amount: u128,
        delegate_to: PrincipalData,
        until_burn_ht: Option<u128>,
        pox_addr: Option<PoxAddress>,
    ) -> StacksTransaction {
        let payload = TransactionPayload::new_contract_call(
            boot_code_test_addr(),
            POX_4_NAME,
            "delegate-stx",
            vec![
                Value::UInt(amount),
                Value::Principal(delegate_to.clone()),
                match until_burn_ht {
                    Some(burn_ht) => Value::some(Value::UInt(burn_ht)).unwrap(),
                    None => Value::none(),
                },
                match pox_addr {
                    Some(addr) => {
                        Value::some(Value::Tuple(addr.as_clarity_tuple().unwrap())).unwrap()
                    }
                    None => Value::none(),
                },
            ],
        )
        .unwrap();

        make_tx(key, nonce, 0, payload)
    }

    pub fn make_pox_4_delegate_stack_stx(
        key: &StacksPrivateKey,
        nonce: u64,
        stacker: PrincipalData,
        amount: u128,
        pox_addr: PoxAddress,
        start_burn_height: u128,
        lock_period: u128,
    ) -> StacksTransaction {
        let payload: TransactionPayload = TransactionPayload::new_contract_call(
            boot_code_test_addr(),
            POX_4_NAME,
            "delegate-stack-stx",
            vec![
                Value::Principal(stacker.clone()),
                Value::UInt(amount),
                Value::Tuple(pox_addr.as_clarity_tuple().unwrap()),
                Value::UInt(start_burn_height),
                Value::UInt(lock_period),
            ],
        )
        .unwrap();

        make_tx(key, nonce, 0, payload)
    }

    pub fn make_pox_4_delegate_stack_extend(
        key: &StacksPrivateKey,
        nonce: u64,
        stacker: PrincipalData,
        pox_addr: PoxAddress,
        extend_count: u128,
    ) -> StacksTransaction {
        let payload: TransactionPayload = TransactionPayload::new_contract_call(
            boot_code_test_addr(),
            POX_4_NAME,
            "delegate-stack-extend",
            vec![
                Value::Principal(stacker.clone()),
                Value::Tuple(pox_addr.as_clarity_tuple().unwrap()),
                Value::UInt(extend_count),
            ],
        )
        .unwrap();

        make_tx(key, nonce, 0, payload)
    }

    pub fn make_pox_4_aggregation_commit_indexed(
        key: &StacksPrivateKey,
        nonce: u64,
        pox_addr: &PoxAddress,
        reward_cycle: u128,
        signature_opt: Option<Vec<u8>>,
        signer_key: &Secp256k1PublicKey,
        max_amount: u128,
        auth_id: u128,
    ) -> StacksTransaction {
        let addr_tuple = Value::Tuple(pox_addr.as_clarity_tuple().unwrap());
        let signature = match signature_opt {
            Some(sig) => Value::some(Value::buff_from(sig).unwrap()).unwrap(),
            None => Value::none(),
        };
        let payload = TransactionPayload::new_contract_call(
            boot_code_test_addr(),
            POX_4_NAME,
            "stack-aggregation-commit-indexed",
            vec![
                addr_tuple,
                Value::UInt(reward_cycle),
                signature,
                Value::buff_from(signer_key.to_bytes_compressed()).unwrap(),
                Value::UInt(max_amount),
                Value::UInt(auth_id),
            ],
        )
        .unwrap();

        make_tx(key, nonce, 0, payload)
    }

    pub fn make_pox_4_stack_increase(
        key: &StacksPrivateKey,
        nonce: u64,
        amount: u128,
        signer_key: &Secp256k1PublicKey,
        signature_opt: Option<Vec<u8>>,
        max_amount: u128,
        auth_id: u128,
    ) -> StacksTransaction {
        let signature = signature_opt
            .map(|sig| Value::some(Value::buff_from(sig).unwrap()).unwrap())
            .unwrap_or_else(|| Value::none());
        let payload = TransactionPayload::new_contract_call(
            boot_code_test_addr(),
            POX_4_NAME,
            "stack-increase",
            vec![
                Value::UInt(amount),
                signature,
                Value::buff_from(signer_key.to_bytes_compressed()).unwrap(),
                Value::UInt(max_amount),
                Value::UInt(auth_id),
            ],
        )
        .unwrap();

        make_tx(key, nonce, 0, payload)
    }

    pub fn make_pox_4_delegate_stack_increase(
        key: &StacksPrivateKey,
        nonce: u64,
        stacker: &PrincipalData,
        pox_addr: PoxAddress,
        amount: u128,
    ) -> StacksTransaction {
        let payload = TransactionPayload::new_contract_call(
            boot_code_test_addr(),
            POX_4_NAME,
            "delegate-stack-increase",
            vec![
                Value::Principal(stacker.clone()),
                Value::Tuple(pox_addr.as_clarity_tuple().unwrap()),
                Value::UInt(amount),
            ],
        )
        .unwrap();

        make_tx(key, nonce, 0, payload)
    }

    pub fn make_pox_4_revoke_delegate_stx(key: &StacksPrivateKey, nonce: u64) -> StacksTransaction {
        let payload = TransactionPayload::new_contract_call(
            boot_code_test_addr(),
            POX_4_NAME,
            "revoke-delegate-stx",
            vec![],
        )
        .unwrap();

        make_tx(key, nonce, 0, payload)
    }

    pub fn make_signer_key_signature(
        pox_addr: &PoxAddress,
        signer_key: &StacksPrivateKey,
        reward_cycle: u128,
        topic: &Pox4SignatureTopic,
        period: u128,
        max_amount: u128,
        auth_id: u128,
    ) -> Vec<u8> {
        let signature = make_pox_4_signer_key_signature(
            pox_addr,
            signer_key,
            reward_cycle,
            topic,
            CHAIN_ID_TESTNET,
            period,
            max_amount,
            auth_id,
        )
        .unwrap();

        signature.to_rsv()
    }

    pub fn make_pox_4_set_signer_key_auth(
        pox_addr: &PoxAddress,
        signer_key: &StacksPrivateKey,
        reward_cycle: u128,
        topic: &Pox4SignatureTopic,
        period: u128,
        enabled: bool,
        nonce: u64,
        sender_key: Option<&StacksPrivateKey>,
        max_amount: u128,
        auth_id: u128,
    ) -> StacksTransaction {
        let signer_pubkey = StacksPublicKey::from_private(signer_key);
        let payload = TransactionPayload::new_contract_call(
            boot_code_test_addr(),
            POX_4_NAME,
            "set-signer-key-authorization",
            vec![
                Value::Tuple(pox_addr.as_clarity_tuple().unwrap()),
                Value::UInt(period),
                Value::UInt(reward_cycle),
                Value::string_ascii_from_bytes(topic.get_name_str().into()).unwrap(),
                Value::buff_from(signer_pubkey.to_bytes_compressed()).unwrap(),
                Value::Bool(enabled),
                Value::UInt(max_amount),
                Value::UInt(auth_id),
            ],
        )
        .unwrap();

        let sender_key = sender_key.unwrap_or(signer_key);

        make_tx(sender_key, nonce, 0, payload)
    }

    fn make_tx(
        key: &StacksPrivateKey,
        nonce: u64,
        tx_fee: u64,
        payload: TransactionPayload,
    ) -> StacksTransaction {
        let auth = TransactionAuth::from_p2pkh(key).unwrap();
        let addr = auth.origin().address_testnet();
        let mut tx = StacksTransaction::new(TransactionVersion::Testnet, auth, payload);
        tx.chain_id = 0x80000000;
        tx.auth.set_origin_nonce(nonce);
        tx.set_post_condition_mode(TransactionPostConditionMode::Allow);
        tx.set_tx_fee(tx_fee);

        let mut tx_signer = StacksTransactionSigner::new(&tx);
        tx_signer.sign_origin(key).unwrap();
        tx_signer.get_tx().unwrap()
    }

    pub fn make_pox_contract_call(
        key: &StacksPrivateKey,
        nonce: u64,
        function_name: &str,
        args: Vec<Value>,
    ) -> StacksTransaction {
        let payload = TransactionPayload::new_contract_call(
            boot_code_test_addr(),
            "pox",
            function_name,
            args,
        )
        .unwrap();

        make_tx(key, nonce, 0, payload)
    }

    pub fn make_pox_2_contract_call(
        key: &StacksPrivateKey,
        nonce: u64,
        function_name: &str,
        args: Vec<Value>,
    ) -> StacksTransaction {
        let payload = TransactionPayload::new_contract_call(
            boot_code_test_addr(),
            POX_2_NAME,
            function_name,
            args,
        )
        .unwrap();

        make_tx(key, nonce, 0, payload)
    }

    pub fn make_pox_3_contract_call(
        key: &StacksPrivateKey,
        nonce: u64,
        function_name: &str,
        args: Vec<Value>,
    ) -> StacksTransaction {
        let payload = TransactionPayload::new_contract_call(
            boot_code_test_addr(),
            POX_3_NAME,
            function_name,
            args,
        )
        .unwrap();

        make_tx(key, nonce, 0, payload)
    }

    pub fn make_pox_4_contract_call(
        key: &StacksPrivateKey,
        nonce: u64,
        function_name: &str,
        args: Vec<Value>,
    ) -> StacksTransaction {
        let payload = TransactionPayload::new_contract_call(
            boot_code_test_addr(),
            POX_4_NAME,
            function_name,
            args,
        )
        .unwrap();

        make_tx(key, nonce, 0, payload)
    }

    // make a stream of invalid pox-lockup transactions
    fn make_invalid_pox_lockups(key: &StacksPrivateKey, mut nonce: u64) -> Vec<StacksTransaction> {
        let mut ret = vec![];

        let amount = 1;
        let lock_period = 1;
        let addr_bytes = Hash160([0u8; 20]);

        let bad_pox_addr_version = Value::Tuple(
            TupleData::from_data(vec![
                (
                    ClarityName::try_from("version".to_owned()).unwrap(),
                    Value::UInt(100),
                ),
                (
                    ClarityName::try_from("hashbytes".to_owned()).unwrap(),
                    Value::Sequence(SequenceData::Buffer(BuffData {
                        data: addr_bytes.as_bytes().to_vec(),
                    })),
                ),
            ])
            .unwrap(),
        );

        let generator = |amount, pox_addr, lock_period, nonce| {
            make_pox_contract_call(
                key,
                nonce,
                "stack-stx",
                vec![Value::UInt(amount), pox_addr, Value::UInt(lock_period)],
            )
        };

        let bad_pox_addr_tx = generator(amount, bad_pox_addr_version, lock_period, nonce);
        ret.push(bad_pox_addr_tx);
        nonce += 1;

        let bad_lock_period_short = generator(
            amount,
            make_pox_addr(AddressHashMode::SerializeP2PKH, addr_bytes.clone()),
            0,
            nonce,
        );
        ret.push(bad_lock_period_short);
        nonce += 1;

        let bad_lock_period_long = generator(
            amount,
            make_pox_addr(AddressHashMode::SerializeP2PKH, addr_bytes.clone()),
            13,
            nonce,
        );
        ret.push(bad_lock_period_long);
        nonce += 1;

        let bad_amount = generator(
            0,
            make_pox_addr(AddressHashMode::SerializeP2PKH, addr_bytes.clone()),
            1,
            nonce,
        );
        ret.push(bad_amount);

        ret
    }

    fn make_bare_contract(
        key: &StacksPrivateKey,
        nonce: u64,
        tx_fee: u64,
        name: &str,
        code: &str,
    ) -> StacksTransaction {
        let payload = TransactionPayload::new_smart_contract(name, code, None).unwrap();
        make_tx(key, nonce, tx_fee, payload)
    }

    fn make_token_transfer(
        key: &StacksPrivateKey,
        nonce: u64,
        tx_fee: u64,
        dest: PrincipalData,
        amount: u64,
    ) -> StacksTransaction {
        let payload = TransactionPayload::TokenTransfer(dest, amount, TokenTransferMemo([0u8; 34]));
        make_tx(key, nonce, tx_fee, payload)
    }

    fn make_pox_lockup_contract(
        key: &StacksPrivateKey,
        nonce: u64,
        name: &str,
    ) -> StacksTransaction {
        let contract = format!("
        (define-public (do-contract-lockup (amount-ustx uint) (pox-addr (tuple (version (buff 1)) (hashbytes (buff 20)))) (lock-period uint))
            (let (
                (this-contract (as-contract tx-sender))
            )
            (begin
                ;; take the stx from the tx-sender
                
                (unwrap-panic (stx-transfer? amount-ustx tx-sender this-contract))

                ;; this contract stacks the stx given to it
                (as-contract
                    (contract-call? '{}.pox stack-stx amount-ustx pox-addr burn-block-height lock-period))
            ))
        )

        ;; get back STX from this contract
        (define-public (withdraw-stx (amount-ustx uint))
            (let (
                (recipient tx-sender)
            )
            (begin
                (unwrap-panic
                    (as-contract
                        (stx-transfer? amount-ustx tx-sender recipient)))
                (ok true)
            ))
        )
        ", boot_code_test_addr());
        let contract_tx = make_bare_contract(key, nonce, 0, name, &contract);
        contract_tx
    }

    // call after make_pox_lockup_contract gets mined
    fn make_pox_lockup_contract_call(
        key: &StacksPrivateKey,
        nonce: u64,
        contract_addr: &StacksAddress,
        name: &str,
        amount: u128,
        addr_version: AddressHashMode,
        addr_bytes: Hash160,
        lock_period: u128,
    ) -> StacksTransaction {
        let payload = TransactionPayload::new_contract_call(
            contract_addr.clone(),
            name,
            "do-contract-lockup",
            vec![
                Value::UInt(amount),
                make_pox_addr(addr_version, addr_bytes),
                Value::UInt(lock_period),
            ],
        )
        .unwrap();
        make_tx(key, nonce, 0, payload)
    }

    // call after make_pox_lockup_contract gets mined
    fn make_pox_withdraw_stx_contract_call(
        key: &StacksPrivateKey,
        nonce: u64,
        contract_addr: &StacksAddress,
        name: &str,
        amount: u128,
    ) -> StacksTransaction {
        let payload = TransactionPayload::new_contract_call(
            contract_addr.clone(),
            name,
            "withdraw-stx",
            vec![Value::UInt(amount)],
        )
        .unwrap();
        make_tx(key, nonce, 0, payload)
    }

    fn make_pox_reject(key: &StacksPrivateKey, nonce: u64) -> StacksTransaction {
        // (define-public (reject-pox))
        make_pox_contract_call(key, nonce, "reject-pox", vec![])
    }

    pub fn get_reward_addresses_with_par_tip(
        state: &mut StacksChainState,
        burnchain: &Burnchain,
        sortdb: &SortitionDB,
        block_id: &StacksBlockId,
    ) -> Result<Vec<(PoxAddress, u128)>, Error> {
        let burn_block_height = get_par_burn_block_height(state, block_id);
        get_reward_set_entries_at_block(state, burnchain, sortdb, block_id, burn_block_height).map(
            |addrs| {
                addrs
                    .into_iter()
                    .map(|x| (x.reward_address, x.amount_stacked))
                    .collect()
            },
        )
    }

    pub fn get_reward_set_entries_at_block(
        state: &mut StacksChainState,
        burnchain: &Burnchain,
        sortdb: &SortitionDB,
        block_id: &StacksBlockId,
        burn_block_height: u64,
    ) -> Result<Vec<RawRewardSetEntry>, Error> {
        state
            .get_reward_addresses(burnchain, sortdb, burn_block_height, block_id)
            .and_then(|mut addrs| {
                addrs.sort_by_key(|k| k.reward_address.bytes());
                Ok(addrs)
            })
    }

    pub fn get_parent_tip(
        parent_opt: &Option<&StacksBlock>,
        chainstate: &StacksChainState,
        sortdb: &SortitionDB,
    ) -> StacksHeaderInfo {
        let tip = SortitionDB::get_canonical_burn_chain_tip(sortdb.conn()).unwrap();
        let parent_tip = match parent_opt {
            None => StacksChainState::get_genesis_header_info(chainstate.db()).unwrap(),
            Some(block) => {
                let ic = sortdb.index_conn();
                let snapshot = SortitionDB::get_block_snapshot_for_winning_stacks_block(
                    &ic,
                    &tip.sortition_id,
                    &block.block_hash(),
                )
                .unwrap()
                .unwrap(); // succeeds because we don't fork
                StacksChainState::get_anchored_block_header_info(
                    chainstate.db(),
                    &snapshot.consensus_hash,
                    &snapshot.winning_stacks_block_hash,
                )
                .unwrap()
                .unwrap()
            }
        };
        parent_tip
    }

    pub fn get_current_reward_cycle(peer: &TestPeer, burnchain: &Burnchain) -> u128 {
        let tip = SortitionDB::get_canonical_burn_chain_tip(&peer.sortdb.as_ref().unwrap().conn())
            .unwrap();
        burnchain
            .block_height_to_reward_cycle(tip.block_height)
            .unwrap() as u128
    }

    #[test]
    fn test_liquid_ustx() {
        let mut burnchain = Burnchain::default_unittest(
            0,
            &BurnchainHeaderHash::from_hex(BITCOIN_REGTEST_FIRST_BLOCK_HASH).unwrap(),
        );
        burnchain.pox_constants.reward_cycle_length = 5;
        burnchain.pox_constants.prepare_length = 2;
        burnchain.pox_constants.anchor_threshold = 1;

        let (mut peer, keys) = instantiate_pox_peer(&burnchain, function_name!());

        let num_blocks = 10;
        let mut expected_liquid_ustx = 1024 * POX_THRESHOLD_STEPS_USTX * (keys.len() as u128);
        let mut missed_initial_blocks = 0;

        for tenure_id in 0..num_blocks {
            let microblock_privkey = StacksPrivateKey::new();
            let microblock_pubkeyhash =
                Hash160::from_node_public_key(&StacksPublicKey::from_private(&microblock_privkey));
            let tip =
                SortitionDB::get_canonical_burn_chain_tip(&peer.sortdb.as_ref().unwrap().conn())
                    .unwrap();

            let (burn_ops, stacks_block, microblocks) = peer.make_tenure(
                |ref mut miner,
                 ref mut sortdb,
                 ref mut chainstate,
                 vrf_proof,
                 ref parent_opt,
                 ref parent_microblock_header_opt| {
                    let parent_tip = get_parent_tip(parent_opt, chainstate, sortdb);

                    if tip.total_burn > 0 && missed_initial_blocks == 0 {
                        eprintln!("Missed initial blocks: {}", missed_initial_blocks);
                        missed_initial_blocks = tip.block_height;
                    }

                    let coinbase_tx = make_coinbase(miner, tenure_id);

                    let block_txs = vec![coinbase_tx];

                    let block_builder = StacksBlockBuilder::make_regtest_block_builder(
                        &parent_tip,
                        vrf_proof,
                        tip.total_burn,
                        microblock_pubkeyhash,
                    )
                    .unwrap();
                    let (anchored_block, _size, _cost) =
                        StacksBlockBuilder::make_anchored_block_from_txs(
                            block_builder,
                            chainstate,
                            &sortdb.index_conn(),
                            block_txs,
                        )
                        .unwrap();
                    (anchored_block, vec![])
                },
            );

            let (burn_ht, _, _) = peer.next_burnchain_block(burn_ops.clone());
            peer.process_stacks_epoch_at_tip(&stacks_block, &microblocks);

            let liquid_ustx = get_liquid_ustx(&mut peer);
            assert_eq!(liquid_ustx, expected_liquid_ustx);

            if tenure_id >= MINER_REWARD_MATURITY as usize {
                let block_reward = 1_000 * MICROSTACKS_PER_STACKS as u128;
                let expected_bonus = (missed_initial_blocks as u128 * block_reward)
                    / (INITIAL_MINING_BONUS_WINDOW as u128);
                // add mature coinbases
                expected_liquid_ustx += block_reward + expected_bonus;
            }
        }
    }

    #[test]
    fn test_lockups() {
        let mut peer_config = TestPeerConfig::new(function_name!(), 2000, 2001);
        let alice = StacksAddress::from_string("STVK1K405H6SK9NKJAP32GHYHDJ98MMNP8Y6Z9N0").unwrap();
        let bob = StacksAddress::from_string("ST76D2FMXZ7D2719PNE4N71KPSX84XCCNCMYC940").unwrap();
        peer_config.initial_lockups = vec![
            ChainstateAccountLockup::new(alice.into(), 1000, 1),
            ChainstateAccountLockup::new(bob, 1000, 1),
            ChainstateAccountLockup::new(alice, 1000, 2),
            ChainstateAccountLockup::new(bob, 1000, 3),
            ChainstateAccountLockup::new(alice, 1000, 4),
            ChainstateAccountLockup::new(bob, 1000, 4),
            ChainstateAccountLockup::new(bob, 1000, 5),
            ChainstateAccountLockup::new(alice, 1000, 6),
            ChainstateAccountLockup::new(alice, 1000, 7),
        ];
        let mut peer = TestPeer::new(peer_config);

        let num_blocks = 8;
        let mut missed_initial_blocks = 0;

        for tenure_id in 0..num_blocks {
            let alice_balance = get_balance(&mut peer, &alice.to_account_principal());
            let bob_balance = get_balance(&mut peer, &bob.to_account_principal());
            match tenure_id {
                0 => {
                    assert_eq!(alice_balance, 0);
                    assert_eq!(bob_balance, 0);
                }
                1 => {
                    assert_eq!(alice_balance, 1000);
                    assert_eq!(bob_balance, 1000);
                }
                2 => {
                    assert_eq!(alice_balance, 2000);
                    assert_eq!(bob_balance, 1000);
                }
                3 => {
                    assert_eq!(alice_balance, 2000);
                    assert_eq!(bob_balance, 2000);
                }
                4 => {
                    assert_eq!(alice_balance, 3000);
                    assert_eq!(bob_balance, 3000);
                }
                5 => {
                    assert_eq!(alice_balance, 3000);
                    assert_eq!(bob_balance, 4000);
                }
                6 => {
                    assert_eq!(alice_balance, 4000);
                    assert_eq!(bob_balance, 4000);
                }
                7 => {
                    assert_eq!(alice_balance, 5000);
                    assert_eq!(bob_balance, 4000);
                }
                _ => {
                    assert_eq!(alice_balance, 5000);
                    assert_eq!(bob_balance, 4000);
                }
            }
            let microblock_privkey = StacksPrivateKey::new();
            let microblock_pubkeyhash =
                Hash160::from_node_public_key(&StacksPublicKey::from_private(&microblock_privkey));
            let tip =
                SortitionDB::get_canonical_burn_chain_tip(&peer.sortdb.as_ref().unwrap().conn())
                    .unwrap();

            let (burn_ops, stacks_block, microblocks) = peer.make_tenure(
                |ref mut miner,
                 ref mut sortdb,
                 ref mut chainstate,
                 vrf_proof,
                 ref parent_opt,
                 ref parent_microblock_header_opt| {
                    let parent_tip = get_parent_tip(parent_opt, chainstate, sortdb);

                    if tip.total_burn > 0 && missed_initial_blocks == 0 {
                        eprintln!("Missed initial blocks: {}", missed_initial_blocks);
                        missed_initial_blocks = tip.block_height;
                    }

                    let coinbase_tx = make_coinbase(miner, tenure_id);

                    let block_txs = vec![coinbase_tx];

                    let block_builder = StacksBlockBuilder::make_regtest_block_builder(
                        &parent_tip,
                        vrf_proof,
                        tip.total_burn,
                        microblock_pubkeyhash,
                    )
                    .unwrap();
                    let (anchored_block, _size, _cost) =
                        StacksBlockBuilder::make_anchored_block_from_txs(
                            block_builder,
                            chainstate,
                            &sortdb.index_conn(),
                            block_txs,
                        )
                        .unwrap();
                    (anchored_block, vec![])
                },
            );

            let (burn_ht, _, _) = peer.next_burnchain_block(burn_ops.clone());
            peer.process_stacks_epoch_at_tip(&stacks_block, &microblocks);
        }
    }

    #[test]
    fn test_hook_special_contract_call() {
        let mut burnchain = Burnchain::default_unittest(
            0,
            &BurnchainHeaderHash::from_hex(BITCOIN_REGTEST_FIRST_BLOCK_HASH).unwrap(),
        );
        burnchain.pox_constants.reward_cycle_length = 3;
        burnchain.pox_constants.prepare_length = 1;
        burnchain.pox_constants.anchor_threshold = 1;

        let (mut peer, mut keys) = instantiate_pox_peer(&burnchain, function_name!());

        let num_blocks = 15;

        let alice = keys.pop().unwrap();

        for tenure_id in 0..num_blocks {
            let microblock_privkey = StacksPrivateKey::new();
            let microblock_pubkeyhash =
                Hash160::from_node_public_key(&StacksPublicKey::from_private(&microblock_privkey));
            let tip =
                SortitionDB::get_canonical_burn_chain_tip(&peer.sortdb.as_ref().unwrap().conn())
                    .unwrap();

            let (burn_ops, stacks_block, microblocks) = peer.make_tenure(|ref mut miner, ref mut sortdb, ref mut chainstate, vrf_proof, ref parent_opt, ref parent_microblock_header_opt| {
                let parent_tip = get_parent_tip(parent_opt, chainstate, sortdb);
                let coinbase_tx = make_coinbase(miner, tenure_id);

                let mut block_txs = vec![
                    coinbase_tx
                ];

                if tenure_id == 1 {
                    let alice_lockup_1 = make_pox_lockup(&alice, 0, 512 * POX_THRESHOLD_STEPS_USTX, AddressHashMode::SerializeP2PKH, key_to_stacks_addr(&alice).bytes, 1, tip.block_height);
                    block_txs.push(alice_lockup_1);
                }
                if tenure_id == 2 {
                    let alice_test_tx = make_bare_contract(&alice, 1, 0, "nested-stacker", &format!(
                        "(define-public (nested-stack-stx)
                            (contract-call? '{}.pox stack-stx u5120000000000 (tuple (version 0x00) (hashbytes 0xffffffffffffffffffffffffffffffffffffffff)) burn-block-height u1))", boot_code_test_addr()));

                    block_txs.push(alice_test_tx);
                }
                if tenure_id == 8 {
                    // alice locks 512 * 10_000 * POX_THRESHOLD_STEPS_USTX uSTX through her contract
                    let cc_payload = TransactionPayload::new_contract_call(key_to_stacks_addr(&alice),
                                                                           "nested-stacker",
                                                                           "nested-stack-stx",
                                                                           vec![]).unwrap();
                    let tx = make_tx(&alice, 2, 0, cc_payload.clone());

                    block_txs.push(tx);

                    // the above tx _should_ error, because alice hasn't authorized that contract to stack
                    //   try again with auth -> deauth -> auth
                    let alice_contract: Value = contract_id(&key_to_stacks_addr(&alice), "nested-stacker").into();

                    let alice_allowance = make_pox_contract_call(&alice, 3, "allow-contract-caller", vec![alice_contract.clone(), Value::none()]);
                    let alice_disallowance = make_pox_contract_call(&alice, 4, "disallow-contract-caller", vec![alice_contract.clone()]);
                    block_txs.push(alice_allowance);
                    block_txs.push(alice_disallowance);

                    let tx = make_tx(&alice, 5, 0, cc_payload.clone());
                    block_txs.push(tx);

                    let alice_allowance = make_pox_contract_call(&alice, 6, "allow-contract-caller", vec![alice_contract.clone(), Value::none()]);
                    let tx = make_tx(&alice, 7, 0, cc_payload.clone()); // should be allowed!
                    block_txs.push(alice_allowance);
                    block_txs.push(tx);
                }

                let block_builder = StacksBlockBuilder::make_regtest_block_builder(&parent_tip, vrf_proof, tip.total_burn, microblock_pubkeyhash).unwrap();
                let (anchored_block, _size, _cost) = StacksBlockBuilder::make_anchored_block_from_txs(block_builder, chainstate, &sortdb.index_conn(), block_txs).unwrap();
                (anchored_block, vec![])
            });

            peer.next_burnchain_block(burn_ops.clone());
            peer.process_stacks_epoch_at_tip(&stacks_block, &microblocks);

            // before/after alice's tokens lock
            if tenure_id == 0 {
                let alice_balance = get_balance(&mut peer, &key_to_stacks_addr(&alice).into());
                assert_eq!(alice_balance, 1024 * POX_THRESHOLD_STEPS_USTX);
            } else if tenure_id == 1 {
                let alice_balance = get_balance(&mut peer, &key_to_stacks_addr(&alice).into());
                assert_eq!(alice_balance, 512 * POX_THRESHOLD_STEPS_USTX);
            }
            // before/after alice's tokens unlock
            else if tenure_id == 4 {
                let alice_balance = get_balance(&mut peer, &key_to_stacks_addr(&alice).into());
                assert_eq!(alice_balance, 512 * POX_THRESHOLD_STEPS_USTX);
            } else if tenure_id == 5 {
                let alice_balance = get_balance(&mut peer, &key_to_stacks_addr(&alice).into());
                assert_eq!(alice_balance, 1024 * POX_THRESHOLD_STEPS_USTX);
            }
            // before/after contract lockup
            else if tenure_id == 7 {
                let alice_balance = get_balance(&mut peer, &key_to_stacks_addr(&alice).into());
                assert_eq!(alice_balance, 1024 * POX_THRESHOLD_STEPS_USTX);
            } else if tenure_id == 8 {
                let alice_balance = get_balance(&mut peer, &key_to_stacks_addr(&alice).into());
                assert_eq!(alice_balance, 512 * POX_THRESHOLD_STEPS_USTX);
            }
            // before/after contract-locked tokens unlock
            else if tenure_id == 13 {
                let alice_balance = get_balance(&mut peer, &key_to_stacks_addr(&alice).into());
                assert_eq!(alice_balance, 512 * POX_THRESHOLD_STEPS_USTX);
            } else if tenure_id == 14 {
                let alice_balance = get_balance(&mut peer, &key_to_stacks_addr(&alice).into());
                assert_eq!(alice_balance, 1024 * POX_THRESHOLD_STEPS_USTX);
            }
        }
    }

    #[test]
    fn test_liquid_ustx_burns() {
        let mut burnchain = Burnchain::default_unittest(
            0,
            &BurnchainHeaderHash::from_hex(BITCOIN_REGTEST_FIRST_BLOCK_HASH).unwrap(),
        );
        burnchain.pox_constants.reward_cycle_length = 5;
        burnchain.pox_constants.prepare_length = 2;
        burnchain.pox_constants.anchor_threshold = 1;

        let (mut peer, mut keys) = instantiate_pox_peer(&burnchain, function_name!());

        let num_blocks = 10;
        let mut expected_liquid_ustx = 1024 * POX_THRESHOLD_STEPS_USTX * (keys.len() as u128);
        let mut missed_initial_blocks = 0;

        let alice = keys.pop().unwrap();

        for tenure_id in 0..num_blocks {
            let microblock_privkey = StacksPrivateKey::new();
            let microblock_pubkeyhash =
                Hash160::from_node_public_key(&StacksPublicKey::from_private(&microblock_privkey));
            let tip =
                SortitionDB::get_canonical_burn_chain_tip(&peer.sortdb.as_ref().unwrap().conn())
                    .unwrap();

            let (burn_ops, stacks_block, microblocks) = peer.make_tenure(
                |ref mut miner,
                 ref mut sortdb,
                 ref mut chainstate,
                 vrf_proof,
                 ref parent_opt,
                 ref parent_microblock_header_opt| {
                    let parent_tip = get_parent_tip(parent_opt, chainstate, sortdb);

                    if tip.total_burn > 0 && missed_initial_blocks == 0 {
                        eprintln!("Missed initial blocks: {}", missed_initial_blocks);
                        missed_initial_blocks = tip.block_height;
                    }

                    let coinbase_tx = make_coinbase(miner, tenure_id);

                    let burn_tx = make_bare_contract(
                        &alice,
                        tenure_id as u64,
                        0,
                        &format!("alice-burns-{}", &tenure_id),
                        "(stx-burn? u1 tx-sender)",
                    );

                    let block_txs = vec![coinbase_tx, burn_tx];

                    let block_builder = StacksBlockBuilder::make_regtest_block_builder(
                        &parent_tip,
                        vrf_proof,
                        tip.total_burn,
                        microblock_pubkeyhash,
                    )
                    .unwrap();
                    let (anchored_block, _size, _cost) =
                        StacksBlockBuilder::make_anchored_block_from_txs(
                            block_builder,
                            chainstate,
                            &sortdb.index_conn(),
                            block_txs,
                        )
                        .unwrap();
                    (anchored_block, vec![])
                },
            );

            peer.next_burnchain_block(burn_ops.clone());
            peer.process_stacks_epoch_at_tip(&stacks_block, &microblocks);

            let liquid_ustx = get_liquid_ustx(&mut peer);

            expected_liquid_ustx -= 1;
            assert_eq!(liquid_ustx, expected_liquid_ustx);

            if tenure_id >= MINER_REWARD_MATURITY as usize {
                let block_reward = 1_000 * MICROSTACKS_PER_STACKS as u128;
                let expected_bonus = (missed_initial_blocks as u128) * block_reward
                    / (INITIAL_MINING_BONUS_WINDOW as u128);
                // add mature coinbases
                expected_liquid_ustx += block_reward + expected_bonus;
            }
        }
    }

    pub fn get_par_burn_block_height(
        state: &mut StacksChainState,
        block_id: &StacksBlockId,
    ) -> u64 {
        let parent_block_id = StacksChainState::get_parent_block_id(state.db(), block_id)
            .unwrap()
            .unwrap();

        let parent_header_info =
            StacksChainState::get_stacks_block_header_info_by_index_block_hash(
                state.db(),
                &parent_block_id,
            )
            .unwrap()
            .unwrap();

        parent_header_info.burn_header_height as u64
    }

    #[test]
    fn test_pox_lockup_single_tx_sender() {
        let mut burnchain = Burnchain::default_unittest(
            0,
            &BurnchainHeaderHash::from_hex(BITCOIN_REGTEST_FIRST_BLOCK_HASH).unwrap(),
        );
        burnchain.pox_constants.reward_cycle_length = 5;
        burnchain.pox_constants.prepare_length = 2;
        burnchain.pox_constants.anchor_threshold = 1;

        let (mut peer, mut keys) = instantiate_pox_peer(&burnchain, function_name!());

        let num_blocks = 10;

        let alice = keys.pop().unwrap();
        let bob = keys.pop().unwrap();
        let charlie = keys.pop().unwrap();

        let mut alice_reward_cycle = 0;

        for tenure_id in 0..num_blocks {
            let microblock_privkey = StacksPrivateKey::new();
            let microblock_pubkeyhash =
                Hash160::from_node_public_key(&StacksPublicKey::from_private(&microblock_privkey));
            let tip =
                SortitionDB::get_canonical_burn_chain_tip(&peer.sortdb.as_ref().unwrap().conn())
                    .unwrap();

            let (burn_ops, stacks_block, microblocks) = peer.make_tenure(
                |ref mut miner,
                 ref mut sortdb,
                 ref mut chainstate,
                 vrf_proof,
                 ref parent_opt,
                 ref parent_microblock_header_opt| {
                    let parent_tip = get_parent_tip(parent_opt, chainstate, sortdb);
                    let coinbase_tx = make_coinbase(miner, tenure_id);

                    let mut block_txs = vec![coinbase_tx];

                    if tenure_id == 1 {
                        // Alice locks up exactly 25% of the liquid STX supply, so this should succeed.
                        let alice_lockup = make_pox_lockup(
                            &alice,
                            0,
                            1024 * POX_THRESHOLD_STEPS_USTX,
                            AddressHashMode::SerializeP2PKH,
                            key_to_stacks_addr(&alice).bytes,
                            12,
                            tip.block_height,
                        );
                        block_txs.push(alice_lockup);
                    }

                    let block_builder = StacksBlockBuilder::make_regtest_block_builder(
                        &parent_tip,
                        vrf_proof,
                        tip.total_burn,
                        microblock_pubkeyhash,
                    )
                    .unwrap();
                    let (anchored_block, _size, _cost) =
                        StacksBlockBuilder::make_anchored_block_from_txs(
                            block_builder,
                            chainstate,
                            &sortdb.index_conn(),
                            block_txs,
                        )
                        .unwrap();
                    (anchored_block, vec![])
                },
            );

            let (_, _, consensus_hash) = peer.next_burnchain_block(burn_ops);
            peer.process_stacks_epoch_at_tip(&stacks_block, &microblocks);

            let total_liquid_ustx = get_liquid_ustx(&mut peer);
            let tip_index_block = StacksBlockId::new(&consensus_hash, &stacks_block.block_hash());

            if tenure_id <= 1 {
                if tenure_id < 1 {
                    // Alice has not locked up STX
                    let alice_balance = get_balance(&mut peer, &key_to_stacks_addr(&alice).into());
                    assert_eq!(alice_balance, 1024 * POX_THRESHOLD_STEPS_USTX);

                    let alice_account = get_account(&mut peer, &key_to_stacks_addr(&alice).into());
                    assert_eq!(
                        alice_account.stx_balance.amount_unlocked(),
                        1024 * POX_THRESHOLD_STEPS_USTX
                    );
                    assert_eq!(alice_account.stx_balance.amount_locked(), 0);
                    assert_eq!(alice_account.stx_balance.unlock_height(), 0);
                }
                let min_ustx = with_sortdb(&mut peer, |ref mut chainstate, ref sortdb| {
                    chainstate.get_stacking_minimum(sortdb, &tip_index_block)
                })
                .unwrap();
                assert_eq!(min_ustx, total_liquid_ustx / TESTNET_STACKING_THRESHOLD_25);

                // no reward addresses
                let reward_addrs = with_sortdb(&mut peer, |ref mut chainstate, ref sortdb| {
                    get_reward_addresses_with_par_tip(
                        chainstate,
                        &burnchain,
                        sortdb,
                        &tip_index_block,
                    )
                })
                .unwrap();
                assert_eq!(reward_addrs.len(), 0);

                // record the first reward cycle when Alice's tokens get stacked
                let tip_burn_block_height =
                    get_par_burn_block_height(peer.chainstate(), &tip_index_block);
                alice_reward_cycle = 1 + burnchain
                    .block_height_to_reward_cycle(tip_burn_block_height)
                    .unwrap() as u128;
                let cur_reward_cycle = burnchain
                    .block_height_to_reward_cycle(tip_burn_block_height)
                    .unwrap() as u128;

                eprintln!(
                    "\nalice reward cycle: {}\ncur reward cycle: {}\n",
                    alice_reward_cycle, cur_reward_cycle
                );
            } else {
                // Alice's address is locked as of the next reward cycle
                let tip_burn_block_height =
                    get_par_burn_block_height(peer.chainstate(), &tip_index_block);
                let cur_reward_cycle = burnchain
                    .block_height_to_reward_cycle(tip_burn_block_height)
                    .unwrap() as u128;

                // Alice has locked up STX no matter what
                let alice_balance = get_balance(&mut peer, &key_to_stacks_addr(&alice).into());
                assert_eq!(alice_balance, 0);

                let min_ustx = with_sortdb(&mut peer, |ref mut chainstate, ref sortdb| {
                    chainstate.get_stacking_minimum(sortdb, &tip_index_block)
                })
                .unwrap();
                let reward_addrs = with_sortdb(&mut peer, |ref mut chainstate, ref sortdb| {
                    get_reward_addresses_with_par_tip(
                        chainstate,
                        &burnchain,
                        sortdb,
                        &tip_index_block,
                    )
                })
                .unwrap();
                let total_stacked = with_sortdb(&mut peer, |ref mut chainstate, ref sortdb| {
                    chainstate.test_get_total_ustx_stacked(
                        sortdb,
                        &tip_index_block,
                        cur_reward_cycle,
                    )
                })
                .unwrap();

                eprintln!("\ntenure: {}\nreward cycle: {}\nmin-uSTX: {}\naddrs: {:?}\ntotal_liquid_ustx: {}\ntotal-stacked: {}\n", tenure_id, cur_reward_cycle, min_ustx, &reward_addrs, total_liquid_ustx, total_stacked);

                if cur_reward_cycle >= alice_reward_cycle {
                    // this will grow as more miner rewards are unlocked, so be wary
                    if tenure_id >= (MINER_REWARD_MATURITY + 1) as usize {
                        // miner rewards increased liquid supply, so less than 25% is locked.
                        // minimum participation decreases.
                        assert!(total_liquid_ustx > 4 * 1024 * POX_THRESHOLD_STEPS_USTX);
                        assert_eq!(min_ustx, total_liquid_ustx / TESTNET_STACKING_THRESHOLD_25);
                    } else {
                        // still at 25% or more locked
                        assert!(total_liquid_ustx <= 4 * 1024 * POX_THRESHOLD_STEPS_USTX);
                    }

                    let (amount_ustx, pox_addr, lock_period, first_reward_cycle) =
                        get_stacker_info(&mut peer, &key_to_stacks_addr(&alice).into()).unwrap();
                    eprintln!("\nAlice: {} uSTX stacked for {} cycle(s); addr is {:?}; first reward cycle is {}\n", amount_ustx, lock_period, &pox_addr, first_reward_cycle);

                    // one reward address, and it's Alice's
                    // either way, there's a single reward address
                    assert_eq!(reward_addrs.len(), 1);
                    assert_eq!(
                        (reward_addrs[0].0).version(),
                        AddressHashMode::SerializeP2PKH as u8
                    );
                    assert_eq!(
                        (reward_addrs[0].0).hash160(),
                        key_to_stacks_addr(&alice).bytes
                    );
                    assert_eq!(reward_addrs[0].1, 1024 * POX_THRESHOLD_STEPS_USTX);

                    // Lock-up is consistent with stacker state
                    let alice_account = get_account(&mut peer, &key_to_stacks_addr(&alice).into());
                    assert_eq!(alice_account.stx_balance.amount_unlocked(), 0);
                    assert_eq!(
                        alice_account.stx_balance.amount_locked(),
                        1024 * POX_THRESHOLD_STEPS_USTX
                    );
                    assert_eq!(
                        alice_account.stx_balance.unlock_height() as u128,
                        (first_reward_cycle + lock_period)
                            * (burnchain.pox_constants.reward_cycle_length as u128)
                            + (burnchain.first_block_height as u128)
                    );
                } else {
                    // no reward addresses
                    assert_eq!(reward_addrs.len(), 0);
                }
            }
        }
    }

    #[test]
    fn test_pox_lockup_single_tx_sender_100() {
        let mut burnchain = Burnchain::default_unittest(
            0,
            &BurnchainHeaderHash::from_hex(BITCOIN_REGTEST_FIRST_BLOCK_HASH).unwrap(),
        );
        burnchain.pox_constants.reward_cycle_length = 4; // 4 reward slots
        burnchain.pox_constants.prepare_length = 2;
        burnchain.pox_constants.anchor_threshold = 1;
        assert_eq!(burnchain.pox_constants.reward_slots(), 4);

        let (mut peer, keys) = instantiate_pox_peer(&burnchain, function_name!());

        let num_blocks = 20;

        let mut lockup_reward_cycle = 0;
        let mut prepared = false;
        let mut rewarded = false;

        for tenure_id in 0..num_blocks {
            let microblock_privkey = StacksPrivateKey::new();
            let microblock_pubkeyhash =
                Hash160::from_node_public_key(&StacksPublicKey::from_private(&microblock_privkey));
            let tip =
                SortitionDB::get_canonical_burn_chain_tip(&peer.sortdb.as_ref().unwrap().conn())
                    .unwrap();

            let cur_reward_cycle = burnchain
                .block_height_to_reward_cycle(tip.block_height)
                .unwrap() as u128;

            let (burn_ops, stacks_block, microblocks) = peer.make_tenure(
                |ref mut miner,
                 ref mut sortdb,
                 ref mut chainstate,
                 vrf_proof,
                 ref parent_opt,
                 ref parent_microblock_header_opt| {
                    let parent_tip = get_parent_tip(parent_opt, chainstate, sortdb);
                    let coinbase_tx = make_coinbase(miner, tenure_id);

                    let mut block_txs = vec![coinbase_tx];

                    if tenure_id == 1 {
                        // all peers lock at the same time
                        for key in keys.iter() {
                            let lockup = make_pox_lockup(
                                key,
                                0,
                                1024 * POX_THRESHOLD_STEPS_USTX,
                                AddressHashMode::SerializeP2PKH,
                                key_to_stacks_addr(key).bytes,
                                12,
                                tip.block_height,
                            );
                            block_txs.push(lockup);
                        }
                    }

                    let block_builder = StacksBlockBuilder::make_block_builder(
                        false,
                        &parent_tip,
                        vrf_proof,
                        tip.total_burn,
                        microblock_pubkeyhash,
                    )
                    .unwrap();
                    let (anchored_block, _size, _cost) =
                        StacksBlockBuilder::make_anchored_block_from_txs(
                            block_builder,
                            chainstate,
                            &sortdb.index_conn(),
                            block_txs,
                        )
                        .unwrap();
                    (anchored_block, vec![])
                },
            );

            let (burn_height, _, consensus_hash) = peer.next_burnchain_block(burn_ops.clone());
            peer.process_stacks_epoch_at_tip(&stacks_block, &microblocks);

            if burnchain.is_in_prepare_phase(burn_height) {
                // make sure we burn!
                for op in burn_ops.iter() {
                    if let BlockstackOperationType::LeaderBlockCommit(ref opdata) = &op {
                        eprintln!("prepare phase {}: {:?}", burn_height, opdata);
                        assert!(opdata.all_outputs_burn());
                        assert!(opdata.burn_fee > 0);

                        if tenure_id > 1 && cur_reward_cycle > lockup_reward_cycle {
                            prepared = true;
                        }
                    }
                }
            } else {
                // no burns -- 100% commitment
                for op in burn_ops.iter() {
                    if let BlockstackOperationType::LeaderBlockCommit(ref opdata) = &op {
                        eprintln!("reward phase {}: {:?}", burn_height, opdata);
                        if tenure_id > 1 && cur_reward_cycle > lockup_reward_cycle {
                            assert!(!opdata.all_outputs_burn());
                            rewarded = true;
                        } else {
                            // lockup hasn't happened yet
                            assert!(opdata.all_outputs_burn());
                        }

                        assert!(opdata.burn_fee > 0);
                    }
                }
            }

            let total_liquid_ustx = get_liquid_ustx(&mut peer);
            let tip_index_block = StacksBlockId::new(&consensus_hash, &stacks_block.block_hash());

            if tenure_id <= 1 {
                if tenure_id < 1 {
                    // No locks have taken place
                    for key in keys.iter() {
                        // has not locked up STX
                        let balance = get_balance(&mut peer, &key_to_stacks_addr(&key).into());
                        assert_eq!(balance, 1024 * POX_THRESHOLD_STEPS_USTX);

                        let account = get_account(&mut peer, &key_to_stacks_addr(&key).into());
                        assert_eq!(
                            account.stx_balance.amount_unlocked(),
                            1024 * POX_THRESHOLD_STEPS_USTX
                        );
                        assert_eq!(account.stx_balance.amount_locked(), 0);
                        assert_eq!(account.stx_balance.unlock_height(), 0);
                    }
                }
                let min_ustx = with_sortdb(&mut peer, |ref mut chainstate, ref sortdb| {
                    chainstate.get_stacking_minimum(sortdb, &tip_index_block)
                })
                .unwrap();
                assert_eq!(min_ustx, total_liquid_ustx / TESTNET_STACKING_THRESHOLD_25);

                // no reward addresses
                let reward_addrs = with_sortdb(&mut peer, |ref mut chainstate, ref sortdb| {
                    get_reward_addresses_with_par_tip(
                        chainstate,
                        &burnchain,
                        sortdb,
                        &tip_index_block,
                    )
                })
                .unwrap();
                assert_eq!(reward_addrs.len(), 0);

                // record the first reward cycle when tokens get stacked
                let tip_burn_block_height =
                    get_par_burn_block_height(peer.chainstate(), &tip_index_block);
                lockup_reward_cycle = 1 + burnchain
                    .block_height_to_reward_cycle(tip_burn_block_height)
                    .unwrap() as u128;
                let cur_reward_cycle = burnchain
                    .block_height_to_reward_cycle(tip_burn_block_height)
                    .unwrap() as u128;

                eprintln!(
                    "\nlockup reward cycle: {}\ncur reward cycle: {}\n",
                    lockup_reward_cycle, cur_reward_cycle
                );
            } else {
                // all addresses are locked as of the next reward cycle
                let tip_burn_block_height =
                    get_par_burn_block_height(peer.chainstate(), &tip_index_block);
                let cur_reward_cycle = burnchain
                    .block_height_to_reward_cycle(tip_burn_block_height)
                    .unwrap() as u128;

                // all keys locked up STX no matter what
                for key in keys.iter() {
                    let balance = get_balance(&mut peer, &key_to_stacks_addr(key).into());
                    assert_eq!(balance, 0);
                }

                let min_ustx = with_sortdb(&mut peer, |ref mut chainstate, ref sortdb| {
                    chainstate.get_stacking_minimum(sortdb, &tip_index_block)
                })
                .unwrap();
                let reward_addrs = with_sortdb(&mut peer, |ref mut chainstate, ref sortdb| {
                    get_reward_addresses_with_par_tip(
                        chainstate,
                        &burnchain,
                        sortdb,
                        &tip_index_block,
                    )
                })
                .unwrap();
                let total_stacked = with_sortdb(&mut peer, |ref mut chainstate, ref sortdb| {
                    chainstate.test_get_total_ustx_stacked(
                        sortdb,
                        &tip_index_block,
                        cur_reward_cycle,
                    )
                })
                .unwrap();

                eprintln!("\ntenure: {}\nreward cycle: {}\nmin-uSTX: {}\naddrs: {:?}\ntotal_liquid_ustx: {}\ntotal-stacked: {}\n", tenure_id, cur_reward_cycle, min_ustx, &reward_addrs, total_liquid_ustx, total_stacked);

                if cur_reward_cycle >= lockup_reward_cycle {
                    // this will grow as more miner rewards are unlocked, so be wary
                    if tenure_id >= (MINER_REWARD_MATURITY + 1) as usize {
                        // miner rewards increased liquid supply, so less than 25% is locked.
                        // minimum participation decreases.
                        assert!(total_liquid_ustx > 4 * 1024 * POX_THRESHOLD_STEPS_USTX);
                        assert_eq!(min_ustx, total_liquid_ustx / TESTNET_STACKING_THRESHOLD_25);
                    } else {
                        // still at 25% or more locked
                        assert!(total_liquid_ustx <= 4 * 1024 * POX_THRESHOLD_STEPS_USTX);
                    }

                    assert_eq!(reward_addrs.len(), 4);
                    let mut all_addrbytes = HashSet::new();
                    for key in keys.iter() {
                        all_addrbytes.insert(key_to_stacks_addr(&key).bytes);
                    }

                    for key in keys.iter() {
                        let (amount_ustx, pox_addr, lock_period, first_reward_cycle) =
                            get_stacker_info(&mut peer, &key_to_stacks_addr(&key).into()).unwrap();
                        eprintln!("\n{}: {} uSTX stacked for {} cycle(s); addr is {:?}; first reward cycle is {}\n", key.to_hex(), amount_ustx, lock_period, &pox_addr, first_reward_cycle);

                        assert_eq!(
                            (reward_addrs[0].0).version(),
                            AddressHashMode::SerializeP2PKH as u8
                        );
                        assert!(all_addrbytes.contains(&key_to_stacks_addr(&key).bytes));
                        all_addrbytes.remove(&key_to_stacks_addr(&key).bytes);
                        assert_eq!(reward_addrs[0].1, 1024 * POX_THRESHOLD_STEPS_USTX);

                        // Lock-up is consistent with stacker state
                        let account = get_account(&mut peer, &key_to_stacks_addr(&key).into());
                        assert_eq!(account.stx_balance.amount_unlocked(), 0);
                        assert_eq!(
                            account.stx_balance.amount_locked(),
                            1024 * POX_THRESHOLD_STEPS_USTX
                        );
                        assert_eq!(
                            account.stx_balance.unlock_height() as u128,
                            (first_reward_cycle + lock_period)
                                * (burnchain.pox_constants.reward_cycle_length as u128)
                                + (burnchain.first_block_height as u128)
                        );
                    }

                    assert_eq!(all_addrbytes.len(), 0);
                } else {
                    // no reward addresses
                    assert_eq!(reward_addrs.len(), 0);
                }
            }
        }
        assert!(prepared && rewarded);
    }

    #[test]
    fn test_pox_lockup_contract() {
        let mut burnchain = Burnchain::default_unittest(
            0,
            &BurnchainHeaderHash::from_hex(BITCOIN_REGTEST_FIRST_BLOCK_HASH).unwrap(),
        );
        burnchain.pox_constants.reward_cycle_length = 5;
        burnchain.pox_constants.prepare_length = 2;
        burnchain.pox_constants.anchor_threshold = 1;

        let (mut peer, mut keys) = instantiate_pox_peer(&burnchain, function_name!());

        let num_blocks = 10;

        let alice = keys.pop().unwrap();
        let bob = keys.pop().unwrap();
        let charlie = keys.pop().unwrap();

        let mut alice_reward_cycle = 0;

        for tenure_id in 0..num_blocks {
            let microblock_privkey = StacksPrivateKey::new();
            let microblock_pubkeyhash =
                Hash160::from_node_public_key(&StacksPublicKey::from_private(&microblock_privkey));
            let tip =
                SortitionDB::get_canonical_burn_chain_tip(&peer.sortdb.as_ref().unwrap().conn())
                    .unwrap();

            let (burn_ops, stacks_block, microblocks) = peer.make_tenure(
                |ref mut miner,
                 ref mut sortdb,
                 ref mut chainstate,
                 vrf_proof,
                 ref parent_opt,
                 ref parent_microblock_header_opt| {
                    let parent_tip = get_parent_tip(parent_opt, chainstate, sortdb);
                    let coinbase_tx = make_coinbase(miner, tenure_id);

                    let mut block_txs = vec![coinbase_tx];

                    if tenure_id == 1 {
                        // make a contract, and have the contract do the stacking
                        let bob_contract = make_pox_lockup_contract(&bob, 0, "do-lockup");
                        block_txs.push(bob_contract);

                        let alice_stack = make_pox_lockup_contract_call(
                            &alice,
                            0,
                            &key_to_stacks_addr(&bob),
                            "do-lockup",
                            1024 * POX_THRESHOLD_STEPS_USTX,
                            AddressHashMode::SerializeP2PKH,
                            key_to_stacks_addr(&alice).bytes,
                            1,
                        );
                        block_txs.push(alice_stack);
                    }

                    let block_builder = StacksBlockBuilder::make_regtest_block_builder(
                        &parent_tip,
                        vrf_proof,
                        tip.total_burn,
                        microblock_pubkeyhash,
                    )
                    .unwrap();
                    let (anchored_block, _size, _cost) =
                        StacksBlockBuilder::make_anchored_block_from_txs(
                            block_builder,
                            chainstate,
                            &sortdb.index_conn(),
                            block_txs,
                        )
                        .unwrap();
                    (anchored_block, vec![])
                },
            );

            let (_, _, consensus_hash) = peer.next_burnchain_block(burn_ops.clone());
            peer.process_stacks_epoch_at_tip(&stacks_block, &microblocks);

            let total_liquid_ustx = get_liquid_ustx(&mut peer);
            let tip_index_block = StacksBlockId::new(&consensus_hash, &stacks_block.block_hash());

            if tenure_id <= 1 {
                if tenure_id < 1 {
                    // Alice has not locked up STX
                    let alice_balance = get_balance(&mut peer, &key_to_stacks_addr(&alice).into());
                    assert_eq!(alice_balance, 1024 * POX_THRESHOLD_STEPS_USTX);
                }
                let min_ustx = with_sortdb(&mut peer, |ref mut chainstate, ref sortdb| {
                    chainstate.get_stacking_minimum(sortdb, &tip_index_block)
                })
                .unwrap();
                assert_eq!(min_ustx, total_liquid_ustx / TESTNET_STACKING_THRESHOLD_25);

                // no reward addresses
                let reward_addrs = with_sortdb(&mut peer, |ref mut chainstate, ref sortdb| {
                    get_reward_addresses_with_par_tip(
                        chainstate,
                        &burnchain,
                        sortdb,
                        &tip_index_block,
                    )
                })
                .unwrap();
                assert_eq!(reward_addrs.len(), 0);

                // record the first reward cycle when Alice's tokens get stacked
                let tip_burn_block_height =
                    get_par_burn_block_height(peer.chainstate(), &tip_index_block);
                alice_reward_cycle = 1 + burnchain
                    .block_height_to_reward_cycle(tip_burn_block_height)
                    .unwrap() as u128;
                let cur_reward_cycle = burnchain
                    .block_height_to_reward_cycle(tip_burn_block_height)
                    .unwrap() as u128;

                eprintln!(
                    "\nalice reward cycle: {}\ncur reward cycle: {}\n",
                    alice_reward_cycle, cur_reward_cycle
                );
            } else {
                let tip_burn_block_height =
                    get_par_burn_block_height(peer.chainstate(), &tip_index_block);
                let cur_reward_cycle = burnchain
                    .block_height_to_reward_cycle(tip_burn_block_height)
                    .unwrap() as u128;

                // Alice's tokens got sent to the contract, so her balance is 0
                let alice_balance = get_balance(&mut peer, &key_to_stacks_addr(&alice).into());
                assert_eq!(alice_balance, 0);

                let min_ustx = with_sortdb(&mut peer, |ref mut chainstate, ref sortdb| {
                    chainstate.get_stacking_minimum(sortdb, &tip_index_block)
                })
                .unwrap();
                let reward_addrs = with_sortdb(&mut peer, |ref mut chainstate, ref sortdb| {
                    get_reward_addresses_with_par_tip(
                        chainstate,
                        &burnchain,
                        sortdb,
                        &tip_index_block,
                    )
                })
                .unwrap();
                let total_stacked = with_sortdb(&mut peer, |ref mut chainstate, ref sortdb| {
                    chainstate.test_get_total_ustx_stacked(
                        sortdb,
                        &tip_index_block,
                        cur_reward_cycle,
                    )
                })
                .unwrap();

                eprintln!("\ntenure: {}\nreward cycle: {}\nmin-uSTX: {}\naddrs: {:?}\ntotal_liquid_ustx: {}\ntotal-stacked: {}\n", tenure_id, cur_reward_cycle, min_ustx, &reward_addrs, total_liquid_ustx, total_stacked);

                if cur_reward_cycle >= alice_reward_cycle {
                    // alice's tokens are locked for only one reward cycle
                    if cur_reward_cycle == alice_reward_cycle {
                        // this will grow as more miner rewards are unlocked, so be wary
                        if tenure_id >= (MINER_REWARD_MATURITY + 1) as usize {
                            // height at which earliest miner rewards mature.
                            // miner rewards increased liquid supply, so less than 25% is locked.
                            // minimum participation decreases.
                            assert!(total_liquid_ustx > 4 * 1024 * POX_THRESHOLD_STEPS_USTX);
                            assert_eq!(min_ustx, total_liquid_ustx / TESTNET_STACKING_THRESHOLD_25);
                        } else {
                            // still at 25% or more locked
                            assert!(total_liquid_ustx <= 4 * 1024 * POX_THRESHOLD_STEPS_USTX);
                        }

                        // Alice is _not_ a stacker -- Bob's contract is!
                        let alice_info =
                            get_stacker_info(&mut peer, &key_to_stacks_addr(&alice).into());
                        assert!(alice_info.is_none());

                        // Bob is _not_ a stacker either.
                        let bob_info =
                            get_stacker_info(&mut peer, &key_to_stacks_addr(&alice).into());
                        assert!(bob_info.is_none());

                        // Bob's contract is a stacker
                        let (amount_ustx, pox_addr, lock_period, first_reward_cycle) =
                            get_stacker_info(
                                &mut peer,
                                &make_contract_id(&key_to_stacks_addr(&bob), "do-lockup").into(),
                            )
                            .unwrap();
                        eprintln!("\nContract: {} uSTX stacked for {} cycle(s); addr is {:?}; first reward cycle is {}\n", amount_ustx, lock_period, &pox_addr, first_reward_cycle);

                        // should be consistent with the API call
                        assert_eq!(lock_period, 1);
                        assert_eq!(first_reward_cycle, alice_reward_cycle);
                        assert_eq!(amount_ustx, 1024 * POX_THRESHOLD_STEPS_USTX);

                        // one reward address, and it's Alice's
                        // either way, there's a single reward address
                        assert_eq!(reward_addrs.len(), 1);
                        assert_eq!(
                            (reward_addrs[0].0).version(),
                            AddressHashMode::SerializeP2PKH as u8
                        );
                        assert_eq!(
                            (reward_addrs[0].0).hash160(),
                            key_to_stacks_addr(&alice).bytes
                        );
                        assert_eq!(reward_addrs[0].1, 1024 * POX_THRESHOLD_STEPS_USTX);

                        // contract's address's tokens are locked
                        let contract_balance = get_balance(
                            &mut peer,
                            &make_contract_id(&key_to_stacks_addr(&bob), "do-lockup").into(),
                        );
                        assert_eq!(contract_balance, 0);

                        // Lock-up is consistent with stacker state
                        let contract_account = get_account(
                            &mut peer,
                            &make_contract_id(&key_to_stacks_addr(&bob), "do-lockup").into(),
                        );
                        assert_eq!(contract_account.stx_balance.amount_unlocked(), 0);
                        assert_eq!(
                            contract_account.stx_balance.amount_locked(),
                            1024 * POX_THRESHOLD_STEPS_USTX
                        );
                        assert_eq!(
                            contract_account.stx_balance.unlock_height() as u128,
                            (first_reward_cycle + lock_period)
                                * (burnchain.pox_constants.reward_cycle_length as u128)
                                + (burnchain.first_block_height as u128)
                        );
                    } else {
                        // no longer locked
                        let contract_balance = get_balance(
                            &mut peer,
                            &make_contract_id(&key_to_stacks_addr(&bob), "do-lockup").into(),
                        );
                        assert_eq!(contract_balance, 1024 * POX_THRESHOLD_STEPS_USTX);

                        assert_eq!(reward_addrs.len(), 0);

                        // Lock-up is lazy -- state has not been updated
                        let contract_account = get_account(
                            &mut peer,
                            &make_contract_id(&key_to_stacks_addr(&bob), "do-lockup").into(),
                        );
                        assert_eq!(contract_account.stx_balance.amount_unlocked(), 0);
                        assert_eq!(
                            contract_account.stx_balance.amount_locked(),
                            1024 * POX_THRESHOLD_STEPS_USTX
                        );
                        assert_eq!(
                            contract_account.stx_balance.unlock_height() as u128,
                            (alice_reward_cycle + 1)
                                * (burnchain.pox_constants.reward_cycle_length as u128)
                                + (burnchain.first_block_height as u128)
                        );
                    }
                } else {
                    // no reward addresses
                    assert_eq!(reward_addrs.len(), 0);
                }
            }
        }
    }

    #[test]
    fn test_pox_lockup_multi_tx_sender() {
        let mut burnchain = Burnchain::default_unittest(
            0,
            &BurnchainHeaderHash::from_hex(BITCOIN_REGTEST_FIRST_BLOCK_HASH).unwrap(),
        );
        burnchain.pox_constants.reward_cycle_length = 5;
        burnchain.pox_constants.prepare_length = 2;
        burnchain.pox_constants.anchor_threshold = 1;

        let (mut peer, mut keys) = instantiate_pox_peer(&burnchain, function_name!());

        let num_blocks = 10;

        let alice = keys.pop().unwrap();
        let bob = keys.pop().unwrap();
        let charlie = keys.pop().unwrap();

        let mut first_reward_cycle = 0;

        for tenure_id in 0..num_blocks {
            let microblock_privkey = StacksPrivateKey::new();
            let microblock_pubkeyhash =
                Hash160::from_node_public_key(&StacksPublicKey::from_private(&microblock_privkey));
            let tip =
                SortitionDB::get_canonical_burn_chain_tip(&peer.sortdb.as_ref().unwrap().conn())
                    .unwrap();

            let (burn_ops, stacks_block, microblocks) = peer.make_tenure(
                |ref mut miner,
                 ref mut sortdb,
                 ref mut chainstate,
                 vrf_proof,
                 ref parent_opt,
                 ref parent_microblock_header_opt| {
                    let parent_tip = get_parent_tip(parent_opt, chainstate, sortdb);
                    let coinbase_tx = make_coinbase(miner, tenure_id);

                    let mut block_txs = vec![coinbase_tx];

                    if tenure_id == 1 {
                        // Alice locks up exactly 25% of the liquid STX supply, so this should succeed.
                        let alice_lockup = make_pox_lockup(
                            &alice,
                            0,
                            1024 * POX_THRESHOLD_STEPS_USTX,
                            AddressHashMode::SerializeP2PKH,
                            key_to_stacks_addr(&alice).bytes,
                            12,
                            tip.block_height,
                        );
                        block_txs.push(alice_lockup);

                        // Bob locks up 20% of the liquid STX supply, so this should succeed
                        let bob_lockup = make_pox_lockup(
                            &bob,
                            0,
                            (4 * 1024 * POX_THRESHOLD_STEPS_USTX) / 5,
                            AddressHashMode::SerializeP2PKH,
                            key_to_stacks_addr(&bob).bytes,
                            12,
                            tip.block_height,
                        );
                        block_txs.push(bob_lockup);
                    }

                    let block_builder = StacksBlockBuilder::make_regtest_block_builder(
                        &parent_tip,
                        vrf_proof,
                        tip.total_burn,
                        microblock_pubkeyhash,
                    )
                    .unwrap();
                    let (anchored_block, _size, _cost) =
                        StacksBlockBuilder::make_anchored_block_from_txs(
                            block_builder,
                            chainstate,
                            &sortdb.index_conn(),
                            block_txs,
                        )
                        .unwrap();
                    (anchored_block, vec![])
                },
            );

            let (_, _, consensus_hash) = peer.next_burnchain_block(burn_ops.clone());
            peer.process_stacks_epoch_at_tip(&stacks_block, &microblocks);

            let total_liquid_ustx = get_liquid_ustx(&mut peer);
            let tip_index_block = StacksBlockId::new(&consensus_hash, &stacks_block.block_hash());

            if tenure_id <= 1 {
                if tenure_id < 1 {
                    // Alice has not locked up STX
                    let alice_balance = get_balance(&mut peer, &key_to_stacks_addr(&alice).into());
                    assert_eq!(alice_balance, 1024 * POX_THRESHOLD_STEPS_USTX);

                    // Bob has not locked up STX
                    let bob_balance = get_balance(&mut peer, &key_to_stacks_addr(&bob).into());
                    assert_eq!(bob_balance, 1024 * POX_THRESHOLD_STEPS_USTX);
                }

                let min_ustx = with_sortdb(&mut peer, |ref mut chainstate, ref sortdb| {
                    chainstate.get_stacking_minimum(sortdb, &tip_index_block)
                })
                .unwrap();
                assert_eq!(min_ustx, total_liquid_ustx / TESTNET_STACKING_THRESHOLD_25);

                // no reward addresses
                let reward_addrs = with_sortdb(&mut peer, |ref mut chainstate, ref sortdb| {
                    get_reward_addresses_with_par_tip(
                        chainstate,
                        &burnchain,
                        sortdb,
                        &tip_index_block,
                    )
                })
                .unwrap();
                assert_eq!(reward_addrs.len(), 0);

                // record the first reward cycle when Alice's tokens get stacked
                let tip_burn_block_height =
                    get_par_burn_block_height(peer.chainstate(), &tip_index_block);
                first_reward_cycle = 1 + burnchain
                    .block_height_to_reward_cycle(tip_burn_block_height)
                    .unwrap() as u128;
                let cur_reward_cycle = burnchain
                    .block_height_to_reward_cycle(tip_burn_block_height)
                    .unwrap() as u128;

                eprintln!(
                    "\nalice reward cycle: {}\ncur reward cycle: {}\n",
                    first_reward_cycle, cur_reward_cycle
                );
            } else {
                // Alice's and Bob's addresses are locked as of the next reward cycle
                let tip_burn_block_height =
                    get_par_burn_block_height(peer.chainstate(), &tip_index_block);
                let cur_reward_cycle = burnchain
                    .block_height_to_reward_cycle(tip_burn_block_height)
                    .unwrap() as u128;

                // Alice and Bob have locked up STX no matter what
                let alice_balance = get_balance(&mut peer, &key_to_stacks_addr(&alice).into());
                assert_eq!(alice_balance, 0);

                let bob_balance = get_balance(&mut peer, &key_to_stacks_addr(&bob).into());
                assert_eq!(
                    bob_balance,
                    1024 * POX_THRESHOLD_STEPS_USTX - (4 * 1024 * POX_THRESHOLD_STEPS_USTX) / 5
                );

                let min_ustx = with_sortdb(&mut peer, |ref mut chainstate, ref sortdb| {
                    chainstate.get_stacking_minimum(sortdb, &tip_index_block)
                })
                .unwrap();
                let reward_addrs = with_sortdb(&mut peer, |ref mut chainstate, ref sortdb| {
                    get_reward_addresses_with_par_tip(
                        chainstate,
                        &burnchain,
                        sortdb,
                        &tip_index_block,
                    )
                })
                .unwrap();

                eprintln!(
                    "\nreward cycle: {}\nmin-uSTX: {}\naddrs: {:?}\ntotal_liquid_ustx: {}\n",
                    cur_reward_cycle, min_ustx, &reward_addrs, total_liquid_ustx
                );

                if cur_reward_cycle >= first_reward_cycle {
                    // this will grow as more miner rewards are unlocked, so be wary
                    if tenure_id >= (MINER_REWARD_MATURITY + 1) as usize {
                        // miner rewards increased liquid supply, so less than 25% is locked.
                        // minimum participation decreases.
                        assert!(total_liquid_ustx > 4 * 1024 * POX_THRESHOLD_STEPS_USTX);
                    } else {
                        // still at 25% or more locked
                        assert!(total_liquid_ustx <= 4 * 1024 * POX_THRESHOLD_STEPS_USTX);
                    }

                    // well over 25% locked, so this is always true
                    assert_eq!(min_ustx, total_liquid_ustx / TESTNET_STACKING_THRESHOLD_25);

                    // two reward addresses, and they're Alice's and Bob's.
                    // They are present in sorted order
                    assert_eq!(reward_addrs.len(), 2);
                    assert_eq!(
                        (reward_addrs[1].0).version(),
                        AddressHashMode::SerializeP2PKH as u8
                    );
                    assert_eq!(
                        (reward_addrs[1].0).hash160(),
                        key_to_stacks_addr(&alice).bytes
                    );
                    assert_eq!(reward_addrs[1].1, 1024 * POX_THRESHOLD_STEPS_USTX);

                    assert_eq!(
                        (reward_addrs[0].0).version(),
                        AddressHashMode::SerializeP2PKH as u8
                    );
                    assert_eq!(
                        (reward_addrs[0].0).hash160(),
                        key_to_stacks_addr(&bob).bytes
                    );
                    assert_eq!(reward_addrs[0].1, (4 * 1024 * POX_THRESHOLD_STEPS_USTX) / 5);
                } else {
                    // no reward addresses
                    assert_eq!(reward_addrs.len(), 0);
                }
            }
        }
    }

    #[test]
    fn test_pox_lockup_no_double_stacking() {
        let mut burnchain = Burnchain::default_unittest(
            0,
            &BurnchainHeaderHash::from_hex(BITCOIN_REGTEST_FIRST_BLOCK_HASH).unwrap(),
        );
        burnchain.pox_constants.reward_cycle_length = 5;
        burnchain.pox_constants.prepare_length = 2;
        burnchain.pox_constants.anchor_threshold = 1;

        let (mut peer, mut keys) = instantiate_pox_peer(&burnchain, function_name!());

        let num_blocks = 3;

        let alice = keys.pop().unwrap();
        let bob = keys.pop().unwrap();
        let charlie = keys.pop().unwrap();

        let mut first_reward_cycle = 0;

        for tenure_id in 0..num_blocks {
            let microblock_privkey = StacksPrivateKey::new();
            let microblock_pubkeyhash =
                Hash160::from_node_public_key(&StacksPublicKey::from_private(&microblock_privkey));
            let tip =
                SortitionDB::get_canonical_burn_chain_tip(&peer.sortdb.as_ref().unwrap().conn())
                    .unwrap();

            let (burn_ops, stacks_block, microblocks) = peer.make_tenure(|ref mut miner, ref mut sortdb, ref mut chainstate, vrf_proof, ref parent_opt, ref parent_microblock_header_opt| {
                let parent_tip = get_parent_tip(parent_opt, chainstate, sortdb);
                let coinbase_tx = make_coinbase(miner, tenure_id);

                let mut block_txs = vec![
                    coinbase_tx
                ];

                if tenure_id == 1 {
                    // Alice locks up exactly 12.5% of the liquid STX supply, twice.
                    // Only the first one succeeds.
                    let alice_lockup_1 = make_pox_lockup(&alice, 0, 512 * POX_THRESHOLD_STEPS_USTX, AddressHashMode::SerializeP2PKH, key_to_stacks_addr(&alice).bytes, 12, tip.block_height);
                    block_txs.push(alice_lockup_1);

                    // will be rejected
                    let alice_lockup_2 = make_pox_lockup(&alice, 1, 512 * POX_THRESHOLD_STEPS_USTX, AddressHashMode::SerializeP2PKH, key_to_stacks_addr(&alice).bytes, 12, tip.block_height);
                    block_txs.push(alice_lockup_2);

                    // let's make some allowances for contract-calls through smart contracts
                    //   so that the tests in tenure_id == 3 don't just fail on permission checks
                    let alice_test = contract_id(&key_to_stacks_addr(&alice), "alice-test").into();
                    let alice_allowance = make_pox_contract_call(&alice, 2, "allow-contract-caller", vec![alice_test, Value::none()]);

                    let bob_test = contract_id(&key_to_stacks_addr(&bob), "bob-test").into();
                    let bob_allowance = make_pox_contract_call(&bob, 0, "allow-contract-caller", vec![bob_test, Value::none()]);

                    let charlie_test = contract_id(&key_to_stacks_addr(&charlie), "charlie-test").into();
                    let charlie_allowance = make_pox_contract_call(&charlie, 0, "allow-contract-caller", vec![charlie_test, Value::none()]);

                    block_txs.push(alice_allowance);
                    block_txs.push(bob_allowance);
                    block_txs.push(charlie_allowance);
                }
                if tenure_id == 2 {
                    // should pass -- there's no problem with Bob adding more stacking power to Alice's PoX address
                    let bob_test_tx = make_bare_contract(&bob, 1, 0, "bob-test", &format!(
                        "(define-data-var test-run bool false)
                         (define-data-var test-result int -1)
                         (let ((result
                                (contract-call? '{}.pox stack-stx u10240000000000 (tuple (version 0x00) (hashbytes 0xae1593226f85e49a7eaff5b633ff687695438cc9)) burn-block-height u12)))
                              (var-set test-result
                                       (match result ok_value -1 err_value err_value))
                              (var-set test-run true))
                        ", boot_code_test_addr().to_string()));

                    block_txs.push(bob_test_tx);

                    // should fail -- Alice has already stacked.
                    //    expect err 3
                    let alice_test_tx = make_bare_contract(&alice, 3, 0, "alice-test", &format!(
                        "(define-data-var test-run bool false)
                         (define-data-var test-result int -1)
                         (let ((result
                                (contract-call? '{}.pox stack-stx u512000000 (tuple (version 0x00) (hashbytes 0xffffffffffffffffffffffffffffffffffffffff)) burn-block-height u12)))
                              (var-set test-result
                                       (match result ok_value -1 err_value err_value))
                              (var-set test-run true))
                        ", boot_code_test_addr().to_string()));

                    block_txs.push(alice_test_tx);

                    // should fail -- Charlie doesn't have enough uSTX
                    //     expect err 1
                    let charlie_test_tx = make_bare_contract(&charlie, 1, 0, "charlie-test", &format!(
                        "(define-data-var test-run bool false)
                         (define-data-var test-result int -1)
                         (let ((result
                                (contract-call? '{}.pox stack-stx u10240000000001 (tuple (version 0x00) (hashbytes 0xfefefefefefefefefefefefefefefefefefefefe)) burn-block-height u12)))
                              (var-set test-result
                                       (match result ok_value -1 err_value err_value))
                              (var-set test-run true))
                        ", boot_code_test_addr().to_string()));

                    block_txs.push(charlie_test_tx);
                }

                let block_builder = StacksBlockBuilder::make_regtest_block_builder(&parent_tip, vrf_proof, tip.total_burn, microblock_pubkeyhash).unwrap();
                let (anchored_block, _size, _cost) = StacksBlockBuilder::make_anchored_block_from_txs(block_builder, chainstate, &sortdb.index_conn(), block_txs).unwrap();
                (anchored_block, vec![])
            });

            let (_, _, consensus_hash) = peer.next_burnchain_block(burn_ops.clone());
            peer.process_stacks_epoch_at_tip(&stacks_block, &microblocks);

            let total_liquid_ustx = get_liquid_ustx(&mut peer);
            let tip_index_block = StacksBlockId::new(&consensus_hash, &stacks_block.block_hash());

            if tenure_id == 0 {
                // Alice has not locked up half of her STX
                let alice_balance = get_balance(&mut peer, &key_to_stacks_addr(&alice).into());
                assert_eq!(alice_balance, 1024 * POX_THRESHOLD_STEPS_USTX);
            } else if tenure_id == 1 {
                // only half locked
                let alice_balance = get_balance(&mut peer, &key_to_stacks_addr(&alice).into());
                assert_eq!(alice_balance, 512 * POX_THRESHOLD_STEPS_USTX);
            } else if tenure_id > 1 {
                // only half locked, still
                let alice_balance = get_balance(&mut peer, &key_to_stacks_addr(&alice).into());
                assert_eq!(alice_balance, 512 * POX_THRESHOLD_STEPS_USTX);
            }

            if tenure_id <= 1 {
                // no reward addresses
                let reward_addrs = with_sortdb(&mut peer, |ref mut chainstate, ref sortdb| {
                    get_reward_addresses_with_par_tip(
                        chainstate,
                        &burnchain,
                        sortdb,
                        &tip_index_block,
                    )
                })
                .unwrap();
                assert_eq!(reward_addrs.len(), 0);

                // record the first reward cycle when Alice's tokens get stacked
                let tip_burn_block_height =
                    get_par_burn_block_height(peer.chainstate(), &tip_index_block);

                first_reward_cycle = 1 + burnchain
                    .block_height_to_reward_cycle(tip_burn_block_height)
                    .unwrap() as u128;
                let cur_reward_cycle = burnchain
                    .block_height_to_reward_cycle(tip_burn_block_height)
                    .unwrap() as u128;

                eprintln!(
                    "\nalice reward cycle: {}\ncur reward cycle: {}\n",
                    first_reward_cycle, cur_reward_cycle
                );
            } else if tenure_id == 2 {
                let alice_test_result = eval_contract_at_tip(
                    &mut peer,
                    &key_to_stacks_addr(&alice),
                    "alice-test",
                    "(var-get test-run)",
                );
                let bob_test_result = eval_contract_at_tip(
                    &mut peer,
                    &key_to_stacks_addr(&bob),
                    "bob-test",
                    "(var-get test-run)",
                );
                let charlie_test_result = eval_contract_at_tip(
                    &mut peer,
                    &key_to_stacks_addr(&charlie),
                    "charlie-test",
                    "(var-get test-run)",
                );

                assert!(alice_test_result.expect_bool().unwrap());
                assert!(bob_test_result.expect_bool().unwrap());
                assert!(charlie_test_result.expect_bool().unwrap());

                let alice_test_result = eval_contract_at_tip(
                    &mut peer,
                    &key_to_stacks_addr(&alice),
                    "alice-test",
                    "(var-get test-result)",
                );
                let bob_test_result = eval_contract_at_tip(
                    &mut peer,
                    &key_to_stacks_addr(&bob),
                    "bob-test",
                    "(var-get test-result)",
                );
                let charlie_test_result = eval_contract_at_tip(
                    &mut peer,
                    &key_to_stacks_addr(&charlie),
                    "charlie-test",
                    "(var-get test-result)",
                );

                eprintln!(
                    "\nalice: {:?}, bob: {:?}, charlie: {:?}\n",
                    &alice_test_result, &bob_test_result, &charlie_test_result
                );

                assert_eq!(bob_test_result, Value::Int(-1));
                assert_eq!(alice_test_result, Value::Int(3));
                assert_eq!(charlie_test_result, Value::Int(1));
            }
        }
    }

    #[test]
    fn test_pox_lockup_single_tx_sender_unlock() {
        let mut burnchain = Burnchain::default_unittest(
            0,
            &BurnchainHeaderHash::from_hex(BITCOIN_REGTEST_FIRST_BLOCK_HASH).unwrap(),
        );
        burnchain.pox_constants.reward_cycle_length = 5;
        burnchain.pox_constants.prepare_length = 2;
        burnchain.pox_constants.anchor_threshold = 1;

        let (mut peer, mut keys) = instantiate_pox_peer(&burnchain, function_name!());

        let num_blocks = 2;

        let alice = keys.pop().unwrap();
        let bob = keys.pop().unwrap();
        let charlie = keys.pop().unwrap();

        let mut alice_reward_cycle = 0;

        for tenure_id in 0..num_blocks {
            let microblock_privkey = StacksPrivateKey::new();
            let microblock_pubkeyhash =
                Hash160::from_node_public_key(&StacksPublicKey::from_private(&microblock_privkey));
            let tip =
                SortitionDB::get_canonical_burn_chain_tip(&peer.sortdb.as_ref().unwrap().conn())
                    .unwrap();

            let (burn_ops, stacks_block, microblocks) = peer.make_tenure(
                |ref mut miner,
                 ref mut sortdb,
                 ref mut chainstate,
                 vrf_proof,
                 ref parent_opt,
                 ref parent_microblock_header_opt| {
                    let parent_tip = get_parent_tip(parent_opt, chainstate, sortdb);
                    let coinbase_tx = make_coinbase(miner, tenure_id);

                    let mut block_txs = vec![coinbase_tx];

                    if tenure_id == 1 {
                        // Alice locks up exactly 25% of the liquid STX supply, so this should succeed.
                        let alice_lockup = make_pox_lockup(
                            &alice,
                            0,
                            1024 * POX_THRESHOLD_STEPS_USTX,
                            AddressHashMode::SerializeP2PKH,
                            key_to_stacks_addr(&alice).bytes,
                            1,
                            tip.block_height,
                        );
                        block_txs.push(alice_lockup);
                    }

                    let block_builder = StacksBlockBuilder::make_regtest_block_builder(
                        &parent_tip,
                        vrf_proof,
                        tip.total_burn,
                        microblock_pubkeyhash,
                    )
                    .unwrap();
                    let (anchored_block, _size, _cost) =
                        StacksBlockBuilder::make_anchored_block_from_txs(
                            block_builder,
                            chainstate,
                            &sortdb.index_conn(),
                            block_txs,
                        )
                        .unwrap();
                    (anchored_block, vec![])
                },
            );

            let (_, _, consensus_hash) = peer.next_burnchain_block(burn_ops.clone());
            peer.process_stacks_epoch_at_tip(&stacks_block, &microblocks);

            let total_liquid_ustx = get_liquid_ustx(&mut peer);
            let tip_index_block = StacksBlockId::new(&consensus_hash, &stacks_block.block_hash());

            if tenure_id <= 1 {
                if tenure_id < 1 {
                    // Alice has not locked up STX
                    let alice_balance = get_balance(&mut peer, &key_to_stacks_addr(&alice).into());
                    assert_eq!(alice_balance, 1024 * POX_THRESHOLD_STEPS_USTX);
                }

                let min_ustx = with_sortdb(&mut peer, |ref mut chainstate, ref sortdb| {
                    chainstate.get_stacking_minimum(sortdb, &tip_index_block)
                })
                .unwrap();
                assert_eq!(min_ustx, total_liquid_ustx / TESTNET_STACKING_THRESHOLD_25);

                // no reward addresses
                let reward_addrs = with_sortdb(&mut peer, |ref mut chainstate, ref sortdb| {
                    get_reward_addresses_with_par_tip(
                        chainstate,
                        &burnchain,
                        sortdb,
                        &tip_index_block,
                    )
                })
                .unwrap();
                assert_eq!(reward_addrs.len(), 0);

                // record the first reward cycle when Alice's tokens get stacked
                let tip_burn_block_height =
                    get_par_burn_block_height(peer.chainstate(), &tip_index_block);
                alice_reward_cycle = 1 + burnchain
                    .block_height_to_reward_cycle(tip_burn_block_height)
                    .unwrap() as u128;
                let cur_reward_cycle = burnchain
                    .block_height_to_reward_cycle(tip_burn_block_height)
                    .unwrap() as u128;

                eprintln!(
                    "\nalice reward cycle: {}\ncur reward cycle: {}\n",
                    alice_reward_cycle, cur_reward_cycle
                );
            } else {
                // Alice's address is locked as of the next reward cycle
                let tip_burn_block_height =
                    get_par_burn_block_height(peer.chainstate(), &tip_index_block);
                let cur_reward_cycle = burnchain
                    .block_height_to_reward_cycle(tip_burn_block_height)
                    .unwrap() as u128;

                let alice_balance = get_balance(&mut peer, &key_to_stacks_addr(&alice).into());

                let min_ustx = with_sortdb(&mut peer, |ref mut chainstate, ref sortdb| {
                    chainstate.get_stacking_minimum(sortdb, &tip_index_block)
                })
                .unwrap();
                let reward_addrs = with_sortdb(&mut peer, |ref mut chainstate, ref sortdb| {
                    get_reward_addresses_with_par_tip(
                        chainstate,
                        &burnchain,
                        sortdb,
                        &tip_index_block,
                    )
                })
                .unwrap();
                let total_stacked = with_sortdb(&mut peer, |ref mut chainstate, ref sortdb| {
                    chainstate.test_get_total_ustx_stacked(
                        sortdb,
                        &tip_index_block,
                        cur_reward_cycle,
                    )
                })
                .unwrap();

                eprintln!("\ntenure: {}\nreward cycle: {}\nmin-uSTX: {}\naddrs: {:?}\ntotal_liquid_ustx: {}\ntotal-stacked: {}\n", tenure_id, cur_reward_cycle, min_ustx, &reward_addrs, total_liquid_ustx, total_stacked);

                if cur_reward_cycle >= alice_reward_cycle {
                    // this will grow as more miner rewards are unlocked, so be wary
                    if tenure_id >= (MINER_REWARD_MATURITY + 1) as usize {
                        // miner rewards increased liquid supply, so less than 25% is locked.
                        // minimum participation decreases.
                        assert!(total_liquid_ustx > 4 * 1024 * POX_THRESHOLD_STEPS_USTX);
                        assert_eq!(min_ustx, total_liquid_ustx / TESTNET_STACKING_THRESHOLD_25);
                    }

                    if cur_reward_cycle == alice_reward_cycle {
                        let (amount_ustx, pox_addr, lock_period, first_reward_cycle) =
                            get_stacker_info(&mut peer, &key_to_stacks_addr(&alice).into())
                                .unwrap();
                        eprintln!("\nAlice: {} uSTX stacked for {} cycle(s); addr is {:?}; first reward cycle is {}\n", amount_ustx, lock_period, &pox_addr, first_reward_cycle);

                        assert_eq!(first_reward_cycle, alice_reward_cycle);
                        assert_eq!(lock_period, 1);

                        // one reward address, and it's Alice's
                        // either way, there's a single reward address
                        assert_eq!(reward_addrs.len(), 1);
                        assert_eq!(
                            (reward_addrs[0].0).version(),
                            AddressHashMode::SerializeP2PKH as u8
                        );
                        assert_eq!(
                            (reward_addrs[0].0).hash160(),
                            key_to_stacks_addr(&alice).bytes
                        );
                        assert_eq!(reward_addrs[0].1, 1024 * POX_THRESHOLD_STEPS_USTX);

                        // All of Alice's tokens are locked
                        assert_eq!(alice_balance, 0);

                        // Lock-up is consistent with stacker state
                        let alice_account =
                            get_account(&mut peer, &key_to_stacks_addr(&alice).into());
                        assert_eq!(alice_account.stx_balance.amount_unlocked(), 0);
                        assert_eq!(
                            alice_account.stx_balance.amount_locked(),
                            1024 * POX_THRESHOLD_STEPS_USTX
                        );
                        assert_eq!(
                            alice_account.stx_balance.unlock_height() as u128,
                            (first_reward_cycle + lock_period)
                                * (burnchain.pox_constants.reward_cycle_length as u128)
                                + (burnchain.first_block_height as u128)
                        );
                    } else {
                        // unlock should have happened
                        assert_eq!(alice_balance, 1024 * POX_THRESHOLD_STEPS_USTX);

                        // alice shouldn't be a stacker
                        let info = get_stacker_info(&mut peer, &key_to_stacks_addr(&alice).into());
                        assert!(
                            get_stacker_info(&mut peer, &key_to_stacks_addr(&alice).into())
                                .is_none()
                        );

                        // empty reward cycle
                        assert_eq!(reward_addrs.len(), 0);

                        // min STX is reset
                        assert_eq!(min_ustx, total_liquid_ustx / TESTNET_STACKING_THRESHOLD_25);

                        // Unlock is lazy
                        let alice_account =
                            get_account(&mut peer, &key_to_stacks_addr(&alice).into());
                        assert_eq!(alice_account.stx_balance.amount_unlocked(), 0);
                        assert_eq!(
                            alice_account.stx_balance.amount_locked(),
                            1024 * POX_THRESHOLD_STEPS_USTX
                        );
                        assert_eq!(
                            alice_account.stx_balance.unlock_height() as u128,
                            (alice_reward_cycle + 1)
                                * (burnchain.pox_constants.reward_cycle_length as u128)
                                + (burnchain.first_block_height as u128)
                        );
                    }
                } else {
                    // no reward addresses
                    assert_eq!(reward_addrs.len(), 0);
                }
            }
        }
    }

    #[test]
    fn test_pox_lockup_unlock_relock() {
        let mut burnchain = Burnchain::default_unittest(
            0,
            &BurnchainHeaderHash::from_hex(BITCOIN_REGTEST_FIRST_BLOCK_HASH).unwrap(),
        );
        burnchain.pox_constants.reward_cycle_length = 5;
        burnchain.pox_constants.prepare_length = 2;
        burnchain.pox_constants.anchor_threshold = 1;

        let (mut peer, mut keys) = instantiate_pox_peer(&burnchain, function_name!());

        let num_blocks = 25;

        let alice = keys.pop().unwrap();
        let bob = keys.pop().unwrap();
        let charlie = keys.pop().unwrap();
        let danielle = keys.pop().unwrap();

        let mut first_reward_cycle = 0;
        let mut second_reward_cycle = 0;

        let mut test_before_first_reward_cycle = false;
        let mut test_in_first_reward_cycle = false;
        let mut test_between_reward_cycles = false;
        let mut test_in_second_reward_cycle = false;
        let mut test_after_second_reward_cycle = false;

        for tenure_id in 0..num_blocks {
            let microblock_privkey = StacksPrivateKey::new();
            let microblock_pubkeyhash =
                Hash160::from_node_public_key(&StacksPublicKey::from_private(&microblock_privkey));
            let tip =
                SortitionDB::get_canonical_burn_chain_tip(&peer.sortdb.as_ref().unwrap().conn())
                    .unwrap();

            let (burn_ops, stacks_block, microblocks) = peer.make_tenure(
                |ref mut miner,
                 ref mut sortdb,
                 ref mut chainstate,
                 vrf_proof,
                 ref parent_opt,
                 ref parent_microblock_header_opt| {
                    let parent_tip = get_parent_tip(parent_opt, chainstate, sortdb);
                    let coinbase_tx = make_coinbase(miner, tenure_id);

                    let mut block_txs = vec![coinbase_tx];

                    if tenure_id == 1 {
                        // Alice locks up exactly 25% of the liquid STX supply, so this should succeed.
                        let alice_lockup = make_pox_lockup(
                            &alice,
                            0,
                            1024 * POX_THRESHOLD_STEPS_USTX,
                            AddressHashMode::SerializeP2PKH,
                            key_to_stacks_addr(&alice).bytes,
                            1,
                            tip.block_height,
                        );
                        block_txs.push(alice_lockup);

                        // Bob creates a locking contract
                        let bob_contract = make_pox_lockup_contract(&bob, 0, "do-lockup");
                        block_txs.push(bob_contract);

                        let charlie_stack = make_pox_lockup_contract_call(
                            &charlie,
                            0,
                            &key_to_stacks_addr(&bob),
                            "do-lockup",
                            1024 * POX_THRESHOLD_STEPS_USTX,
                            AddressHashMode::SerializeP2PKH,
                            key_to_stacks_addr(&charlie).bytes,
                            1,
                        );
                        block_txs.push(charlie_stack);
                    } else if tenure_id == 10 {
                        let charlie_withdraw = make_pox_withdraw_stx_contract_call(
                            &charlie,
                            1,
                            &key_to_stacks_addr(&bob),
                            "do-lockup",
                            1024 * POX_THRESHOLD_STEPS_USTX,
                        );
                        block_txs.push(charlie_withdraw);
                    } else if tenure_id == 11 {
                        // Alice locks up half of her tokens
                        let alice_lockup = make_pox_lockup(
                            &alice,
                            1,
                            512 * POX_THRESHOLD_STEPS_USTX,
                            AddressHashMode::SerializeP2PKH,
                            key_to_stacks_addr(&alice).bytes,
                            1,
                            tip.block_height,
                        );
                        block_txs.push(alice_lockup);

                        // Charlie locks up half of his tokens
                        let charlie_stack = make_pox_lockup_contract_call(
                            &charlie,
                            2,
                            &key_to_stacks_addr(&bob),
                            "do-lockup",
                            512 * POX_THRESHOLD_STEPS_USTX,
                            AddressHashMode::SerializeP2PKH,
                            key_to_stacks_addr(&charlie).bytes,
                            1,
                        );
                        block_txs.push(charlie_stack);
                    }

                    let block_builder = StacksBlockBuilder::make_regtest_block_builder(
                        &parent_tip,
                        vrf_proof,
                        tip.total_burn,
                        microblock_pubkeyhash,
                    )
                    .unwrap();
                    let (anchored_block, _size, _cost) =
                        StacksBlockBuilder::make_anchored_block_from_txs(
                            block_builder,
                            chainstate,
                            &sortdb.index_conn(),
                            block_txs,
                        )
                        .unwrap();
                    (anchored_block, vec![])
                },
            );

            let (_, _, consensus_hash) = peer.next_burnchain_block(burn_ops.clone());
            peer.process_stacks_epoch_at_tip(&stacks_block, &microblocks);

            let total_liquid_ustx = get_liquid_ustx(&mut peer);
            let tip_index_block = StacksBlockId::new(&consensus_hash, &stacks_block.block_hash());
            let tip_burn_block_height =
                get_par_burn_block_height(peer.chainstate(), &tip_index_block);
            let cur_reward_cycle = burnchain
                .block_height_to_reward_cycle(tip_burn_block_height)
                .unwrap() as u128;

            let alice_balance = get_balance(&mut peer, &key_to_stacks_addr(&alice).into());
            let charlie_contract_balance = get_balance(
                &mut peer,
                &make_contract_id(&key_to_stacks_addr(&bob), "do-lockup").into(),
            );
            let charlie_balance = get_balance(&mut peer, &key_to_stacks_addr(&charlie).into());

            let reward_addrs = with_sortdb(&mut peer, |ref mut chainstate, ref sortdb| {
                get_reward_addresses_with_par_tip(chainstate, &burnchain, sortdb, &tip_index_block)
            })
            .unwrap();
            let min_ustx = with_sortdb(&mut peer, |ref mut chainstate, ref sortdb| {
                chainstate.get_stacking_minimum(sortdb, &tip_index_block)
            })
            .unwrap();
            let total_stacked = with_sortdb(&mut peer, |ref mut chainstate, ref sortdb| {
                chainstate.test_get_total_ustx_stacked(sortdb, &tip_index_block, cur_reward_cycle)
            })
            .unwrap();

            if tenure_id <= 1 {
                if tenure_id < 1 {
                    // Alice has not locked up STX
                    assert_eq!(alice_balance, 1024 * POX_THRESHOLD_STEPS_USTX);

                    // Charlie's contract has not locked up STX
                    assert_eq!(charlie_contract_balance, 0);
                }

                let min_ustx = with_sortdb(&mut peer, |ref mut chainstate, ref sortdb| {
                    chainstate.get_stacking_minimum(sortdb, &tip_index_block)
                })
                .unwrap();
                assert_eq!(min_ustx, total_liquid_ustx / TESTNET_STACKING_THRESHOLD_25);

                // no reward addresses
                assert_eq!(reward_addrs.len(), 0);

                // record the first reward cycle when Alice's tokens get stacked
                first_reward_cycle = 1 + burnchain
                    .block_height_to_reward_cycle(tip_burn_block_height)
                    .unwrap() as u128;
                let cur_reward_cycle = burnchain
                    .block_height_to_reward_cycle(tip_burn_block_height)
                    .unwrap() as u128;
                eprintln!(
                    "\nfirst reward cycle: {}\ncur reward cycle: {}\n",
                    first_reward_cycle, cur_reward_cycle
                );

                assert!(first_reward_cycle > cur_reward_cycle);
                test_before_first_reward_cycle = true;
            } else if tenure_id == 10 {
                // Alice has unlocked
                assert_eq!(alice_balance, 1024 * POX_THRESHOLD_STEPS_USTX);

                // Charlie's contract was unlocked and wiped
                assert_eq!(charlie_contract_balance, 0);

                // Charlie's balance
                assert_eq!(charlie_balance, 1024 * POX_THRESHOLD_STEPS_USTX);
            } else if tenure_id == 11 {
                // should have just re-locked
                // stacking minimum should be minimum, since we haven't
                // locked up 25% of the tokens yet
                let min_ustx = with_sortdb(&mut peer, |ref mut chainstate, ref sortdb| {
                    chainstate.get_stacking_minimum(sortdb, &tip_index_block)
                })
                .unwrap();
                assert_eq!(min_ustx, total_liquid_ustx / TESTNET_STACKING_THRESHOLD_25);

                // no reward addresses
                assert_eq!(reward_addrs.len(), 0);

                // record the first reward cycle when Alice's tokens get stacked
                second_reward_cycle = 1 + burnchain
                    .block_height_to_reward_cycle(tip_burn_block_height)
                    .unwrap() as u128;
                assert!(second_reward_cycle > cur_reward_cycle);
                eprintln!(
                    "\nsecond reward cycle: {}\ncur reward cycle: {}\n",
                    second_reward_cycle, cur_reward_cycle
                );
            }

            eprintln!("\ntenure: {}\nreward cycle: {}\nmin-uSTX: {}\naddrs: {:?}\ntotal_liquid_ustx: {}\ntotal-stacked: {}\n", tenure_id, cur_reward_cycle, min_ustx, &reward_addrs, total_liquid_ustx, total_stacked);

            // this will grow as more miner rewards are unlocked, so be wary
            if tenure_id >= (MINER_REWARD_MATURITY + 1) as usize {
                // miner rewards increased liquid supply, so less than 25% is locked.
                // minimum participation decreases.
                assert!(total_liquid_ustx > 4 * 1024 * POX_THRESHOLD_STEPS_USTX);
                assert_eq!(min_ustx, total_liquid_ustx / TESTNET_STACKING_THRESHOLD_25);
            } else if tenure_id >= 1 && cur_reward_cycle < first_reward_cycle {
                // still at 25% or more locked
                assert!(total_liquid_ustx <= 4 * 1024 * POX_THRESHOLD_STEPS_USTX);
            } else if tenure_id < 1 {
                // nothing locked yet
                assert_eq!(min_ustx, total_liquid_ustx / TESTNET_STACKING_THRESHOLD_25);
            }

            if first_reward_cycle > 0 && second_reward_cycle == 0 {
                if cur_reward_cycle == first_reward_cycle {
                    test_in_first_reward_cycle = true;

                    // in Alice's first reward cycle
                    let (amount_ustx, pox_addr, lock_period, first_pox_reward_cycle) =
                        get_stacker_info(&mut peer, &key_to_stacks_addr(&alice).into()).unwrap();
                    eprintln!("\nAlice: {} uSTX stacked for {} cycle(s); addr is {:?}; first reward cycle is {}\n", amount_ustx, lock_period, &pox_addr, first_reward_cycle);

                    assert_eq!(first_reward_cycle, first_reward_cycle);
                    assert_eq!(lock_period, 1);

                    // in Charlie's first reward cycle
                    let (amount_ustx, pox_addr, lock_period, first_pox_reward_cycle) =
                        get_stacker_info(
                            &mut peer,
                            &make_contract_id(&key_to_stacks_addr(&bob), "do-lockup").into(),
                        )
                        .unwrap();
                    eprintln!("\nCharlie: {} uSTX stacked for {} cycle(s); addr is {:?}; first reward cycle is {}\n", amount_ustx, lock_period, &pox_addr, first_reward_cycle);

                    assert_eq!(first_reward_cycle, first_pox_reward_cycle);
                    assert_eq!(lock_period, 1);

                    // two reward address, and it's Alice's and Charlie's in sorted order
                    assert_eq!(reward_addrs.len(), 2);
                    assert_eq!(
                        (reward_addrs[1].0).version(),
                        AddressHashMode::SerializeP2PKH as u8
                    );
                    assert_eq!(
                        (reward_addrs[1].0).hash160(),
                        key_to_stacks_addr(&alice).bytes
                    );
                    assert_eq!(reward_addrs[1].1, 1024 * POX_THRESHOLD_STEPS_USTX);

                    assert_eq!(
                        (reward_addrs[0].0).version(),
                        AddressHashMode::SerializeP2PKH as u8
                    );
                    assert_eq!(
                        (reward_addrs[0].0).hash160(),
                        key_to_stacks_addr(&charlie).bytes
                    );
                    assert_eq!(reward_addrs[0].1, 1024 * POX_THRESHOLD_STEPS_USTX);

                    // All of Alice's and Charlie's tokens are locked
                    assert_eq!(alice_balance, 0);
                    assert_eq!(charlie_contract_balance, 0);

                    // Lock-up is consistent with stacker state
                    let alice_account = get_account(&mut peer, &key_to_stacks_addr(&alice).into());
                    assert_eq!(alice_account.stx_balance.amount_unlocked(), 0);
                    assert_eq!(
                        alice_account.stx_balance.amount_locked(),
                        1024 * POX_THRESHOLD_STEPS_USTX
                    );
                    assert_eq!(
                        alice_account.stx_balance.unlock_height() as u128,
                        (first_reward_cycle + lock_period)
                            * (burnchain.pox_constants.reward_cycle_length as u128)
                            + (burnchain.first_block_height as u128)
                    );

                    // Lock-up is consistent with stacker state
                    let charlie_account = get_account(
                        &mut peer,
                        &make_contract_id(&key_to_stacks_addr(&bob), "do-lockup").into(),
                    );
                    assert_eq!(charlie_account.stx_balance.amount_unlocked(), 0);
                    assert_eq!(
                        charlie_account.stx_balance.amount_locked(),
                        1024 * POX_THRESHOLD_STEPS_USTX
                    );
                    assert_eq!(
                        charlie_account.stx_balance.unlock_height() as u128,
                        (first_reward_cycle + lock_period)
                            * (burnchain.pox_constants.reward_cycle_length as u128)
                            + (burnchain.first_block_height as u128)
                    );
                } else if cur_reward_cycle > first_reward_cycle {
                    test_between_reward_cycles = true;

                    // After Alice's first reward cycle, but before her second.
                    // unlock should have happened
                    assert_eq!(alice_balance, 1024 * POX_THRESHOLD_STEPS_USTX);
                    assert_eq!(charlie_contract_balance, 0);

                    // alice shouldn't be a stacker
                    assert!(
                        get_stacker_info(&mut peer, &key_to_stacks_addr(&alice).into()).is_none()
                    );
                    assert!(get_stacker_info(
                        &mut peer,
                        &make_contract_id(&key_to_stacks_addr(&bob), "do-lockup").into(),
                    )
                    .is_none());

                    // empty reward cycle
                    assert_eq!(reward_addrs.len(), 0);

                    // min STX is reset
                    assert_eq!(min_ustx, total_liquid_ustx / TESTNET_STACKING_THRESHOLD_25);

                    // Unlock is lazy
                    let alice_account = get_account(&mut peer, &key_to_stacks_addr(&alice).into());
                    assert_eq!(alice_account.stx_balance.amount_unlocked(), 0);
                    assert_eq!(
                        alice_account.stx_balance.amount_locked(),
                        1024 * POX_THRESHOLD_STEPS_USTX
                    );
                    assert_eq!(
                        alice_account.stx_balance.unlock_height() as u128,
                        (first_reward_cycle + 1)
                            * (burnchain.pox_constants.reward_cycle_length as u128)
                            + (burnchain.first_block_height as u128)
                    );

                    // Unlock is lazy
                    let charlie_account = get_account(
                        &mut peer,
                        &make_contract_id(&key_to_stacks_addr(&bob), "do-lockup").into(),
                    );
                    assert_eq!(charlie_account.stx_balance.amount_unlocked(), 0);
                    assert_eq!(charlie_account.stx_balance.amount_locked(), 0);
                    assert_eq!(charlie_account.stx_balance.unlock_height() as u128, 0);
                }
            } else if second_reward_cycle > 0 {
                if cur_reward_cycle == second_reward_cycle {
                    test_in_second_reward_cycle = true;

                    // in Alice's second reward cycle
                    let (amount_ustx, pox_addr, lock_period, first_pox_reward_cycle) =
                        get_stacker_info(&mut peer, &key_to_stacks_addr(&alice).into()).unwrap();
                    eprintln!("\nAlice: {} uSTX stacked for {} cycle(s); addr is {:?}; second reward cycle is {}\n", amount_ustx, lock_period, &pox_addr, second_reward_cycle);

                    assert_eq!(first_pox_reward_cycle, second_reward_cycle);
                    assert_eq!(lock_period, 1);

                    // in Charlie's second reward cycle
                    let (amount_ustx, pox_addr, lock_period, first_pox_reward_cycle) =
                        get_stacker_info(
                            &mut peer,
                            &make_contract_id(&key_to_stacks_addr(&bob), "do-lockup").into(),
                        )
                        .unwrap();
                    eprintln!("\nCharlie: {} uSTX stacked for {} cycle(s); addr is {:?}; second reward cycle is {}\n", amount_ustx, lock_period, &pox_addr, second_reward_cycle);

                    assert_eq!(first_pox_reward_cycle, second_reward_cycle);
                    assert_eq!(lock_period, 1);

                    // one reward address, and it's Alice's
                    // either way, there's a single reward address
                    assert_eq!(reward_addrs.len(), 2);
                    assert_eq!(
                        (reward_addrs[1].0).version(),
                        AddressHashMode::SerializeP2PKH as u8
                    );
                    assert_eq!(
                        (reward_addrs[1].0).hash160(),
                        key_to_stacks_addr(&alice).bytes
                    );
                    assert_eq!(reward_addrs[1].1, 512 * POX_THRESHOLD_STEPS_USTX);

                    assert_eq!(
                        (reward_addrs[0].0).version(),
                        AddressHashMode::SerializeP2PKH as u8
                    );
                    assert_eq!(
                        (reward_addrs[0].0).hash160(),
                        key_to_stacks_addr(&charlie).bytes
                    );
                    assert_eq!(reward_addrs[0].1, 512 * POX_THRESHOLD_STEPS_USTX);

                    // Half of Alice's tokens are locked
                    assert_eq!(alice_balance, 512 * POX_THRESHOLD_STEPS_USTX);
                    assert_eq!(charlie_contract_balance, 0);
                    assert_eq!(charlie_balance, 512 * POX_THRESHOLD_STEPS_USTX);

                    // Lock-up is consistent with stacker state
                    let alice_account = get_account(&mut peer, &key_to_stacks_addr(&alice).into());
                    assert_eq!(
                        alice_account.stx_balance.amount_unlocked(),
                        512 * POX_THRESHOLD_STEPS_USTX
                    );
                    assert_eq!(
                        alice_account.stx_balance.amount_locked(),
                        512 * POX_THRESHOLD_STEPS_USTX
                    );
                    assert_eq!(
                        alice_account.stx_balance.unlock_height() as u128,
                        (second_reward_cycle + lock_period)
                            * (burnchain.pox_constants.reward_cycle_length as u128)
                            + (burnchain.first_block_height as u128)
                    );

                    // Lock-up is consistent with stacker state
                    let charlie_account = get_account(
                        &mut peer,
                        &make_contract_id(&key_to_stacks_addr(&bob), "do-lockup").into(),
                    );
                    assert_eq!(charlie_account.stx_balance.amount_unlocked(), 0);
                    assert_eq!(
                        charlie_account.stx_balance.amount_locked(),
                        512 * POX_THRESHOLD_STEPS_USTX
                    );
                    assert_eq!(
                        charlie_account.stx_balance.unlock_height() as u128,
                        (second_reward_cycle + lock_period)
                            * (burnchain.pox_constants.reward_cycle_length as u128)
                            + (burnchain.first_block_height as u128)
                    );
                } else if cur_reward_cycle > second_reward_cycle {
                    test_after_second_reward_cycle = true;

                    // After Alice's second reward cycle
                    // unlock should have happened
                    assert_eq!(alice_balance, 1024 * POX_THRESHOLD_STEPS_USTX);
                    assert_eq!(charlie_contract_balance, 512 * POX_THRESHOLD_STEPS_USTX);
                    assert_eq!(charlie_balance, 512 * POX_THRESHOLD_STEPS_USTX);

                    // alice and charlie shouldn't be stackers
                    assert!(
                        get_stacker_info(&mut peer, &key_to_stacks_addr(&alice).into()).is_none()
                    );
                    assert!(get_stacker_info(
                        &mut peer,
                        &make_contract_id(&key_to_stacks_addr(&bob), "do-lockup").into(),
                    )
                    .is_none());

                    // empty reward cycle
                    assert_eq!(reward_addrs.len(), 0);

                    // min STX is reset
                    assert_eq!(min_ustx, total_liquid_ustx / TESTNET_STACKING_THRESHOLD_25);

                    // Unlock is lazy
                    let alice_account = get_account(&mut peer, &key_to_stacks_addr(&alice).into());
                    assert_eq!(
                        alice_account.stx_balance.amount_unlocked(),
                        512 * POX_THRESHOLD_STEPS_USTX
                    );
                    assert_eq!(
                        alice_account.stx_balance.amount_locked(),
                        512 * POX_THRESHOLD_STEPS_USTX
                    );
                    assert_eq!(
                        alice_account.stx_balance.unlock_height() as u128,
                        (second_reward_cycle + 1)
                            * (burnchain.pox_constants.reward_cycle_length as u128)
                            + (burnchain.first_block_height as u128)
                    );

                    // Unlock is lazy
                    let charlie_account = get_account(
                        &mut peer,
                        &make_contract_id(&key_to_stacks_addr(&bob), "do-lockup").into(),
                    );
                    assert_eq!(charlie_account.stx_balance.amount_unlocked(), 0);
                    assert_eq!(
                        charlie_account.stx_balance.amount_locked(),
                        512 * POX_THRESHOLD_STEPS_USTX
                    );
                    assert_eq!(
                        charlie_account.stx_balance.unlock_height() as u128,
                        (second_reward_cycle + 1)
                            * (burnchain.pox_constants.reward_cycle_length as u128)
                            + (burnchain.first_block_height as u128)
                    );
                }
            }
        }

        assert!(test_before_first_reward_cycle);
        assert!(test_in_first_reward_cycle);
        assert!(test_between_reward_cycles);
        assert!(test_in_second_reward_cycle);
        assert!(test_after_second_reward_cycle);
    }

    #[test]
    fn test_pox_lockup_unlock_on_spend() {
        let mut burnchain = Burnchain::default_unittest(
            0,
            &BurnchainHeaderHash::from_hex(BITCOIN_REGTEST_FIRST_BLOCK_HASH).unwrap(),
        );
        burnchain.pox_constants.reward_cycle_length = 5;
        burnchain.pox_constants.prepare_length = 2;
        burnchain.pox_constants.anchor_threshold = 1;

        let (mut peer, mut keys) = instantiate_pox_peer(&burnchain, function_name!());

        let num_blocks = 20;

        let alice = keys.pop().unwrap();
        let bob = keys.pop().unwrap();
        let charlie = keys.pop().unwrap();
        let danielle = keys.pop().unwrap();

        let mut reward_cycle = 0;

        let mut test_before_first_reward_cycle = false;
        let mut test_in_first_reward_cycle = false;
        let mut test_between_reward_cycles = false;

        for tenure_id in 0..num_blocks {
            let microblock_privkey = StacksPrivateKey::new();
            let microblock_pubkeyhash =
                Hash160::from_node_public_key(&StacksPublicKey::from_private(&microblock_privkey));
            let tip =
                SortitionDB::get_canonical_burn_chain_tip(&peer.sortdb.as_ref().unwrap().conn())
                    .unwrap();

            let (burn_ops, stacks_block, microblocks) = peer.make_tenure(
                |ref mut miner,
                 ref mut sortdb,
                 ref mut chainstate,
                 vrf_proof,
                 ref parent_opt,
                 ref parent_microblock_header_opt| {
                    let parent_tip = get_parent_tip(parent_opt, chainstate, sortdb);
                    let coinbase_tx = make_coinbase(miner, tenure_id);

                    let mut block_txs = vec![coinbase_tx];

                    if tenure_id == 1 {
                        // everyone locks up all of their tokens
                        let alice_lockup = make_pox_lockup(
                            &alice,
                            0,
                            512 * POX_THRESHOLD_STEPS_USTX,
                            AddressHashMode::SerializeP2PKH,
                            key_to_stacks_addr(&alice).bytes,
                            1,
                            tip.block_height,
                        );
                        block_txs.push(alice_lockup);

                        let bob_lockup = make_pox_lockup(
                            &bob,
                            0,
                            1024 * POX_THRESHOLD_STEPS_USTX,
                            AddressHashMode::SerializeP2PKH,
                            key_to_stacks_addr(&bob).bytes,
                            1,
                            tip.block_height,
                        );
                        block_txs.push(bob_lockup);

                        let charlie_lockup = make_pox_lockup(
                            &charlie,
                            0,
                            1024 * POX_THRESHOLD_STEPS_USTX,
                            AddressHashMode::SerializeP2PKH,
                            key_to_stacks_addr(&charlie).bytes,
                            1,
                            tip.block_height,
                        );
                        block_txs.push(charlie_lockup);

                        let danielle_lockup = make_pox_lockup(
                            &danielle,
                            0,
                            1024 * POX_THRESHOLD_STEPS_USTX,
                            AddressHashMode::SerializeP2PKH,
                            key_to_stacks_addr(&danielle).bytes,
                            1,
                            tip.block_height,
                        );
                        block_txs.push(danielle_lockup);

                        let bob_contract = make_pox_lockup_contract(&bob, 1, "do-lockup");
                        block_txs.push(bob_contract);

                        let alice_stack = make_pox_lockup_contract_call(
                            &alice,
                            1,
                            &key_to_stacks_addr(&bob),
                            "do-lockup",
                            512 * POX_THRESHOLD_STEPS_USTX,
                            AddressHashMode::SerializeP2SH,
                            key_to_stacks_addr(&alice).bytes,
                            1,
                        );
                        block_txs.push(alice_stack);
                    } else if tenure_id >= 2 && tenure_id <= 8 {
                        // try to spend tokens -- they should all fail with short-return
                        let alice_spend = make_bare_contract(
                            &alice,
                            2,
                            0,
                            "alice-try-spend",
                            &format!(
                                "(begin (unwrap! (stx-transfer? u1 tx-sender '{}) (err 1)))",
                                &key_to_stacks_addr(&danielle)
                            ),
                        );
                        block_txs.push(alice_spend);
                    } else if tenure_id == 11 {
                        // Alice sends a transaction with a non-zero fee
                        let alice_tx = make_bare_contract(
                            &alice,
                            3,
                            1,
                            "alice-test",
                            "(begin (print \"hello alice\"))",
                        );
                        block_txs.push(alice_tx);

                        // Bob sends a STX-transfer transaction
                        let bob_tx =
                            make_token_transfer(&bob, 2, 0, key_to_stacks_addr(&alice).into(), 1);
                        block_txs.push(bob_tx);

                        // Charlie runs a contract that transfers his STX tokens
                        let charlie_tx = make_bare_contract(
                            &charlie,
                            1,
                            0,
                            "charlie-test",
                            &format!(
                                "(begin (unwrap-panic (stx-transfer? u1 tx-sender '{})))",
                                &key_to_stacks_addr(&alice)
                            ),
                        );
                        block_txs.push(charlie_tx);

                        // Danielle burns some STX
                        let danielle_tx = make_bare_contract(
                            &danielle,
                            1,
                            0,
                            "danielle-test",
                            "(begin (stx-burn? u1 tx-sender))",
                        );
                        block_txs.push(danielle_tx);

                        // Alice gets some of her STX back
                        let alice_withdraw_tx = make_pox_withdraw_stx_contract_call(
                            &alice,
                            4,
                            &key_to_stacks_addr(&bob),
                            "do-lockup",
                            1,
                        );
                        block_txs.push(alice_withdraw_tx);
                    }

                    let block_builder = StacksBlockBuilder::make_regtest_block_builder(
                        &parent_tip,
                        vrf_proof,
                        tip.total_burn,
                        microblock_pubkeyhash,
                    )
                    .unwrap();
                    let (anchored_block, _size, _cost) =
                        StacksBlockBuilder::make_anchored_block_from_txs(
                            block_builder,
                            chainstate,
                            &sortdb.index_conn(),
                            block_txs,
                        )
                        .unwrap();
                    (anchored_block, vec![])
                },
            );

            let (_, _, consensus_hash) = peer.next_burnchain_block(burn_ops.clone());
            peer.process_stacks_epoch_at_tip(&stacks_block, &microblocks);

            let total_liquid_ustx = get_liquid_ustx(&mut peer);
            let tip_index_block = StacksBlockId::new(&consensus_hash, &stacks_block.block_hash());
            let tip_burn_block_height =
                get_par_burn_block_height(peer.chainstate(), &tip_index_block);

            let cur_reward_cycle = burnchain
                .block_height_to_reward_cycle(tip_burn_block_height)
                .unwrap() as u128;

            let stacker_addrs: Vec<PrincipalData> = vec![
                key_to_stacks_addr(&alice).into(),
                key_to_stacks_addr(&bob).into(),
                key_to_stacks_addr(&charlie).into(),
                key_to_stacks_addr(&danielle).into(),
                make_contract_id(&key_to_stacks_addr(&bob), "do-lockup").into(),
            ];

            let expected_pox_addrs: Vec<(u8, Hash160)> = vec![
                (
                    AddressHashMode::SerializeP2PKH as u8,
                    key_to_stacks_addr(&alice).bytes,
                ),
                (
                    AddressHashMode::SerializeP2PKH as u8,
                    key_to_stacks_addr(&bob).bytes,
                ),
                (
                    AddressHashMode::SerializeP2PKH as u8,
                    key_to_stacks_addr(&charlie).bytes,
                ),
                (
                    AddressHashMode::SerializeP2PKH as u8,
                    key_to_stacks_addr(&danielle).bytes,
                ),
                (
                    AddressHashMode::SerializeP2SH as u8,
                    key_to_stacks_addr(&alice).bytes,
                ),
            ];

            let balances: Vec<u128> = stacker_addrs
                .iter()
                .map(|principal| get_balance(&mut peer, principal))
                .collect();

            let balances_before_stacking: Vec<u128> = vec![
                1024 * POX_THRESHOLD_STEPS_USTX,
                1024 * POX_THRESHOLD_STEPS_USTX,
                1024 * POX_THRESHOLD_STEPS_USTX,
                1024 * POX_THRESHOLD_STEPS_USTX,
                0,
            ];

            let balances_during_stacking: Vec<u128> = vec![0, 0, 0, 0, 0];

            let balances_stacked: Vec<u128> = vec![
                512 * POX_THRESHOLD_STEPS_USTX,
                1024 * POX_THRESHOLD_STEPS_USTX,
                1024 * POX_THRESHOLD_STEPS_USTX,
                1024 * POX_THRESHOLD_STEPS_USTX,
                512 * POX_THRESHOLD_STEPS_USTX,
            ];

            let balances_after_stacking: Vec<u128> = vec![
                512 * POX_THRESHOLD_STEPS_USTX,
                1024 * POX_THRESHOLD_STEPS_USTX,
                1024 * POX_THRESHOLD_STEPS_USTX,
                1024 * POX_THRESHOLD_STEPS_USTX,
                512 * POX_THRESHOLD_STEPS_USTX,
            ];

            let balances_after_spending: Vec<u128> = vec![
                512 * POX_THRESHOLD_STEPS_USTX + 2,
                1024 * POX_THRESHOLD_STEPS_USTX - 1,
                1024 * POX_THRESHOLD_STEPS_USTX - 1,
                1024 * POX_THRESHOLD_STEPS_USTX - 1,
                512 * POX_THRESHOLD_STEPS_USTX - 1,
            ];

            let min_ustx = with_sortdb(&mut peer, |ref mut chainstate, ref sortdb| {
                chainstate.get_stacking_minimum(sortdb, &tip_index_block)
            })
            .unwrap();
            let reward_addrs = with_sortdb(&mut peer, |ref mut chainstate, ref sortdb| {
                get_reward_addresses_with_par_tip(chainstate, &burnchain, sortdb, &tip_index_block)
            })
            .unwrap();
            let total_stacked = with_sortdb(&mut peer, |ref mut chainstate, ref sortdb| {
                chainstate.test_get_total_ustx_stacked(sortdb, &tip_index_block, cur_reward_cycle)
            })
            .unwrap();

            eprintln!("\ntenure: {}\nreward cycle: {}\nmin-uSTX: {}\naddrs: {:?}\ntotal_liquid_ustx: {}\ntotal-stacked: {}\n", tenure_id, cur_reward_cycle, min_ustx, &reward_addrs, total_liquid_ustx, total_stacked);

            if tenure_id <= 1 {
                if tenure_id < 1 {
                    // no one has locked
                    for (balance, expected_balance) in
                        balances.iter().zip(balances_before_stacking.iter())
                    {
                        assert_eq!(balance, expected_balance);
                    }
                }
                assert_eq!(min_ustx, total_liquid_ustx / TESTNET_STACKING_THRESHOLD_25);

                // no reward addresses
                let reward_addrs = with_sortdb(&mut peer, |ref mut chainstate, ref sortdb| {
                    get_reward_addresses_with_par_tip(
                        chainstate,
                        &burnchain,
                        sortdb,
                        &tip_index_block,
                    )
                })
                .unwrap();
                assert_eq!(reward_addrs.len(), 0);

                // record the first reward cycle when Alice's tokens get stacked
                reward_cycle = 1 + burnchain
                    .block_height_to_reward_cycle(tip_burn_block_height)
                    .unwrap() as u128;
                eprintln!(
                    "first reward cycle: {}\ncur reward cycle: {}\n",
                    reward_cycle, cur_reward_cycle
                );

                assert!(reward_cycle > cur_reward_cycle);
                test_before_first_reward_cycle = true;
            } else if tenure_id >= 2 && tenure_id <= 8 {
                // alice did _NOT_ spend
                assert!(get_contract(
                    &mut peer,
                    &make_contract_id(&key_to_stacks_addr(&alice), "alice-try-spend").into(),
                )
                .is_none());
            }

            if reward_cycle > 0 {
                if cur_reward_cycle == reward_cycle {
                    test_in_first_reward_cycle = true;

                    // in reward cycle
                    assert_eq!(reward_addrs.len(), expected_pox_addrs.len());

                    // in sorted order
                    let mut sorted_expected_pox_info: Vec<_> = expected_pox_addrs
                        .iter()
                        .zip(balances_stacked.iter())
                        .collect();
                    sorted_expected_pox_info.sort_by_key(|(pox_addr, _)| (pox_addr.1).0);

                    // in stacker order
                    for (i, (pox_addr, expected_stacked)) in
                        sorted_expected_pox_info.iter().enumerate()
                    {
                        assert_eq!((reward_addrs[i].0).version(), pox_addr.0);
                        assert_eq!((reward_addrs[i].0).hash160(), pox_addr.1);
                        assert_eq!(reward_addrs[i].1, **expected_stacked);
                    }

                    // all stackers are present
                    for addr in stacker_addrs.iter() {
                        let (amount_ustx, pox_addr, lock_period, pox_reward_cycle) =
                            get_stacker_info(&mut peer, addr).unwrap();
                        eprintln!("\naddr {}: {} uSTX stacked for {} cycle(s); addr is {:?}; first reward cycle is {}\n", addr, amount_ustx, lock_period, &pox_addr, reward_cycle);

                        assert_eq!(pox_reward_cycle, reward_cycle);
                        assert_eq!(lock_period, 1);
                    }

                    // all tokens locked
                    for (balance, expected_balance) in
                        balances.iter().zip(balances_during_stacking.iter())
                    {
                        assert_eq!(balance, expected_balance);
                    }

                    // Lock-up is consistent with stacker state
                    for (addr, expected_balance) in
                        stacker_addrs.iter().zip(balances_stacked.iter())
                    {
                        let account = get_account(&mut peer, addr);
                        assert_eq!(account.stx_balance.amount_unlocked(), 0);
                        assert_eq!(account.stx_balance.amount_locked(), *expected_balance);
                        assert_eq!(
                            account.stx_balance.unlock_height() as u128,
                            (reward_cycle + 1)
                                * (burnchain.pox_constants.reward_cycle_length as u128)
                                + (burnchain.first_block_height as u128)
                        );
                    }
                } else if cur_reward_cycle > reward_cycle {
                    test_between_reward_cycles = true;

                    if tenure_id < 11 {
                        // all balances should have been restored
                        for (balance, expected_balance) in
                            balances.iter().zip(balances_after_stacking.iter())
                        {
                            assert_eq!(balance, expected_balance);
                        }
                    } else {
                        // some balances reduced, but none are zero
                        for (balance, expected_balance) in
                            balances.iter().zip(balances_after_spending.iter())
                        {
                            assert_eq!(balance, expected_balance);
                        }
                    }

                    // no one's a stacker
                    for addr in stacker_addrs.iter() {
                        assert!(get_stacker_info(&mut peer, addr).is_none());
                    }

                    // empty reward cycle
                    assert_eq!(reward_addrs.len(), 0);

                    // min STX is reset
                    assert_eq!(min_ustx, total_liquid_ustx / TESTNET_STACKING_THRESHOLD_25);
                }
            }

            if tenure_id >= 11 {
                // all balances are restored
                for (addr, expected_balance) in
                    stacker_addrs.iter().zip(balances_after_spending.iter())
                {
                    let account = get_account(&mut peer, addr);
                    assert_eq!(account.stx_balance.amount_unlocked(), *expected_balance);
                    assert_eq!(account.stx_balance.amount_locked(), 0);
                    assert_eq!(account.stx_balance.unlock_height(), 0);
                }
            } else if cur_reward_cycle >= reward_cycle {
                // not unlocked, but unlock is lazy
                for (addr, (expected_locked, expected_balance)) in stacker_addrs
                    .iter()
                    .zip(balances_stacked.iter().zip(balances_during_stacking.iter()))
                {
                    let account = get_account(&mut peer, addr);
                    assert_eq!(account.stx_balance.amount_unlocked(), *expected_balance);
                    assert_eq!(account.stx_balance.amount_locked(), *expected_locked);
                    assert_eq!(
                        account.stx_balance.unlock_height() as u128,
                        (reward_cycle + 1) * (burnchain.pox_constants.reward_cycle_length as u128)
                            + (burnchain.first_block_height as u128)
                    );
                }
            }
        }

        assert!(test_before_first_reward_cycle);
        assert!(test_in_first_reward_cycle);
        assert!(test_between_reward_cycles);
    }

    #[test]
    fn test_pox_lockup_reject() {
        let mut burnchain = Burnchain::default_unittest(
            0,
            &BurnchainHeaderHash::from_hex(BITCOIN_REGTEST_FIRST_BLOCK_HASH).unwrap(),
        );
        burnchain.pox_constants.reward_cycle_length = 5;
        burnchain.pox_constants.prepare_length = 2;
        burnchain.pox_constants.anchor_threshold = 1;
        // used to be set to 25, but test at 5 here, because the increased coinbase
        //   and, to a lesser extent, the initial block bonus altered the relative fraction
        //   owned by charlie.
        burnchain.pox_constants.pox_rejection_fraction = 5;

        let (mut peer, mut keys) = instantiate_pox_peer(&burnchain, function_name!());

        let num_blocks = 15;

        let alice = keys.pop().unwrap();
        let bob = keys.pop().unwrap();
        let charlie = keys.pop().unwrap();

        let mut alice_reward_cycle = 0;

        for tenure_id in 0..num_blocks {
            let microblock_privkey = StacksPrivateKey::new();
            let microblock_pubkeyhash =
                Hash160::from_node_public_key(&StacksPublicKey::from_private(&microblock_privkey));
            let tip =
                SortitionDB::get_canonical_burn_chain_tip(&peer.sortdb.as_ref().unwrap().conn())
                    .unwrap();

            let (burn_ops, stacks_block, microblocks) = peer.make_tenure(|ref mut miner, ref mut sortdb, ref mut chainstate, vrf_proof, ref parent_opt, ref parent_microblock_header_opt| {
                let parent_tip = get_parent_tip(parent_opt, chainstate, sortdb);
                let coinbase_tx = make_coinbase(miner, tenure_id);

                let mut block_txs = vec![
                    coinbase_tx
                ];

                if tenure_id == 1 {
                    // Alice locks up exactly 25% of the liquid STX supply, so this should succeed.
                    let alice_lockup = make_pox_lockup(&alice, 0, 1024 * POX_THRESHOLD_STEPS_USTX, AddressHashMode::SerializeP2PKH, key_to_stacks_addr(&alice).bytes, 12, tip.block_height);
                    block_txs.push(alice_lockup);

                    // Bob rejects with exactly 25% of the liquid STX supply (shouldn't affect
                    // anything).
                    let bob_reject = make_pox_reject(&bob, 0);
                    block_txs.push(bob_reject);
                } else if tenure_id == 2 {
                    // Charlie rejects
                    // this _should_ be included in the block
                    let charlie_reject = make_pox_reject(&charlie, 0);
                    block_txs.push(charlie_reject);

                    // allowance for the contract-caller
                    // this _should_ be included in the block
                    let charlie_contract: Value = contract_id(&key_to_stacks_addr(&charlie), "charlie-try-stack").into();
                    let charlie_allowance = make_pox_contract_call(&charlie, 1, "allow-contract-caller",
                                                                   vec![charlie_contract, Value::none()]);
                    block_txs.push(charlie_allowance);

                    // Charlie tries to stack, but it should fail.
                    // Specifically, (stack-stx) should fail with (err 17).
                    let charlie_stack = make_bare_contract(&charlie, 2, 0, "charlie-try-stack",
                                                           &format!(
                                                               "(define-data-var test-passed bool false)
                             (var-set test-passed (is-eq
                               (err 17)
                               (print (contract-call? '{}.pox stack-stx u10240000000000 {{ version: 0x01, hashbytes: 0x1111111111111111111111111111111111111111 }} burn-block-height u1))))",
                                                               boot_code_test_addr()));

                    block_txs.push(charlie_stack);

                    // Alice tries to reject, but it should fail.
                    // Specifically, (reject-pox) should fail with (err 3) since Alice already
                    // stacked.
                    // If it's the case, then this tx will NOT be mined
                    let alice_reject = make_bare_contract(&alice, 1, 0, "alice-try-reject",
                                                          &format!(
                                                              "(define-data-var test-passed bool false)
                             (var-set test-passed (is-eq
                               (err 3)
                               (print (contract-call? '{}.pox reject-pox))))",
                                                              boot_code_test_addr()));

                    block_txs.push(alice_reject);

                    // Charlie tries to reject again, but it should fail.
                    // Specifically, (reject-pox) should fail with (err 17).
                    let charlie_reject = make_bare_contract(&charlie, 3, 0, "charlie-try-reject",
                                                            &format!(
                                                                "(define-data-var test-passed bool false)
                             (var-set test-passed (is-eq
                               (err 17)
                               (print (contract-call? '{}.pox reject-pox))))",
                                                                boot_code_test_addr()));

                    block_txs.push(charlie_reject);
                }

                let block_builder = StacksBlockBuilder::make_regtest_block_builder(&parent_tip, vrf_proof, tip.total_burn, microblock_pubkeyhash).unwrap();
                let (anchored_block, _size, _cost) = StacksBlockBuilder::make_anchored_block_from_txs(block_builder, chainstate, &sortdb.index_conn(), block_txs).unwrap();

                if tenure_id == 2 {
                    // block should be all the transactions
                    assert_eq!(anchored_block.txs.len(), 6);
                }

                (anchored_block, vec![])
            });

            let (_, _, consensus_hash) = peer.next_burnchain_block(burn_ops.clone());
            peer.process_stacks_epoch_at_tip(&stacks_block, &microblocks);

            let total_liquid_ustx = get_liquid_ustx(&mut peer);
            let tip_index_block = StacksBlockId::new(&consensus_hash, &stacks_block.block_hash());
            let tip_burn_block_height =
                get_par_burn_block_height(peer.chainstate(), &tip_index_block);

            let cur_reward_cycle = burnchain
                .block_height_to_reward_cycle(tip_burn_block_height)
                .unwrap() as u128;
            let alice_balance = get_balance(&mut peer, &key_to_stacks_addr(&alice).into());

            let min_ustx = with_sortdb(&mut peer, |ref mut chainstate, ref sortdb| {
                chainstate.get_stacking_minimum(sortdb, &tip_index_block)
            })
            .unwrap();
            let reward_addrs = with_sortdb(&mut peer, |ref mut chainstate, ref sortdb| {
                get_reward_addresses_with_par_tip(chainstate, &burnchain, sortdb, &tip_index_block)
            })
            .unwrap();
            let total_stacked = with_sortdb(&mut peer, |ref mut chainstate, ref sortdb| {
                chainstate.test_get_total_ustx_stacked(sortdb, &tip_index_block, cur_reward_cycle)
            })
            .unwrap();
            let total_stacked_next = with_sortdb(&mut peer, |ref mut chainstate, ref sortdb| {
                chainstate.test_get_total_ustx_stacked(
                    sortdb,
                    &tip_index_block,
                    cur_reward_cycle + 1,
                )
            })
            .unwrap();

            eprintln!("\ntenure: {}\nreward cycle: {}\nmin-uSTX: {}\naddrs: {:?}\ntotal_liquid_ustx: {}\ntotal-stacked: {}\ntotal-stacked next: {}\n",
                      tenure_id, cur_reward_cycle, min_ustx, &reward_addrs, total_liquid_ustx, total_stacked, total_stacked_next);

            if tenure_id <= 1 {
                if tenure_id < 1 {
                    // Alice has not locked up STX
                    assert_eq!(alice_balance, 1024 * POX_THRESHOLD_STEPS_USTX);

                    let alice_account = get_account(&mut peer, &key_to_stacks_addr(&alice).into());
                    assert_eq!(
                        alice_account.stx_balance.amount_unlocked(),
                        1024 * POX_THRESHOLD_STEPS_USTX
                    );
                    assert_eq!(alice_account.stx_balance.amount_locked(), 0);
                    assert_eq!(alice_account.stx_balance.unlock_height(), 0);
                }

                assert_eq!(min_ustx, total_liquid_ustx / TESTNET_STACKING_THRESHOLD_25);

                // no reward addresses
                assert_eq!(reward_addrs.len(), 0);

                // record the first reward cycle when Alice's tokens get stacked
                alice_reward_cycle = 1 + burnchain
                    .block_height_to_reward_cycle(tip_burn_block_height)
                    .unwrap() as u128;
                let cur_reward_cycle = burnchain
                    .block_height_to_reward_cycle(tip_burn_block_height)
                    .unwrap() as u128;

                eprintln!(
                    "\nalice reward cycle: {}\ncur reward cycle: {}\n",
                    alice_reward_cycle, cur_reward_cycle
                );
            } else {
                if tenure_id == 2 {
                    // charlie's contract did NOT materialize
                    let result = eval_contract_at_tip(
                        &mut peer,
                        &key_to_stacks_addr(&charlie),
                        "charlie-try-stack",
                        "(var-get test-passed)",
                    )
                    .expect_bool()
                    .unwrap();
                    assert!(result, "charlie-try-stack test should be `true`");
                    let result = eval_contract_at_tip(
                        &mut peer,
                        &key_to_stacks_addr(&charlie),
                        "charlie-try-reject",
                        "(var-get test-passed)",
                    )
                    .expect_bool()
                    .unwrap();
                    assert!(result, "charlie-try-reject test should be `true`");
                    let result = eval_contract_at_tip(
                        &mut peer,
                        &key_to_stacks_addr(&alice),
                        "alice-try-reject",
                        "(var-get test-passed)",
                    )
                    .expect_bool()
                    .unwrap();
                    assert!(result, "alice-try-reject test should be `true`");
                }

                // Alice's address is locked as of the next reward cycle
                // Alice has locked up STX no matter what
                assert_eq!(alice_balance, 0);

                if cur_reward_cycle >= alice_reward_cycle {
                    // this will grow as more miner rewards are unlocked, so be wary
                    if tenure_id >= (MINER_REWARD_MATURITY + 1) as usize {
                        // miner rewards increased liquid supply, so less than 25% is locked.
                        // minimum participation decreases.
                        assert!(total_liquid_ustx > 4 * 1024 * POX_THRESHOLD_STEPS_USTX);
                        assert_eq!(min_ustx, total_liquid_ustx / TESTNET_STACKING_THRESHOLD_25);
                    } else {
                        // still at 25% or more locked
                        assert!(total_liquid_ustx <= 4 * 1024 * POX_THRESHOLD_STEPS_USTX);
                    }

                    let (amount_ustx, pox_addr, lock_period, first_reward_cycle) =
                        get_stacker_info(&mut peer, &key_to_stacks_addr(&alice).into()).unwrap();
                    eprintln!("\nAlice: {} uSTX stacked for {} cycle(s); addr is {:?}; first reward cycle is {}\n", amount_ustx, lock_period, &pox_addr, first_reward_cycle);

                    if cur_reward_cycle == alice_reward_cycle {
                        assert_eq!(
                            reward_addrs.len(),
                            0,
                            "charlie rejected in this cycle, so no reward address"
                        );
                    } else {
                        // charlie didn't reject this cycle, so Alice's reward address should be
                        // present
                        assert_eq!(reward_addrs.len(), 1);
                        assert_eq!(
                            (reward_addrs[0].0).version(),
                            AddressHashMode::SerializeP2PKH as u8
                        );
                        assert_eq!(
                            (reward_addrs[0].0).hash160(),
                            key_to_stacks_addr(&alice).bytes
                        );
                        assert_eq!(reward_addrs[0].1, 1024 * POX_THRESHOLD_STEPS_USTX);
                    }

                    // Lock-up is consistent with stacker state
                    let alice_account = get_account(&mut peer, &key_to_stacks_addr(&alice).into());
                    assert_eq!(alice_account.stx_balance.amount_unlocked(), 0);
                    assert_eq!(
                        alice_account.stx_balance.amount_locked(),
                        1024 * POX_THRESHOLD_STEPS_USTX
                    );
                    assert_eq!(
                        alice_account.stx_balance.unlock_height() as u128,
                        (first_reward_cycle + lock_period)
                            * (burnchain.pox_constants.reward_cycle_length as u128)
                            + (burnchain.first_block_height as u128)
                    );
                } else {
                    // no reward addresses
                    assert_eq!(reward_addrs.len(), 0);
                }
            }
        }
    }

    // TODO: need Stacking-rejection with a BTC address -- contract name in OP_RETURN? (NEXT)
}<|MERGE_RESOLUTION|>--- conflicted
+++ resolved
@@ -213,7 +213,6 @@
     Ok(bytes)
 }
 
-<<<<<<< HEAD
 fn serialize_optional_u128_as_string<S>(
     value: &Option<u128>,
     serializer: S,
@@ -239,7 +238,8 @@
             .map_err(serde::de::Error::custom),
         None => Ok(None),
     }
-=======
+}
+
 fn serialize_u128_as_string<S>(value: &u128, serializer: S) -> Result<S::Ok, S::Error>
 where
     S: serde::Serializer,
@@ -254,7 +254,6 @@
     use std::str::FromStr;
     let s = String::deserialize(deserializer)?;
     u128::from_str(&s).map_err(serde::de::Error::custom)
->>>>>>> 87c0c00f
 }
 
 #[derive(Debug, PartialEq, Clone, Serialize, Deserialize)]
