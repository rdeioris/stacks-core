use std::collections::{HashMap, VecDeque};

use clarity::vm::analysis::arithmetic_checker::ArithmeticOnlyChecker;
use clarity::vm::ast::ASTRules;
use clarity::vm::clarity::{ClarityConnection, TransactionConnection};
use clarity::vm::contexts::OwnedEnvironment;
use clarity::vm::contracts::Contract;
use clarity::vm::costs::CostOverflowingMath;
use clarity::vm::database::*;
use clarity::vm::errors::{
    CheckErrors, Error, IncomparableError, InterpreterError, InterpreterResult as Result,
    RuntimeErrorType,
};
use clarity::vm::eval;
use clarity::vm::representations::SymbolicExpression;
use clarity::vm::test_util::{execute, symbols_from_values, TEST_BURN_STATE_DB, TEST_HEADER_DB};
use clarity::vm::tooling::mem_type_check;
use clarity::vm::types::Value::Response;
use clarity::vm::types::{
    OptionalData, PrincipalData, QualifiedContractIdentifier, ResponseData, StandardPrincipalData,
    TupleData, TupleTypeSignature, TypeSignature, Value, NONE,
};
use clarity::vm::version::ClarityVersion;
use lazy_static::lazy_static;
use stacks_common::address::AddressHashMode;
use stacks_common::types::chainstate::{
    BlockHeaderHash, BurnchainHeaderHash, SortitionId, StacksAddress, StacksBlockId, VRFSeed,
};
use stacks_common::util::hash::{to_hex, Sha256Sum, Sha512Trunc256Sum};

use super::SIGNERS_MAX_LIST_SIZE;
use crate::burnchains::{Burnchain, PoxConstants};
use crate::chainstate::burn::ConsensusHash;
use crate::chainstate::stacks::address::PoxAddress;
use crate::chainstate::stacks::boot::{
    BOOT_CODE_COST_VOTING_TESTNET as BOOT_CODE_COST_VOTING, BOOT_CODE_POX_TESTNET,
    POX_2_TESTNET_CODE,
};
use crate::chainstate::stacks::db::{MinerPaymentSchedule, StacksHeaderInfo};
use crate::chainstate::stacks::index::{ClarityMarfTrieId, MarfTrieId, TrieMerkleProof};
use crate::chainstate::stacks::{C32_ADDRESS_VERSION_TESTNET_SINGLESIG, *};
use crate::clarity_vm::clarity::{ClarityBlockConnection, Error as ClarityError};
use crate::clarity_vm::database::marf::{MarfedKV, WritableMarfStore};
use crate::core::{
    StacksEpoch, StacksEpochId, BITCOIN_REGTEST_FIRST_BLOCK_HASH,
    BITCOIN_REGTEST_FIRST_BLOCK_HEIGHT, BITCOIN_REGTEST_FIRST_BLOCK_TIMESTAMP,
    FIRST_BURNCHAIN_CONSENSUS_HASH, FIRST_STACKS_BLOCK_HASH, PEER_VERSION_EPOCH_1_0,
    POX_REWARD_CYCLE_LENGTH, POX_TESTNET_CYCLE_LENGTH,
};
use crate::util_lib::boot::{boot_code_addr, boot_code_id};
use crate::util_lib::db::{DBConn, FromRow};

const USTX_PER_HOLDER: u128 = 1_000_000;

lazy_static! {
    pub static ref FIRST_INDEX_BLOCK_HASH: StacksBlockId = StacksBlockHeader::make_index_block_hash(
        &FIRST_BURNCHAIN_CONSENSUS_HASH,
        &FIRST_STACKS_BLOCK_HASH
    );
    pub static ref POX_CONTRACT_TESTNET: QualifiedContractIdentifier = boot_code_id("pox", false);
    pub static ref POX_2_CONTRACT_TESTNET: QualifiedContractIdentifier =
        boot_code_id("pox-2", false);
    pub static ref COST_VOTING_CONTRACT_TESTNET: QualifiedContractIdentifier =
        boot_code_id("cost-voting", false);
    pub static ref USER_KEYS: Vec<StacksPrivateKey> =
        (0..50).map(|_| StacksPrivateKey::random()).collect();
    pub static ref POX_ADDRS: Vec<Value> = (0..50u64)
        .map(|ix| execute(&format!(
            "{{ version: 0x00, hashbytes: 0x000000000000000000000000{} }}",
            &to_hex(&ix.to_le_bytes())
        )))
        .collect();
    pub static ref MINER_KEY: StacksPrivateKey = StacksPrivateKey::random();
    pub static ref MINER_ADDR: StacksAddress = StacksAddress::from_public_keys(
        C32_ADDRESS_VERSION_TESTNET_SINGLESIG,
        &AddressHashMode::SerializeP2PKH,
        1,
        &vec![StacksPublicKey::from_private(&MINER_KEY.clone())],
    )
    .unwrap();
    static ref LIQUID_SUPPLY: u128 = USTX_PER_HOLDER * (POX_ADDRS.len() as u128);
    static ref MIN_THRESHOLD: u128 = *LIQUID_SUPPLY / super::test::TESTNET_STACKING_THRESHOLD_25;
}

pub struct ClarityTestSim {
    marf: MarfedKV,
    pub block_height: u64,
    pub tenure_height: u64,
    fork: u64,
    /// This vec specifies the transitions for each epoch.
    /// It is a list of heights at which the simulated chain transitions
    /// first to Epoch 2.0, then to Epoch 2.05, then to Epoch 2.1, etc. If the Epoch 2.0 transition
    /// is set to 0, Epoch 1.0 will be skipped. Otherwise, the simulated chain will
    /// begin in Epoch 1.0.
    pub epoch_bounds: Vec<u64>,
}

pub struct TestSimHeadersDB {
    height: u64,
}

pub struct TestSimBurnStateDB {
    /// This vec specifies the transitions for each epoch.
    /// It is a list of heights at which the simulated chain transitions
    /// first to Epoch 2.0, then to Epoch 2.05, then to Epoch 2.1, etc. If the Epoch 2.0 transition
    /// is set to 0, Epoch 1.0 will be skipped. Otherwise, the simulated chain will
    /// begin in Epoch 1.0.
    epoch_bounds: Vec<u64>,
    pox_constants: PoxConstants,
    height: u32,
}

impl ClarityTestSim {
    pub fn new() -> ClarityTestSim {
        let mut marf = MarfedKV::temporary();
        {
            let mut store = marf.begin(
                &StacksBlockId::sentinel(),
                &StacksBlockId(test_sim_height_to_hash(0, 0)),
            );

            let mut db = store.as_clarity_db(&TEST_HEADER_DB, &TEST_BURN_STATE_DB);
            db.initialize();

            let mut owned_env = OwnedEnvironment::new_toplevel(db);

            for user_key in USER_KEYS.iter() {
                owned_env.stx_faucet(
                    &StandardPrincipalData::from(user_key).into(),
                    USTX_PER_HOLDER,
                );
            }
            store.test_commit();
        }

        ClarityTestSim {
            marf,
            block_height: 0,
            tenure_height: 0,
            fork: 0,
            epoch_bounds: vec![0, u64::MAX],
        }
    }

    pub fn burn_block_height(&self) -> u64 {
        self.tenure_height + 100
    }

    pub fn execute_next_block_as_conn_with_tenure<F, R>(&mut self, new_tenure: bool, f: F) -> R
    where
        F: FnOnce(&mut ClarityBlockConnection) -> R,
    {
        let r = {
            let mut store = self.marf.begin(
                &StacksBlockId(test_sim_height_to_hash(self.block_height, self.fork)),
                &StacksBlockId(test_sim_height_to_hash(self.block_height + 1, self.fork)),
            );

            self.block_height += 1;
            if new_tenure {
                self.tenure_height += 1;
            }

            let headers_db = TestSimHeadersDB {
                height: self.block_height,
            };
            let burn_db = TestSimBurnStateDB {
                epoch_bounds: self.epoch_bounds.clone(),
                pox_constants: PoxConstants::test_default(),
                height: (self.tenure_height + 100).try_into().unwrap(),
            };

            let cur_epoch = Self::check_and_bump_epoch(&mut store, &headers_db, &burn_db);

            let mut db = store.as_clarity_db(&headers_db, &burn_db);
            if cur_epoch.clarity_uses_tip_burn_block() {
                db.begin();
                db.set_tenure_height(self.tenure_height as u32)
                    .expect("FAIL: unable to set tenure height in Clarity database");
                db.commit()
                    .expect("FAIL: unable to commit tenure height in Clarity database");
            }

            let mut block_conn =
                ClarityBlockConnection::new_test_conn(store, &headers_db, &burn_db, cur_epoch);
            let r = f(&mut block_conn);
            block_conn.commit_block();

            r
        };

        r
    }

    pub fn execute_next_block_as_conn<F, R>(&mut self, f: F) -> R
    where
        F: FnOnce(&mut ClarityBlockConnection) -> R,
    {
        self.execute_next_block_as_conn_with_tenure(true, f)
    }

    pub fn execute_next_block_with_tenure<F, R>(&mut self, new_tenure: bool, f: F) -> R
    where
        F: FnOnce(&mut OwnedEnvironment) -> R,
    {
        let mut store = self.marf.begin(
            &StacksBlockId(test_sim_height_to_hash(self.block_height, self.fork)),
            &StacksBlockId(test_sim_height_to_hash(self.block_height + 1, self.fork)),
        );

        self.block_height += 1;
        if new_tenure {
            self.tenure_height += 1;
        }

        let r = {
            let headers_db = TestSimHeadersDB {
                height: self.block_height,
            };
            let burn_db = TestSimBurnStateDB {
                epoch_bounds: self.epoch_bounds.clone(),
                pox_constants: PoxConstants::test_default(),
                height: (self.tenure_height + 100).try_into().unwrap(),
            };

            let cur_epoch = Self::check_and_bump_epoch(&mut store, &headers_db, &burn_db);
            debug!("Execute block in epoch {}", &cur_epoch);

            let mut db = store.as_clarity_db(&headers_db, &burn_db);
            if cur_epoch.clarity_uses_tip_burn_block() {
                db.begin();
                db.set_tenure_height(self.tenure_height as u32)
                    .expect("FAIL: unable to set tenure height in Clarity database");
                db.commit()
                    .expect("FAIL: unable to commit tenure height in Clarity database");
            }
            let mut owned_env = OwnedEnvironment::new_toplevel(db);
            f(&mut owned_env)
        };

        store.test_commit();

        r
    }

    pub fn execute_next_block<F, R>(&mut self, f: F) -> R
    where
        F: FnOnce(&mut OwnedEnvironment) -> R,
    {
        self.execute_next_block_with_tenure(true, f)
    }

    fn check_and_bump_epoch(
        store: &mut WritableMarfStore,
        headers_db: &TestSimHeadersDB,
        burn_db: &dyn BurnStateDB,
    ) -> StacksEpochId {
        let mut clarity_db = store.as_clarity_db(headers_db, burn_db);
        clarity_db.begin();
        let parent_epoch = clarity_db.get_clarity_epoch_version().unwrap();
        let sortition_epoch = clarity_db
            .get_stacks_epoch(headers_db.height as u32)
            .unwrap()
            .epoch_id;

        if parent_epoch != sortition_epoch {
            debug!("Set epoch to {}", &sortition_epoch);
            clarity_db
                .set_clarity_epoch_version(sortition_epoch)
                .unwrap();
        }

        clarity_db.commit().unwrap();
        sortition_epoch
    }

    pub fn execute_block_as_fork<F, R>(&mut self, parent_height: u64, f: F) -> R
    where
        F: FnOnce(&mut OwnedEnvironment) -> R,
    {
        let mut store = self.marf.begin(
            &StacksBlockId(test_sim_height_to_hash(parent_height, self.fork)),
            &StacksBlockId(test_sim_height_to_hash(parent_height + 1, self.fork + 1)),
        );

        let r = {
            let headers_db = TestSimHeadersDB {
                height: parent_height + 1,
            };

            Self::check_and_bump_epoch(&mut store, &headers_db, &NULL_BURN_STATE_DB);

            let db = store.as_clarity_db(&headers_db, &TEST_BURN_STATE_DB);
            let mut owned_env = OwnedEnvironment::new_toplevel(db);

            f(&mut owned_env)
        };

        store.test_commit();
        self.block_height = parent_height + 1;
        self.tenure_height = parent_height + 1;
        self.fork += 1;

        r
    }
}

pub fn test_sim_height_to_hash(burn_height: u64, fork: u64) -> [u8; 32] {
    let mut out = [0; 32];
    out[0..8].copy_from_slice(&burn_height.to_le_bytes());
    out[8..16].copy_from_slice(&fork.to_le_bytes());
    out
}

pub fn test_sim_hash_to_height(in_bytes: &[u8; 32]) -> Option<u64> {
    if &in_bytes[16..] != &[0; 16] {
        None
    } else {
        let mut bytes = [0; 8];
        bytes.copy_from_slice(&in_bytes[0..8]);
        Some(u64::from_le_bytes(bytes))
    }
}

pub fn test_sim_hash_to_fork(in_bytes: &[u8; 32]) -> Option<u64> {
    if &in_bytes[16..] != &[0; 16] {
        None
    } else {
        let mut bytes = [0; 8];
        bytes.copy_from_slice(&in_bytes[8..16]);
        Some(u64::from_le_bytes(bytes))
    }
}

#[cfg(test)]
fn check_arithmetic_only(contract: &str, version: ClarityVersion) {
    let analysis = mem_type_check(contract, version, StacksEpochId::latest())
        .unwrap()
        .1;
    ArithmeticOnlyChecker::run(&analysis).expect("Should pass arithmetic checks");
}

#[test]
fn cost_contract_is_arithmetic_only() {
    use crate::chainstate::stacks::boot::BOOT_CODE_COSTS;
    check_arithmetic_only(BOOT_CODE_COSTS, ClarityVersion::Clarity1);
}

#[test]
fn cost_2_contract_is_arithmetic_only() {
    use crate::chainstate::stacks::boot::BOOT_CODE_COSTS_2;
    check_arithmetic_only(BOOT_CODE_COSTS_2, ClarityVersion::Clarity2);
}

impl BurnStateDB for TestSimBurnStateDB {
    fn get_tip_burn_block_height(&self) -> Option<u32> {
        Some(self.height)
    }

    fn get_tip_sortition_id(&self) -> Option<SortitionId> {
        panic!("Not implemented in TestSim");
    }

    fn get_burn_block_height(&self, sortition_id: &SortitionId) -> Option<u32> {
        panic!("Not implemented in TestSim");
    }

    fn get_burn_header_hash(
        &self,
        height: u32,
        sortition_id: &SortitionId,
    ) -> Option<BurnchainHeaderHash> {
        // generate burnchain header hash for height if the sortition ID is a valid test-sim
        // sortition ID
        if height >= self.height {
            None
        } else {
            match (
                test_sim_hash_to_height(&sortition_id.0),
                test_sim_hash_to_fork(&sortition_id.0),
            ) {
                (Some(_ht), Some(fork)) => Some(BurnchainHeaderHash(test_sim_height_to_hash(
                    height.into(),
                    fork,
                ))),
                _ => None,
            }
        }
    }

    fn get_sortition_id_from_consensus_hash(
        &self,
        consensus_hash: &ConsensusHash,
    ) -> Option<SortitionId> {
        // consensus hashes are constructed as the leading 20 bytes of the stacks block ID from
        // whence it came.
        let mut bytes = [0u8; 32];
        bytes[0..20].copy_from_slice(&consensus_hash.0);
        Some(SortitionId(bytes))
    }

    fn get_stacks_epoch(&self, height: u32) -> Option<StacksEpoch> {
        let epoch_begin_index = match self.epoch_bounds.binary_search(&(height as u64)) {
            Ok(index) => index,
            Err(index) => {
                if index == 0 {
                    return Some(StacksEpoch {
                        start_height: 0,
                        end_height: self.epoch_bounds[0],
                        epoch_id: StacksEpochId::Epoch10,
                        block_limit: ExecutionCost::max_value(),
                        network_epoch: PEER_VERSION_EPOCH_1_0,
                    });
                } else {
                    index - 1
                }
            }
        };

        let epoch_id = match epoch_begin_index {
            0 => StacksEpochId::Epoch20,
            1 => StacksEpochId::Epoch2_05,
            2 => StacksEpochId::Epoch21,
            3 => StacksEpochId::Epoch22,
            4 => StacksEpochId::Epoch23,
            5 => StacksEpochId::Epoch24,
            6 => StacksEpochId::Epoch25,
            7 => StacksEpochId::Epoch30,
            _ => panic!("Invalid epoch index"),
        };

        Some(StacksEpoch {
            start_height: self.epoch_bounds[epoch_begin_index],
            end_height: self
                .epoch_bounds
                .get(epoch_begin_index + 1)
                .cloned()
                .unwrap_or(u64::MAX),
            epoch_id,
            block_limit: ExecutionCost::max_value(),
            network_epoch: PEER_VERSION_EPOCH_1_0,
        })
    }

    fn get_burn_start_height(&self) -> u32 {
        0
    }

    fn get_v1_unlock_height(&self) -> u32 {
        u32::MAX
    }

    fn get_v2_unlock_height(&self) -> u32 {
        u32::MAX
    }

    fn get_v3_unlock_height(&self) -> u32 {
        u32::MAX
    }

    fn get_pox_3_activation_height(&self) -> u32 {
        u32::MAX
    }

    fn get_pox_4_activation_height(&self) -> u32 {
        u32::MAX
    }

    fn get_pox_prepare_length(&self) -> u32 {
        self.pox_constants.prepare_length
    }

    fn get_pox_reward_cycle_length(&self) -> u32 {
        self.pox_constants.reward_cycle_length
    }

    fn get_pox_rejection_fraction(&self) -> u64 {
        self.pox_constants.pox_rejection_fraction
    }

    fn get_stacks_epoch_by_epoch_id(&self, _epoch_id: &StacksEpochId) -> Option<StacksEpoch> {
        self.get_stacks_epoch(0)
    }
    fn get_pox_payout_addrs(
        &self,
        height: u32,
        sortition_id: &SortitionId,
    ) -> Option<(Vec<TupleData>, u128)> {
        if self.get_burn_header_hash(height, sortition_id).is_some() {
            let first_block = self.get_burn_start_height();
            let prepare_len = self.get_pox_prepare_length();
            let rc_len = self.get_pox_reward_cycle_length();
            if PoxConstants::static_is_in_prepare_phase(
                first_block.into(),
                rc_len.into(),
                prepare_len.into(),
                height.into(),
            ) {
                Some((
                    vec![PoxAddress::standard_burn_address(false)
                        .as_clarity_tuple()
                        .unwrap()],
                    123,
                ))
            } else {
                Some((
                    vec![
                        PoxAddress::standard_burn_address(false)
                            .as_clarity_tuple()
                            .unwrap(),
                        PoxAddress::standard_burn_address(false)
                            .as_clarity_tuple()
                            .unwrap(),
                    ],
                    123,
                ))
            }
        } else {
            None
        }
    }

    fn get_ast_rules(&self, _block_height: u32) -> ASTRules {
        ASTRules::PrecheckSize
    }
}

#[cfg(test)]
impl HeadersDB for TestSimHeadersDB {
    fn get_burn_header_hash_for_block(
        &self,
        id_bhh: &StacksBlockId,
    ) -> Option<BurnchainHeaderHash> {
        if *id_bhh == *FIRST_INDEX_BLOCK_HASH {
            Some(BurnchainHeaderHash::from_hex(BITCOIN_REGTEST_FIRST_BLOCK_HASH).unwrap())
        } else {
            if self.get_burn_block_height_for_block(id_bhh).is_none() {
                return None;
            }
            Some(BurnchainHeaderHash(id_bhh.0.clone()))
        }
    }

    fn get_vrf_seed_for_block(
        &self,
        _bhh: &StacksBlockId,
        _epoch: &StacksEpochId,
    ) -> Option<VRFSeed> {
        None
    }

    fn get_consensus_hash_for_block(
        &self,
        bhh: &StacksBlockId,
        _epoch: &StacksEpochId,
    ) -> Option<ConsensusHash> {
        // capture the first 20 bytes of the block ID, which in this case captures the height and
        // fork ID.
        let mut bytes_20 = [0u8; 20];
        bytes_20.copy_from_slice(&bhh.0[0..20]);
        Some(ConsensusHash(bytes_20))
    }

    fn get_stacks_block_header_hash_for_block(
        &self,
        id_bhh: &StacksBlockId,
        _epoch: &StacksEpochId,
    ) -> Option<BlockHeaderHash> {
        if *id_bhh == *FIRST_INDEX_BLOCK_HASH {
            Some(FIRST_STACKS_BLOCK_HASH)
        } else {
            if self.get_burn_block_height_for_block(id_bhh).is_none() {
                return None;
            }
            Some(BlockHeaderHash(id_bhh.0.clone()))
        }
    }

    fn get_burn_block_time_for_block(
        &self,
        id_bhh: &StacksBlockId,
        _epoch: Option<&StacksEpochId>,
    ) -> Option<u64> {
        if *id_bhh == *FIRST_INDEX_BLOCK_HASH {
            Some(BITCOIN_REGTEST_FIRST_BLOCK_TIMESTAMP as u64)
        } else {
            let burn_block_height = self.get_burn_block_height_for_block(id_bhh)? as u64;
            Some(
                BITCOIN_REGTEST_FIRST_BLOCK_TIMESTAMP as u64 + burn_block_height
                    - BITCOIN_REGTEST_FIRST_BLOCK_HEIGHT,
            )
        }
    }

    fn get_stacks_block_time_for_block(&self, id_bhh: &StacksBlockId) -> Option<u64> {
        let block_height = test_sim_hash_to_height(&id_bhh.0)?;
        Some(1713799973 + block_height)
    }

    fn get_burn_block_height_for_block(&self, id_bhh: &StacksBlockId) -> Option<u32> {
        if *id_bhh == *FIRST_INDEX_BLOCK_HASH {
            Some(BITCOIN_REGTEST_FIRST_BLOCK_HEIGHT as u32)
        } else {
            let input_height = test_sim_hash_to_height(&id_bhh.0)?;
            if input_height > self.height {
                eprintln!("{} > {}", input_height, self.height);
                None
            } else {
                Some(
                    (BITCOIN_REGTEST_FIRST_BLOCK_HEIGHT + input_height)
                        .try_into()
                        .unwrap(),
                )
            }
        }
    }

    fn get_miner_address(
        &self,
        _id_bhh: &StacksBlockId,
        _epoch: &StacksEpochId,
    ) -> Option<StacksAddress> {
        Some(MINER_ADDR.clone())
    }

    fn get_burnchain_tokens_spent_for_block(
        &self,
        id_bhh: &StacksBlockId,
        _epoch: &StacksEpochId,
    ) -> Option<u128> {
        // if the block is defined at all, then return a constant
        self.get_burn_block_height_for_block(id_bhh).map(|_| 2000)
    }

    fn get_burnchain_tokens_spent_for_winning_block(
        &self,
        id_bhh: &StacksBlockId,
        _epoch: &StacksEpochId,
    ) -> Option<u128> {
        // if the block is defined at all, then return a constant
        self.get_burn_block_height_for_block(id_bhh).map(|_| 1000)
    }

    fn get_tokens_earned_for_block(
        &self,
        id_bhh: &StacksBlockId,
        _epoch: &StacksEpochId,
    ) -> Option<u128> {
        // if the block is defined at all, then return a constant
        self.get_burn_block_height_for_block(id_bhh).map(|_| 3000)
    }

    fn get_stacks_height_for_tenure_height(
        &self,
        _tip: &StacksBlockId,
        tenure_height: u32,
    ) -> Option<u32> {
        Some(tenure_height)
    }
}

#[test]
fn pox_2_contract_caller_units() {
    let mut sim = ClarityTestSim::new();
    sim.epoch_bounds = vec![0, 1, 2];
    let delegator = StacksPrivateKey::random();

    let expected_unlock_height = POX_TESTNET_CYCLE_LENGTH * 4;

    // execute past 2.1 epoch initialization
    sim.execute_next_block(|_env| {});
    sim.execute_next_block(|_env| {});
    sim.execute_next_block(|_env| {});

    sim.execute_next_block(|env| {
        env.initialize_versioned_contract(
            POX_2_CONTRACT_TESTNET.clone(),
            ClarityVersion::Clarity2,
            &POX_2_TESTNET_CODE,
            None,
            ASTRules::PrecheckSize,
        )
        .unwrap()
    });

    let cc = boot_code_id("stack-through", false);

    sim.execute_next_block(|env| {
        env.initialize_contract(cc.clone(),
                                "(define-public (cc-stack-stx (amount-ustx uint)
                                                           (pox-addr (tuple (version (buff 1)) (hashbytes (buff 32))))
                                                           (start-burn-ht uint)
                                                           (lock-period uint))
                                   (contract-call? .pox-2 stack-stx amount-ustx pox-addr start-burn-ht lock-period))",
                                None,
                                ASTRules::PrecheckSize)
            .unwrap();

        let burn_height = env.eval_raw("burn-block-height").unwrap().0;

        assert_eq!(
            env.execute_transaction(
                (&USER_KEYS[0]).into(),
                None,
                cc.clone(),
                "cc-stack-stx",
                &symbols_from_values(vec![
                    Value::UInt(USTX_PER_HOLDER),
                    POX_ADDRS[1].clone(),
                    burn_height.clone(),
                    Value::UInt(3),
                ])
            )
            .unwrap()
            .0
            .to_string(),
            "(err 9)".to_string(),
            "The stack-through contract isn't an allowed caller for POX_ADDR[1] in the PoX2 contract",
        );

        assert_eq!(
            env.execute_transaction(
                (&USER_KEYS[0]).into(),
                None,
                POX_2_CONTRACT_TESTNET.clone(),
                "allow-contract-caller",
                &symbols_from_values(vec![
                    cc.clone().into(),
                    Value::none(),
                ])
            )
            .unwrap()
            .0
            .to_string(),
            "(ok true)".to_string(),
            "USER[0] should be able to add stack-through as a contract caller in the PoX2 contract",
        );

        assert_eq!(
            env.execute_transaction(
                (&USER_KEYS[0]).into(),
                None,
                cc.clone(),
                "cc-stack-stx",
                &symbols_from_values(vec![
                    Value::UInt(USTX_PER_HOLDER),
                    POX_ADDRS[0].clone(),
                    burn_height.clone(),
                    Value::UInt(3),
                ])
            )
            .unwrap()
            .0,
            execute(&format!(
                "(ok {{ stacker: '{}, lock-amount: {}, unlock-burn-height: {} }})",
                Value::from(&USER_KEYS[0]),
                Value::UInt(USTX_PER_HOLDER),
                Value::UInt(expected_unlock_height)
            )),
            "The stack-through contract should be an allowed caller for POX_ADDR[0] in the PoX2 contract",
        );

        assert_eq!(
            env.execute_transaction(
                (&USER_KEYS[0]).into(),
                None,
                POX_2_CONTRACT_TESTNET.clone(),
                "disallow-contract-caller",
                &symbols_from_values(vec![
                    cc.clone().into(),
                ])
            )
            .unwrap()
            .0
            .to_string(),
            "(ok true)".to_string(),
            "USER[0] should be able to remove stack-through as a contract caller in the PoX2 contract",
        );

        assert_eq!(
            env.execute_transaction(
                (&USER_KEYS[0]).into(),
                None,
                cc.clone(),
                "cc-stack-stx",
                &symbols_from_values(vec![
                    Value::UInt(USTX_PER_HOLDER),
                    POX_ADDRS[1].clone(),
                    burn_height.clone(),
                    Value::UInt(3),
                ])
            )
            .unwrap()
            .0
            .to_string(),
            "(err 9)".to_string(),
            "After revocation, stack-through shouldn't be an allowed caller for User 0 in the PoX2 contract",
        );

        assert_eq!(
            env.execute_transaction(
                (&USER_KEYS[1]).into(),
                None,
                cc.clone(),
                "cc-stack-stx",
                &symbols_from_values(vec![
                    Value::UInt(USTX_PER_HOLDER),
                    POX_ADDRS[2].clone(),
                    burn_height.clone(),
                    Value::UInt(3),
                ])
            )
            .unwrap()
            .0
            .to_string(),
            "(err 9)".to_string(),
            "After revocation, stack-through still shouldn't be an allowed caller for User 1 in the PoX2 contract",
        );

        let until_height = Value::UInt(burn_height.clone().expect_u128().unwrap() + 1);

        assert_eq!(
            env.execute_transaction(
                (&USER_KEYS[1]).into(),
                None,
                POX_2_CONTRACT_TESTNET.clone(),
                "allow-contract-caller",
                &symbols_from_values(vec![
                    cc.clone().into(),
                    Value::some(until_height).unwrap(),
                ])
            )
            .unwrap()
            .0
            .to_string(),
            "(ok true)".to_string(),
            "User1 should be able to set an 'until-height' on a contract-caller allowance",
        );

        assert_eq!(
            env.execute_transaction(
                (&USER_KEYS[1]).into(),
                None,
                cc.clone(),
                "cc-stack-stx",
                &symbols_from_values(vec![
                    Value::UInt(USTX_PER_HOLDER),
                    POX_ADDRS[0].clone(),
                    burn_height,
                    Value::UInt(3),
                ])
            )
            .unwrap()
            .0,
            execute(&format!(
                "(ok {{ stacker: '{}, lock-amount: {}, unlock-burn-height: {} }})",
                Value::from(&USER_KEYS[1]),
                Value::UInt(USTX_PER_HOLDER),
                Value::UInt(expected_unlock_height)
            )),
            "The stack-through contract should be an allowed caller for User1 in the PoX2 contract",
        );
    });

    sim.execute_next_block(|env| {
        let burn_height = env.eval_raw("burn-block-height").unwrap().0;

        // the contract caller allowance should now have expired:
        //   (err 9) indicates the contract caller check failed
        assert_eq!(
            env.execute_transaction(
                (&USER_KEYS[1]).into(),
                None,
                cc.clone(),
                "cc-stack-stx",
                &symbols_from_values(vec![
                    Value::UInt(USTX_PER_HOLDER),
                    POX_ADDRS[2].clone(),
                    burn_height,
                    Value::UInt(3),
                ])
            )
            .unwrap()
            .0
            .to_string(),
            "(err 9)".to_string(),
            "After the `until-height` is reached, stack-through shouldn't be an allowed caller for User1",
        );
    });
}

#[test]
fn pox_2_lock_extend_units() {
    let mut sim = ClarityTestSim::new();
    sim.epoch_bounds = vec![0, 1, 2];
    let delegator = StacksPrivateKey::random();

    let reward_cycle_len = 5;
    let expected_user_1_unlock = 4 * reward_cycle_len + 9 * reward_cycle_len;

    // execute past 2.1 epoch initialization
    sim.execute_next_block(|_env| {});
    sim.execute_next_block(|_env| {});
    sim.execute_next_block(|_env| {});

    sim.execute_next_block(|env| {
        env.initialize_versioned_contract(
            POX_2_CONTRACT_TESTNET.clone(),
            ClarityVersion::Clarity2,
            &POX_2_TESTNET_CODE,
            None,
            ASTRules::PrecheckSize,
        )
        .unwrap();
        env.execute_in_env(boot_code_addr(false).into(), None, None, |env| {
            env.execute_contract(
                POX_2_CONTRACT_TESTNET.deref(),
                "set-burnchain-parameters",
                &symbols_from_values(vec![
                    Value::UInt(0),
                    Value::UInt(1),
                    Value::UInt(reward_cycle_len),
                    Value::UInt(25),
                    Value::UInt(0),
                ]),
                false,
            )
        })
        .unwrap();
    });

    sim.execute_next_block(|env| {
        assert_eq!(
            env.execute_transaction(
                (&USER_KEYS[0]).into(),
                None,
                POX_2_CONTRACT_TESTNET.clone(),
                "stack-extend",
                &symbols_from_values(vec![
                    Value::UInt(3),
                    POX_ADDRS[0].clone(),
                ])
            )
            .unwrap()
            .0
            .to_string(),
            "(err 26)".to_string(),
            "Should not be able to call stack-extend before locked",
        );

        assert_eq!(
            env.execute_transaction(
                (&USER_KEYS[0]).into(),
                None,
                POX_2_CONTRACT_TESTNET.clone(),
                "delegate-stx",
                &symbols_from_values(vec![
                    Value::UInt(2 * USTX_PER_HOLDER),
                    (&delegator).into(),
                    Value::none(),
                    Value::none()
                ])
            )
            .unwrap()
            .0,
            Value::okay_true(),
            "Should be able to delegate",
        );

        let burn_height = env.eval_raw("burn-block-height").unwrap().0;
        assert_eq!(
            env.execute_transaction(
                (&delegator).into(),
                None,
                POX_2_CONTRACT_TESTNET.clone(),
                "delegate-stack-stx",
                &symbols_from_values(vec![
                    (&USER_KEYS[0]).into(),
                    Value::UInt(*MIN_THRESHOLD - 1),
                    POX_ADDRS[1].clone(),
                    burn_height.clone(),
                    Value::UInt(2)
                ])
            )
            .unwrap()
            .0,
            execute(&format!(
                "(ok {{ stacker: '{}, lock-amount: {}, unlock-burn-height: {} }})",
                Value::from(&USER_KEYS[0]),
                Value::UInt(*MIN_THRESHOLD - 1),
                Value::UInt(3 * reward_cycle_len)
            )),
            "delegate-stack-stx should work okay",
        );

        assert_eq!(
            env.execute_transaction(
                (&USER_KEYS[0]).into(),
                None,
                POX_2_CONTRACT_TESTNET.clone(),
                "stack-extend",
                &symbols_from_values(vec![
                    Value::UInt(3),
                    POX_ADDRS[0].clone(),
                ])
            )
            .unwrap()
            .0
            .to_string(),
            "(err 20)".to_string(),
            "Cannot stack-extend while delegating",
        );

        assert_eq!(
            env.execute_transaction(
                (&USER_KEYS[1]).into(),
                None,
                POX_2_CONTRACT_TESTNET.clone(),
                "stack-stx",
                &symbols_from_values(vec![
                    Value::UInt(USTX_PER_HOLDER),
                    POX_ADDRS[1].clone(),
                    burn_height,
                    Value::UInt(3),
                ])
            )
            .unwrap()
            .0,
            execute(&format!(
                "(ok {{ stacker: '{}, lock-amount: {}, unlock-burn-height: {} }})",
                Value::from(&USER_KEYS[1]),
                Value::UInt(USTX_PER_HOLDER),
                Value::UInt(4 * reward_cycle_len)
            )),
            "User1 should be able to stack-stx",
        );

        assert_eq!(
            env.execute_transaction(
                (&USER_KEYS[1]).into(),
                None,
                POX_2_CONTRACT_TESTNET.clone(),
                "stack-extend",
                &symbols_from_values(vec![
                    Value::UInt(10),
                    POX_ADDRS[2].clone(),
                ])
            )
            .unwrap()
            .0
            .to_string(),
            "(err 2)".to_string(),
            "Should not be able to stack-extend to over 12 cycles in the future",
        );

        assert_eq!(
            env.execute_transaction(
                (&USER_KEYS[1]).into(),
                None,
                POX_2_CONTRACT_TESTNET.clone(),
                "stack-extend",
                &symbols_from_values(vec![
                    Value::UInt(9),
                    POX_ADDRS[2].clone(),
                ])
            )
            .unwrap()
            .0,
            execute(&format!(
                "(ok {{ stacker: '{}, unlock-burn-height: {} }})",
                Value::from(&USER_KEYS[1]),
                Value::UInt(expected_user_1_unlock),
            )),
            "Should be able to stack-extend to exactly 12 cycles in the future",
        );

        // check that entries exist for each cycle stacked
        for cycle in 0..20 {
            eprintln!("Cycle number = {}", cycle);
            let empty_set = cycle < 1 || cycle >= 13;
            let expected = if empty_set {
                "(u0 u0)"
            } else {
                "(u1000000 u1)"
            };
            assert_eq!(
                env.eval_read_only(
                    &POX_2_CONTRACT_TESTNET,
                    &format!("(list (default-to u0 (get total-ustx (map-get? reward-cycle-total-stacked {{ reward-cycle: u{} }})))
                                    (default-to u0 (get len (map-get? reward-cycle-pox-address-list-len {{ reward-cycle: u{} }}))))",
                             cycle, cycle))
                    .unwrap()
                    .0
                    .to_string(),
                expected
            );
            if !empty_set {
                let expected_pox_addr = if cycle > 3 {
                    &POX_ADDRS[2]
                } else {
                    &POX_ADDRS[1]
                };
                let expected_stacker = Value::from(&USER_KEYS[1]);
                assert_eq!(
                    env.eval_read_only(
                        &POX_2_CONTRACT_TESTNET,
                        &format!("(unwrap-panic (map-get? reward-cycle-pox-address-list {{ reward-cycle: u{}, index: u0 }}))",
                                 cycle))
                        .unwrap()
                        .0,
                    execute(&format!(
                        "{{ pox-addr: {}, total-ustx: u{}, stacker: (some '{}) }}",
                        expected_pox_addr,
                        1_000_000,
                        &expected_stacker,
                    ))
                );
            }
        }
    });

    // now, advance the chain until User1 is unlocked, and try to stack-extend
    for _i in 0..expected_user_1_unlock {
        sim.execute_next_block(|_| {});
    }

    sim.execute_next_block(|env| {
        assert_eq!(
            env.execute_transaction(
                (&USER_KEYS[1]).into(),
                None,
                POX_2_CONTRACT_TESTNET.clone(),
                "stack-extend",
                &symbols_from_values(vec![Value::UInt(3), POX_ADDRS[0].clone(),])
            )
            .unwrap()
            .0
            .to_string(),
            "(err 26)".to_string(),
            "Should not be able to call stack-extend after lock expired",
        );
    });
}

#[test]
fn pox_2_delegate_extend_units() {
    let mut sim = ClarityTestSim::new();
    sim.epoch_bounds = vec![0, 1, 2];
    let delegator = StacksPrivateKey::random();

    // execute past 2.1 epoch initialization
    sim.execute_next_block(|_env| {});
    sim.execute_next_block(|_env| {});
    sim.execute_next_block(|_env| {});
    sim.execute_next_block(|_env| {});

    sim.execute_next_block_as_conn(|conn| {
        test_deploy_smart_contract(
            conn,
            &POX_2_CONTRACT_TESTNET,
            &POX_2_TESTNET_CODE,
            ClarityVersion::Clarity2,
        )
        .unwrap();

        // set burnchain params based on old testnet settings (< 2.0.11.0)
        conn.as_transaction(|tx| {
            tx.run_contract_call(
                &boot_code_addr(false).into(),
                None,
                POX_2_CONTRACT_TESTNET.deref(),
                "set-burnchain-parameters",
                &[
                    Value::UInt(0),
                    Value::UInt(30),
                    Value::UInt(150),
                    Value::UInt(25),
                    Value::UInt(0),
                ],
                |_, _| false,
            )
        })
        .unwrap();
    });

    sim.execute_next_block(|env| {
        assert_eq!(
            env.execute_transaction(
                (&USER_KEYS[0]).into(),
                None,
                POX_2_CONTRACT_TESTNET.clone(),
                "delegate-stx",
                &symbols_from_values(vec![
                    Value::UInt(2 * USTX_PER_HOLDER),
                    (&delegator).into(),
                    Value::none(),
                    Value::none()
                ])
            )
            .unwrap()
            .0,
            Value::okay_true(),
            "Successfully setup delegate relationship between User0 and delegate",
        );

        assert_eq!(
            env.execute_transaction(
                (&USER_KEYS[1]).into(),
                None,
                POX_2_CONTRACT_TESTNET.clone(),
                "delegate-stx",
                &symbols_from_values(vec![
                    Value::UInt(2 * USTX_PER_HOLDER),
                    (&delegator).into(),
                    Value::none(),
                    Value::none()
                ])
            )
            .unwrap()
            .0,
            Value::okay_true(),
            "Successfully setup delegate relationship between User1 and delegate",
        );

        assert_eq!(
            env.execute_transaction(
                (&delegator).into(),
                None,
                POX_2_CONTRACT_TESTNET.clone(),
                "delegate-stack-extend",
                &symbols_from_values(vec![
                    (&USER_KEYS[1]).into(),
                    POX_ADDRS[1].clone(),
                    Value::UInt(10)
                ])
            )
            .unwrap()
            .0.to_string(),
            "(err 26)".to_string(),
            "Should not be able to delegate-stack-extend before locking",
        );

        let burn_height = env.eval_raw("burn-block-height").unwrap().0;
        assert_eq!(
            env.execute_transaction(
                (&delegator).into(),
                None,
                POX_2_CONTRACT_TESTNET.clone(),
                "delegate-stack-stx",
                &symbols_from_values(vec![
                    (&USER_KEYS[0]).into(),
                    Value::UInt(*MIN_THRESHOLD - 1),
                    POX_ADDRS[1].clone(),
                    burn_height.clone(),
                    Value::UInt(2)
                ])
            )
            .unwrap()
            .0,
            execute(&format!(
                "(ok {{ stacker: '{}, lock-amount: {}, unlock-burn-height: {} }})",
                Value::from(&USER_KEYS[0]),
                Value::UInt(*MIN_THRESHOLD - 1),
                Value::UInt(450)
            )),
            "Delegate should successfully stack through delegation from User0",
        );

        assert_eq!(
            env.execute_transaction(
                (&delegator).into(),
                None,
                POX_2_CONTRACT_TESTNET.clone(),
                "delegate-stack-stx",
                &symbols_from_values(vec![
                    (&USER_KEYS[1]).into(),
                    Value::UInt(1),
                    POX_ADDRS[1].clone(),
                    burn_height,
                    Value::UInt(2)
                ])
            )
            .unwrap()
            .0,
            execute(&format!(
                "(ok {{ stacker: '{}, lock-amount: {}, unlock-burn-height: {} }})",
                Value::from(&USER_KEYS[1]),
                Value::UInt(1),
                Value::UInt(450)
            )),
            "Delegate should successfully stack through delegation from User1",
        );

        assert_eq!(
            env.execute_transaction(
                (&delegator).into(),
                None,
                POX_2_CONTRACT_TESTNET.clone(),
                "stack-aggregation-commit",
                &symbols_from_values(vec![POX_ADDRS[1].clone(), Value::UInt(1)])
            )
            .unwrap()
            .0
            .to_string(),
            "(ok true)".to_string(),
            "Delegate should successfully aggregate commits for cycle 1",
        );

        assert_eq!(
            env.execute_transaction(
                (&delegator).into(),
                None,
                POX_2_CONTRACT_TESTNET.clone(),
                "stack-aggregation-commit",
                &symbols_from_values(vec![POX_ADDRS[1].clone(), Value::UInt(2)])
            )
            .unwrap()
            .0
            .to_string(),
            "(ok true)".to_string(),
            "Delegate should successfully aggregate commits for cycle 2",
        );

        assert_eq!(
            env.execute_transaction(
                (&delegator).into(),
                None,
                POX_2_CONTRACT_TESTNET.clone(),
                "stack-aggregation-commit",
                &symbols_from_values(vec![POX_ADDRS[1].clone(), Value::UInt(3)])
            )
            .unwrap()
            .0
            .to_string(),
            "(err 4)".to_string(),
            "Delegate does not have enough aggregate locked up for cycle 3",
        );

        assert_eq!(
            env.execute_transaction(
                (&delegator).into(),
                None,
                POX_2_CONTRACT_TESTNET.clone(),
                "delegate-stack-extend",
                &symbols_from_values(vec![
                    (&USER_KEYS[1]).into(),
                    POX_ADDRS[1].clone(),
                    Value::UInt(11)
                ])
            )
            .unwrap()
            .0
            .to_string(),
            "(err 2)",
            "Delegate should not be able to extend over 12 cycles into future (current cycle is 0, previously stacked to 2, extend by 11 disallowed)",
        );

        assert_eq!(
            env.execute_transaction(
                (&delegator).into(),
                None,
                POX_2_CONTRACT_TESTNET.clone(),
                "delegate-stack-extend",
                &symbols_from_values(vec![
                    (&USER_KEYS[1]).into(),
                    POX_ADDRS[1].clone(),
                    Value::UInt(10)
                ])
            )
            .unwrap()
            .0,
            execute(&format!(
                "(ok {{ stacker: '{}, unlock-burn-height: {} }})",
                Value::from(&USER_KEYS[1]),
                // unlock-burn-height should be 10 reward cycles greater than prior unlock height
                Value::UInt(450 + 10 * 150),
            )),
            "Delegate should be able to extend 12 cycles into future (current cycle is 0, previously stacked to 2, extend by 10 allowed).",
        );

        assert_eq!(
            env.execute_transaction(
                (&delegator).into(),
                None,
                POX_2_CONTRACT_TESTNET.clone(),
                "stack-aggregation-commit",
                &symbols_from_values(vec![POX_ADDRS[1].clone(), Value::UInt(3)])
            )
            .unwrap()
            .0
            .to_string(),
            "(err 11)".to_string(),
            "Delegate still does not have enough aggregate locked up for cycle 3",
        );


        assert_eq!(
            env.execute_transaction(
                (&USER_KEYS[0]).into(),
                None,
                POX_2_CONTRACT_TESTNET.clone(),
                "revoke-delegate-stx",
                &[]
            )
            .unwrap()
            .0,
            Value::okay_true(),
            "User0 successfully revokes delegation relationship",
        );

        assert_eq!(
            env.execute_transaction(
                (&delegator).into(),
                None,
                POX_2_CONTRACT_TESTNET.clone(),
                "delegate-stack-extend",
                &symbols_from_values(vec![
                    (&USER_KEYS[0]).into(),
                    POX_ADDRS[1].clone(),
                    Value::UInt(10)
                ])
            )
            .unwrap()
            .0.to_string(),
            "(err 9)".to_string(),
            "Delegate cannot stack-extend for User0 after revocation",
        );

        assert_eq!(
            env.execute_transaction(
                (&USER_KEYS[0]).into(),
                None,
                POX_2_CONTRACT_TESTNET.clone(),
                "delegate-stx",
                &symbols_from_values(vec![
                    Value::UInt(1),
                    (&delegator).into(),
                    Value::none(),
                    Value::none()
                ])
            )
            .unwrap()
            .0,
            Value::okay_true(),
            "User0 successfully re-inits delegation relationship with a `amount-ustx` = 1",
        );

        assert_eq!(
            env.execute_transaction(
                (&delegator).into(),
                None,
                POX_2_CONTRACT_TESTNET.clone(),
                "delegate-stack-extend",
                &symbols_from_values(vec![
                    (&USER_KEYS[0]).into(),
                    POX_ADDRS[1].clone(),
                    Value::UInt(10)
                ])
            )
            .unwrap()
            .0.to_string(),
            "(err 22)".to_string(),
            "Delegate cannot stack-extend for User0 because it would require more than User0's allowed amount (1)",
        );

        assert_eq!(
            env.execute_transaction(
                (&USER_KEYS[0]).into(),
                None,
                POX_2_CONTRACT_TESTNET.clone(),
                "revoke-delegate-stx",
                &[]
            )
            .unwrap()
            .0,
            Value::okay_true(),
            "User0 successfully revokes delegation relationship",
        );

        assert_eq!(
            env.execute_transaction(
                (&USER_KEYS[0]).into(),
                None,
                POX_2_CONTRACT_TESTNET.clone(),
                "delegate-stx",
                &symbols_from_values(vec![
                    Value::UInt(10_000_000),
                    (&delegator).into(),
                    Value::none(),
                    Value::some(POX_ADDRS[2].clone()).unwrap(),
                ])
            )
            .unwrap()
            .0,
            Value::okay_true(),
            "User0 successfully re-inits delegation relationship with a `pox-addr` = POX_ADDR[2]",
        );

        assert_eq!(
            env.execute_transaction(
                (&delegator).into(),
                None,
                POX_2_CONTRACT_TESTNET.clone(),
                "delegate-stack-extend",
                &symbols_from_values(vec![
                    (&USER_KEYS[0]).into(),
                    POX_ADDRS[1].clone(),
                    Value::UInt(10)
                ])
            )
            .unwrap()
            .0.to_string(), "(err 23)".to_string(),
            "Delegate cannot stack-extend for User0 at POX_ADDR[1] because User0 specified to use POX_ADDR[2]",
        );

        assert_eq!(
            env.execute_transaction(
                (&USER_KEYS[0]).into(),
                None,
                POX_2_CONTRACT_TESTNET.clone(),
                "revoke-delegate-stx",
                &[]
            )
            .unwrap()
            .0,
            Value::okay_true(),
            "User0 successfully revokes delegation relationship",
        );

        assert_eq!(
            env.execute_transaction(
                (&USER_KEYS[0]).into(),
                None,
                POX_2_CONTRACT_TESTNET.clone(),
                "delegate-stx",
                &symbols_from_values(vec![
                    Value::UInt(10_000_000),
                    (&delegator).into(),
                    Value::some(Value::UInt(450 + 10 * 150 - 1)).unwrap(),
                    Value::some(POX_ADDRS[1].clone()).unwrap(),
                ])
            )
            .unwrap()
            .0,
            Value::okay_true(),
            "User0 successfully re-inits delegation relationship with a `until-ht` one less than necessary for an extend-by-10",
        );

        assert_eq!(
            env.execute_transaction(
                (&delegator).into(),
                None,
                POX_2_CONTRACT_TESTNET.clone(),
                "delegate-stack-extend",
                &symbols_from_values(vec![
                    (&USER_KEYS[0]).into(),
                    POX_ADDRS[1].clone(),
                    Value::UInt(10)
                ])
            )
            .unwrap()
            .0.to_string(), "(err 21)".to_string(),
            "Delegate cannot stack-extend for User0 for 10 cycles",
        );

        assert_eq!(
            env.execute_transaction(
                (&delegator).into(),
                None,
                POX_2_CONTRACT_TESTNET.clone(),
                "delegate-stack-extend",
                &symbols_from_values(vec![
                    (&USER_KEYS[0]).into(),
                    POX_ADDRS[1].clone(),
                    Value::UInt(9)
                ])
            )
            .unwrap()
            .0,
            execute(&format!(
                "(ok {{ stacker: '{}, unlock-burn-height: {} }})",
                Value::from(&USER_KEYS[0]),
                // unlock-burn-height should be 9 reward cycles greater than prior unlock height
                Value::UInt(450 + 9 * 150),
            )),
            "Delegate successfully stack extends for User0 for 9 cycles",
        );

        for cycle in 3..12 {
            assert_eq!(
                env.execute_transaction(
                    (&delegator).into(),
                    None,
                    POX_2_CONTRACT_TESTNET.clone(),
                    "stack-aggregation-commit",
                    &symbols_from_values(vec![POX_ADDRS[1].clone(), Value::UInt(cycle)])
                )
                    .unwrap()
                    .0
                    .to_string(),
                "(ok true)".to_string(),
                "For cycles in [3, 12), delegate has enough to successfully aggregate commit",
            );

            // call a second time to make sure that the partial map reset.
            assert_eq!(
                env.execute_transaction(
                    (&delegator).into(),
                    None,
                    POX_2_CONTRACT_TESTNET.clone(),
                    "stack-aggregation-commit",
                    &symbols_from_values(vec![POX_ADDRS[1].clone(), Value::UInt(cycle)])
                )
                    .unwrap()
                    .0
                    .to_string(),
                "(err 4)".to_string(),
                "Delegate cannot aggregate commit a second time",
            );

        }

        assert_eq!(
            env.execute_transaction(
                (&delegator).into(),
                None,
                POX_2_CONTRACT_TESTNET.clone(),
                "stack-aggregation-commit",
                &symbols_from_values(vec![POX_ADDRS[1].clone(), Value::UInt(12)])
            )
                .unwrap()
                .0
                .to_string(),
            "(err 11)".to_string(),
            "At cycle 12, delegate cannot aggregate commit because only one stacker was extended by 10"
        );

        // check reward cycles [0, 20) for coherence
        // for cycles [1, 11] ==> delegate successfully committed the minimum threshold and should appear in the reward set
        // for all other cycles, reward set should be empty
        for cycle in 0..20 {
            eprintln!("Cycle number = {}, MIN_THRESHOLD  = {}", cycle, MIN_THRESHOLD.deref());
            let empty_set = cycle < 1 || cycle >= 12;
            let expected = if empty_set {
                "(u0 u0)".into()
            } else {
                format!("(u{} u1)", MIN_THRESHOLD.deref())
            };
            assert_eq!(
                env.eval_read_only(
                    &POX_2_CONTRACT_TESTNET,
                    &format!("(list (default-to u0 (get total-ustx (map-get? reward-cycle-total-stacked {{ reward-cycle: u{} }})))
                                    (default-to u0 (get len (map-get? reward-cycle-pox-address-list-len {{ reward-cycle: u{} }}))))",
                             cycle, cycle))
                    .unwrap()
                    .0
                    .to_string(),
                expected
            );
            if !empty_set {
                let expected_pox_addr = &POX_ADDRS[1];

                assert_eq!(
                    env.eval_read_only(
                        &POX_2_CONTRACT_TESTNET,
                        &format!("(unwrap-panic (map-get? reward-cycle-pox-address-list {{ reward-cycle: u{}, index: u0 }}))",
                                 cycle))
                        .unwrap()
                        .0,
                    execute(&format!(
                        "{{ pox-addr: {}, total-ustx: u{}, stacker: none }}",
                        expected_pox_addr,
                        MIN_THRESHOLD.deref(),
                    ))
                );
            }
        }
    });
}

#[test]
fn simple_epoch21_test() {
    let mut sim = ClarityTestSim::new();
    sim.epoch_bounds = vec![0, 1, 3];
    let delegator = StacksPrivateKey::random();

    let clarity_2_0_id =
        QualifiedContractIdentifier::new(StandardPrincipalData::transient(), "contract-2-0".into());
    let clarity_2_0_bad_id = QualifiedContractIdentifier::new(
        StandardPrincipalData::transient(),
        "contract-2-0-bad".into(),
    );
    let clarity_2_0_content = "
(define-private (stx-account (a principal)) 1)
(define-public (call-through)
  (ok (stx-account 'SPAXYA5XS51713FDTQ8H94EJ4V579CXMTRNBZKSF)))
";

    let clarity_2_1_id =
        QualifiedContractIdentifier::new(StandardPrincipalData::transient(), "contract-2-1".into());
    let clarity_2_1_bad_id = QualifiedContractIdentifier::new(
        StandardPrincipalData::transient(),
        "contract-2-1-bad".into(),
    );
    let clarity_2_1_content = "
(define-public (call-through)
  (let ((balance-1 (stx-account 'SPAXYA5XS51713FDTQ8H94EJ4V579CXMTRNBZKSF))
        (balance-2 (unwrap-panic (contract-call? .contract-2-0 call-through)))
        (balance-3 (stx-account 'SPAXYA5XS51713FDTQ8H94EJ4V579CXMTRNBZKSF)))
       (print balance-1)
       (print balance-2)
       (print balance-3)
       (ok 1)))
(call-through)
";

    sim.execute_next_block_as_conn(|block| {
        test_deploy_smart_contract(
            block,
            &clarity_2_0_id,
            clarity_2_0_content,
            ClarityVersion::Clarity1,
        )
        .expect("2.0 'good' contract should deploy successfully");
        match test_deploy_smart_contract(
            block,
            &clarity_2_0_bad_id,
            clarity_2_1_content,
            ClarityVersion::Clarity1,
        )
        .expect_err("2.0 'bad' contract should not deploy successfully")
        {
            ClarityError::Analysis(e) => {
                assert_eq!(e.err, CheckErrors::UnknownFunction("stx-account".into()));
            }
            e => panic!("Should have caused an analysis error: {:#?}", e),
        };
    });
    sim.execute_next_block(|_env| {});
    sim.execute_next_block(|_env| {});
    sim.execute_next_block(|_env| {});
    sim.execute_next_block(|_env| {});

    sim.execute_next_block_as_conn(|block| {
        test_deploy_smart_contract(
            block,
            &clarity_2_1_id,
            clarity_2_1_content,
            ClarityVersion::Clarity2,
        )
        .expect("2.1 'good' contract should deploy successfully");
        match test_deploy_smart_contract(
            block,
            &clarity_2_1_bad_id,
            clarity_2_0_content,
            ClarityVersion::Clarity2,
        )
        .expect_err("2.1 'bad' contract should not deploy successfully")
        {
            ClarityError::Interpreter(e) => {
                assert_eq!(
                    e,
                    Error::Unchecked(CheckErrors::NameAlreadyUsed("stx-account".into()))
                );
            }
            e => panic!("Should have caused an Interpreter error: {:#?}", e),
        };
    });
    sim.execute_next_block(|_env| {});
    sim.execute_next_block(|_env| {});
}

fn test_deploy_smart_contract(
    block: &mut ClarityBlockConnection,
    contract_id: &QualifiedContractIdentifier,
    content: &str,
    version: ClarityVersion,
) -> std::result::Result<(), ClarityError> {
    block.as_transaction(|tx| {
<<<<<<< HEAD
        let (mut ast, analysis) =
            tx.analyze_smart_contract(&contract_id, version, content, ASTRules::PrecheckSize)?;
        tx.initialize_smart_contract(
            &contract_id,
            version,
            &mut ast,
            &analysis,
            content,
            None,
            |_, _| false,
        )?;
        tx.save_analysis(&contract_id, &analysis)?;
=======
        let (ast, analysis) =
            tx.analyze_smart_contract(contract_id, version, content, ASTRules::PrecheckSize)?;
        tx.initialize_smart_contract(contract_id, version, &ast, content, None, |_, _| false)?;
        tx.save_analysis(contract_id, &analysis)?;
>>>>>>> 14d439f7
        return Ok(());
    })
}

#[test]
// test that the maximum stackerdb list size will fit in a value
fn max_stackerdb_list() {
    let signers_list: Vec<_> = (0..SIGNERS_MAX_LIST_SIZE)
        .map(|signer_ix| {
            let signer_address =
                StacksAddress::new(0, Hash160::from_data(&signer_ix.to_be_bytes())).unwrap();
            Value::Tuple(
                TupleData::from_data(vec![
                    (
                        "signer".into(),
                        Value::Principal(PrincipalData::from(signer_address)),
                    ),
                    ("num-slots".into(), Value::UInt(1)),
                ])
                .expect("BUG: Failed to construct `{ signer: principal, num-slots: u64 }` tuple"),
            )
        })
        .collect();

    assert_eq!(signers_list.len(), SIGNERS_MAX_LIST_SIZE);
    Value::cons_list_unsanitized(signers_list)
        .expect("Failed to construct `(list 4000 { signer: principal, num-slots: u64 })` list");
}

#[test]
fn recency_tests() {
    let mut sim = ClarityTestSim::new();
    let delegator = StacksPrivateKey::random();

    sim.execute_next_block(|env| {
        env.initialize_versioned_contract(
            POX_CONTRACT_TESTNET.clone(),
            ClarityVersion::Clarity2,
            &BOOT_CODE_POX_TESTNET,
            None,
            ASTRules::PrecheckSize,
        )
        .unwrap()
    });
    sim.execute_next_block(|env| {
        // try to issue a far future stacking tx
        assert_eq!(
            env.execute_transaction(
                (&USER_KEYS[0]).into(),
                None,
                POX_CONTRACT_TESTNET.clone(),
                "stack-stx",
                &symbols_from_values(vec![
                    Value::UInt(USTX_PER_HOLDER),
                    POX_ADDRS[0].clone(),
                    Value::UInt(3000),
                    Value::UInt(3),
                ])
            )
            .unwrap()
            .0
            .to_string(),
            "(err 24)".to_string()
        );
        // let's delegate, and check if the delegate can issue a far future
        //   stacking tx
        assert_eq!(
            env.execute_transaction(
                (&USER_KEYS[0]).into(),
                None,
                POX_CONTRACT_TESTNET.clone(),
                "delegate-stx",
                &symbols_from_values(vec![
                    Value::UInt(2 * USTX_PER_HOLDER),
                    (&delegator).into(),
                    Value::none(),
                    Value::none()
                ])
            )
            .unwrap()
            .0,
            Value::okay_true()
        );

        assert_eq!(
            env.execute_transaction(
                (&delegator).into(),
                None,
                POX_CONTRACT_TESTNET.clone(),
                "delegate-stack-stx",
                &symbols_from_values(vec![
                    (&USER_KEYS[0]).into(),
                    Value::UInt(USTX_PER_HOLDER),
                    POX_ADDRS[1].clone(),
                    Value::UInt(3000),
                    Value::UInt(2)
                ])
            )
            .unwrap()
            .0
            .to_string(),
            "(err 24)".to_string()
        );
    });
}

#[test]
fn delegation_tests() {
    let mut sim = ClarityTestSim::new();
    let delegator = StacksPrivateKey::random();
    const REWARD_CYCLE_LENGTH: u128 = 1050;

    sim.execute_next_block(|env| {
        env.initialize_versioned_contract(
            POX_CONTRACT_TESTNET.clone(),
            ClarityVersion::Clarity2,
            &BOOT_CODE_POX_TESTNET,
            None,
            ASTRules::PrecheckSize,
        )
        .unwrap()
    });
    sim.execute_next_block(|env| {
        assert_eq!(
            env.execute_transaction(
                (&USER_KEYS[0]).into(),
                None,
                POX_CONTRACT_TESTNET.clone(),
                "delegate-stx",
                &symbols_from_values(vec![
                    Value::UInt(2 * USTX_PER_HOLDER),
                    (&delegator).into(),
                    Value::none(),
                    Value::none()
                ])
            )
            .unwrap()
            .0,
            Value::okay_true()
        );

        // already delegating...
        assert_eq!(
            env.execute_transaction(
                (&USER_KEYS[0]).into(),
                None,
                POX_CONTRACT_TESTNET.clone(),
                "delegate-stx",
                &symbols_from_values(vec![
                    Value::UInt(USTX_PER_HOLDER),
                    (&delegator).into(),
                    Value::none(),
                    Value::none()
                ])
            )
            .unwrap()
            .0,
            Value::error(Value::Int(20)).unwrap()
        );

        assert_eq!(
            env.execute_transaction(
                (&USER_KEYS[1]).into(),
                None,
                POX_CONTRACT_TESTNET.clone(),
                "delegate-stx",
                &symbols_from_values(vec![
                    Value::UInt(USTX_PER_HOLDER),
                    (&delegator).into(),
                    Value::none(),
                    Value::some(POX_ADDRS[0].clone()).unwrap()
                ])
            )
            .unwrap()
            .0,
            Value::okay_true()
        );
        assert_eq!(
            env.execute_transaction(
                (&USER_KEYS[2]).into(),
                None,
                POX_CONTRACT_TESTNET.clone(),
                "delegate-stx",
                &symbols_from_values(vec![
                    Value::UInt(USTX_PER_HOLDER),
                    (&delegator).into(),
                    Value::some(Value::UInt(REWARD_CYCLE_LENGTH * 2)).unwrap(),
                    Value::none()
                ])
            )
            .unwrap()
            .0,
            Value::okay_true()
        );

        assert_eq!(
            env.execute_transaction(
                (&USER_KEYS[3]).into(),
                None,
                POX_CONTRACT_TESTNET.clone(),
                "delegate-stx",
                &symbols_from_values(vec![
                    Value::UInt(USTX_PER_HOLDER),
                    (&delegator).into(),
                    Value::none(),
                    Value::none()
                ])
            )
            .unwrap()
            .0,
            Value::okay_true()
        );

        assert_eq!(
            env.execute_transaction(
                (&USER_KEYS[4]).into(),
                None,
                POX_CONTRACT_TESTNET.clone(),
                "delegate-stx",
                &symbols_from_values(vec![
                    Value::UInt(USTX_PER_HOLDER),
                    (&delegator).into(),
                    Value::none(),
                    Value::none()
                ])
            )
            .unwrap()
            .0,
            Value::okay_true()
        );
    });
    // let's do some delegated stacking!
    sim.execute_next_block(|env| {
        // try to stack more than [0]'s delegated amount!
        let burn_height = env.eval_raw("burn-block-height").unwrap().0;
        assert_eq!(
            env.execute_transaction(
                (&delegator).into(),
                None,
                POX_CONTRACT_TESTNET.clone(),
                "delegate-stack-stx",
                &symbols_from_values(vec![
                    (&USER_KEYS[0]).into(),
                    Value::UInt(3 * USTX_PER_HOLDER),
                    POX_ADDRS[1].clone(),
                    burn_height.clone(),
                    Value::UInt(2)
                ])
            )
            .unwrap()
            .0
            .to_string(),
            "(err 22)".to_string()
        );

        // try to stack more than [0] has!
        assert_eq!(
            env.execute_transaction(
                (&delegator).into(),
                None,
                POX_CONTRACT_TESTNET.clone(),
                "delegate-stack-stx",
                &symbols_from_values(vec![
                    (&USER_KEYS[0]).into(),
                    Value::UInt(2 * USTX_PER_HOLDER),
                    POX_ADDRS[1].clone(),
                    burn_height.clone(),
                    Value::UInt(2)
                ])
            )
            .unwrap()
            .0
            .to_string(),
            "(err 1)".to_string()
        );

        // let's stack less than the threshold
        assert_eq!(
            env.execute_transaction(
                (&delegator).into(),
                None,
                POX_CONTRACT_TESTNET.clone(),
                "delegate-stack-stx",
                &symbols_from_values(vec![
                    (&USER_KEYS[0]).into(),
                    Value::UInt(*MIN_THRESHOLD - 1),
                    POX_ADDRS[1].clone(),
                    burn_height.clone(),
                    Value::UInt(2)
                ])
            )
            .unwrap()
            .0,
            execute(&format!(
                "(ok {{ stacker: '{}, lock-amount: {}, unlock-burn-height: {} }})",
                Value::from(&USER_KEYS[0]),
                Value::UInt(*MIN_THRESHOLD - 1),
                Value::UInt(REWARD_CYCLE_LENGTH * 3)
            ))
        );

        assert_eq!(
            env.eval_read_only(
                &POX_CONTRACT_TESTNET,
                &format!("(stx-get-balance '{})", &Value::from(&USER_KEYS[0]))
            )
            .unwrap()
            .0,
            Value::UInt(USTX_PER_HOLDER - *MIN_THRESHOLD + 1)
        );

        // try to commit our partial stacking...
        assert_eq!(
            env.execute_transaction(
                (&delegator).into(),
                None,
                POX_CONTRACT_TESTNET.clone(),
                "stack-aggregation-commit",
                &symbols_from_values(vec![POX_ADDRS[1].clone(), Value::UInt(1)])
            )
            .unwrap()
            .0
            .to_string(),
            "(err 11)".to_string()
        );
        // not enough! we need to stack more...
        //   but POX_ADDR[1] cannot be used for USER_KEYS[1]...
        assert_eq!(
            env.execute_transaction(
                (&delegator).into(),
                None,
                POX_CONTRACT_TESTNET.clone(),
                "delegate-stack-stx",
                &symbols_from_values(vec![
                    (&USER_KEYS[1]).into(),
                    Value::UInt(*MIN_THRESHOLD - 1),
                    POX_ADDRS[1].clone(),
                    burn_height.clone(),
                    Value::UInt(2)
                ])
            )
            .unwrap()
            .0
            .to_string(),
            "(err 23)".to_string()
        );

        // And USER_KEYS[0] is already stacking...
        assert_eq!(
            env.execute_transaction(
                (&delegator).into(),
                None,
                POX_CONTRACT_TESTNET.clone(),
                "delegate-stack-stx",
                &symbols_from_values(vec![
                    (&USER_KEYS[0]).into(),
                    Value::UInt(*MIN_THRESHOLD - 1),
                    POX_ADDRS[1].clone(),
                    burn_height.clone(),
                    Value::UInt(2)
                ])
            )
            .unwrap()
            .0
            .to_string(),
            "(err 3)".to_string()
        );

        // USER_KEYS[2] won't want to stack past the delegation expiration...
        assert_eq!(
            env.execute_transaction(
                (&delegator).into(),
                None,
                POX_CONTRACT_TESTNET.clone(),
                "delegate-stack-stx",
                &symbols_from_values(vec![
                    (&USER_KEYS[2]).into(),
                    Value::UInt(*MIN_THRESHOLD - 1),
                    POX_ADDRS[1].clone(),
                    burn_height.clone(),
                    Value::UInt(2)
                ])
            )
            .unwrap()
            .0
            .to_string(),
            "(err 21)".to_string()
        );

        //  but for just one block will be fine
        assert_eq!(
            env.execute_transaction(
                (&delegator).into(),
                None,
                POX_CONTRACT_TESTNET.clone(),
                "delegate-stack-stx",
                &symbols_from_values(vec![
                    (&USER_KEYS[2]).into(),
                    Value::UInt(*MIN_THRESHOLD - 1),
                    POX_ADDRS[1].clone(),
                    burn_height.clone(),
                    Value::UInt(1)
                ])
            )
            .unwrap()
            .0,
            execute(&format!(
                "(ok {{ stacker: '{}, lock-amount: {}, unlock-burn-height: {} }})",
                Value::from(&USER_KEYS[2]),
                Value::UInt(*MIN_THRESHOLD - 1),
                Value::UInt(REWARD_CYCLE_LENGTH * 2)
            ))
        );

        assert_eq!(
            env.eval_read_only(
                &POX_CONTRACT_TESTNET,
                &format!("(stx-get-balance '{})", &Value::from(&USER_KEYS[2]))
            )
            .unwrap()
            .0,
            Value::UInt(USTX_PER_HOLDER - *MIN_THRESHOLD + 1)
        );

        assert_eq!(
            env.eval_read_only(
                &POX_CONTRACT_TESTNET,
                &format!("(stx-get-balance '{})", &Value::from(&USER_KEYS[0]))
            )
            .unwrap()
            .0,
            Value::UInt(USTX_PER_HOLDER - *MIN_THRESHOLD + 1)
        );

        assert_eq!(
            env.eval_read_only(
                &POX_CONTRACT_TESTNET,
                &format!("(stx-get-balance '{})", &Value::from(&USER_KEYS[1]))
            )
            .unwrap()
            .0,
            Value::UInt(USTX_PER_HOLDER)
        );

        // try to commit our partial stacking again!
        assert_eq!(
            env.execute_transaction(
                (&delegator).into(),
                None,
                POX_CONTRACT_TESTNET.clone(),
                "stack-aggregation-commit",
                &symbols_from_values(vec![POX_ADDRS[1].clone(), Value::UInt(1)])
            )
            .unwrap()
            .0
            .to_string(),
            "(ok true)".to_string()
        );

        assert_eq!(
            env.eval_read_only(&POX_CONTRACT_TESTNET, "(get-reward-set-size u1)")
                .unwrap()
                .0
                .to_string(),
            "u1"
        );
        assert_eq!(
            env.eval_read_only(&POX_CONTRACT_TESTNET, "(get-reward-set-pox-address u1 u0)")
                .unwrap()
                .0,
            execute(&format!(
                "(some {{ pox-addr: {}, total-ustx: {} }})",
                &POX_ADDRS[1],
                &Value::UInt(2 * (*MIN_THRESHOLD - 1))
            ))
        );

        // can we double commit? I don't think so!
        assert_eq!(
            env.execute_transaction(
                (&delegator).into(),
                None,
                POX_CONTRACT_TESTNET.clone(),
                "stack-aggregation-commit",
                &symbols_from_values(vec![POX_ADDRS[1].clone(), Value::UInt(1)])
            )
            .unwrap()
            .0
            .to_string(),
            "(err 4)".to_string()
        );

        // okay, let's try some more delegation situations...
        // 1. we already locked user[0] up for round 2, so let's add some more stacks for round 2 from
        //    user[3]. in the process, this will add more stacks for lockup in round 1, so lets commit
        //    that as well.

        assert_eq!(
            env.execute_transaction(
                (&delegator).into(),
                None,
                POX_CONTRACT_TESTNET.clone(),
                "delegate-stack-stx",
                &symbols_from_values(vec![
                    (&USER_KEYS[3]).into(),
                    Value::UInt(*MIN_THRESHOLD),
                    POX_ADDRS[1].clone(),
                    burn_height.clone(),
                    Value::UInt(2)
                ])
            )
            .unwrap()
            .0,
            execute(&format!(
                "(ok {{ stacker: '{}, lock-amount: {}, unlock-burn-height: {} }})",
                Value::from(&USER_KEYS[3]),
                Value::UInt(*MIN_THRESHOLD),
                Value::UInt(REWARD_CYCLE_LENGTH * 3)
            ))
        );

        assert_eq!(
            env.eval_read_only(
                &POX_CONTRACT_TESTNET,
                &format!("(stx-get-balance '{})", &Value::from(&USER_KEYS[3]))
            )
            .unwrap()
            .0,
            Value::UInt(USTX_PER_HOLDER - *MIN_THRESHOLD)
        );

        // let's commit to round 2 now.
        assert_eq!(
            env.execute_transaction(
                (&delegator).into(),
                None,
                POX_CONTRACT_TESTNET.clone(),
                "stack-aggregation-commit",
                &symbols_from_values(vec![POX_ADDRS[1].clone(), Value::UInt(2)])
            )
            .unwrap()
            .0
            .to_string(),
            "(ok true)".to_string()
        );

        // and we can commit to round 1 again as well!
        assert_eq!(
            env.execute_transaction(
                (&delegator).into(),
                None,
                POX_CONTRACT_TESTNET.clone(),
                "stack-aggregation-commit",
                &symbols_from_values(vec![POX_ADDRS[1].clone(), Value::UInt(1)])
            )
            .unwrap()
            .0
            .to_string(),
            "(ok true)".to_string()
        );

        // check reward sets for round 2 and round 1...

        assert_eq!(
            env.eval_read_only(&POX_CONTRACT_TESTNET, "(get-reward-set-size u2)")
                .unwrap()
                .0
                .to_string(),
            "u1"
        );
        assert_eq!(
            env.eval_read_only(&POX_CONTRACT_TESTNET, "(get-reward-set-pox-address u2 u0)")
                .unwrap()
                .0,
            execute(&format!(
                "(some {{ pox-addr: {}, total-ustx: {} }})",
                &POX_ADDRS[1],
                &Value::UInt(2 * (*MIN_THRESHOLD) - 1)
            ))
        );

        assert_eq!(
            env.eval_read_only(&POX_CONTRACT_TESTNET, "(get-reward-set-size u1)")
                .unwrap()
                .0
                .to_string(),
            "u2"
        );
        assert_eq!(
            env.eval_read_only(&POX_CONTRACT_TESTNET, "(get-reward-set-pox-address u1 u0)")
                .unwrap()
                .0,
            execute(&format!(
                "(some {{ pox-addr: {}, total-ustx: {} }})",
                &POX_ADDRS[1],
                &Value::UInt(2 * (*MIN_THRESHOLD - 1))
            ))
        );
        assert_eq!(
            env.eval_read_only(&POX_CONTRACT_TESTNET, "(get-reward-set-pox-address u1 u1)")
                .unwrap()
                .0,
            execute(&format!(
                "(some {{ pox-addr: {}, total-ustx: {} }})",
                &POX_ADDRS[1],
                &Value::UInt(*MIN_THRESHOLD)
            ))
        );

        // 2. lets make sure we can lock up for user[1] so long as it goes to pox[0].

        assert_eq!(
            env.execute_transaction(
                (&delegator).into(),
                None,
                POX_CONTRACT_TESTNET.clone(),
                "delegate-stack-stx",
                &symbols_from_values(vec![
                    (&USER_KEYS[1]).into(),
                    Value::UInt(*MIN_THRESHOLD),
                    POX_ADDRS[0].clone(),
                    burn_height.clone(),
                    Value::UInt(2)
                ])
            )
            .unwrap()
            .0,
            execute(&format!(
                "(ok {{ stacker: '{}, lock-amount: {}, unlock-burn-height: {} }})",
                Value::from(&USER_KEYS[1]),
                Value::UInt(*MIN_THRESHOLD),
                Value::UInt(REWARD_CYCLE_LENGTH * 3)
            ))
        );

        // 3. lets try to lock up user[4], but do some revocation first.
        assert_eq!(
            env.execute_transaction(
                (&USER_KEYS[4]).into(),
                None,
                POX_CONTRACT_TESTNET.clone(),
                "revoke-delegate-stx",
                &[]
            )
            .unwrap()
            .0,
            Value::okay_true()
        );

        // will run a second time, but return false
        assert_eq!(
            env.execute_transaction(
                (&USER_KEYS[4]).into(),
                None,
                POX_CONTRACT_TESTNET.clone(),
                "revoke-delegate-stx",
                &[]
            )
            .unwrap()
            .0
            .to_string(),
            "(ok false)".to_string()
        );

        assert_eq!(
            env.execute_transaction(
                (&delegator).into(),
                None,
                POX_CONTRACT_TESTNET.clone(),
                "delegate-stack-stx",
                &symbols_from_values(vec![
                    (&USER_KEYS[4]).into(),
                    Value::UInt(*MIN_THRESHOLD - 1),
                    POX_ADDRS[0].clone(),
                    burn_height,
                    Value::UInt(2)
                ])
            )
            .unwrap()
            .0
            .to_string(),
            "(err 9)".to_string()
        );
    });
}

#[test]
fn test_vote_withdrawal() {
    let mut sim = ClarityTestSim::new();

    sim.execute_next_block(|env| {
        env.initialize_versioned_contract(
            COST_VOTING_CONTRACT_TESTNET.clone(),
            ClarityVersion::Clarity1,
            &BOOT_CODE_COST_VOTING,
            None,
            ASTRules::PrecheckSize,
        )
        .unwrap();

        // Submit a proposal
        assert_eq!(
            env.execute_transaction(
                (&USER_KEYS[0]).into(),
                None,
                COST_VOTING_CONTRACT_TESTNET.clone(),
                "submit-proposal",
                &symbols_from_values(vec![
                    Value::Principal(
                        PrincipalData::parse_qualified_contract_principal(
                            "ST000000000000000000002AMW42H.function-name"
                        )
                        .unwrap()
                    ),
                    Value::string_ascii_from_bytes("function-name".into()).unwrap(),
                    Value::Principal(
                        PrincipalData::parse_qualified_contract_principal(
                            "ST000000000000000000002AMW42H.cost-function-name"
                        )
                        .unwrap()
                    ),
                    Value::string_ascii_from_bytes("cost-function-name".into()).unwrap(),
                ])
            )
            .unwrap()
            .0,
            Value::Response(ResponseData {
                committed: true,
                data: Value::UInt(0).into()
            })
        );

        // Vote on the proposal
        env.execute_transaction(
            (&USER_KEYS[0]).into(),
            None,
            COST_VOTING_CONTRACT_TESTNET.clone(),
            "vote-proposal",
            &symbols_from_values(vec![Value::UInt(0), Value::UInt(10)]),
        )
        .unwrap();

        // Assert that the number of votes is correct
        assert_eq!(
            env.execute_transaction(
                (&USER_KEYS[0]).into(),
                None,
                COST_VOTING_CONTRACT_TESTNET.clone(),
                "get-proposal-votes",
                &symbols_from_values(vec![Value::UInt(0)])
            )
            .unwrap()
            .0,
            Value::Optional(OptionalData {
                data: Some(Box::from(Value::UInt(10)))
            })
        );

        // Vote again on the proposal
        env.execute_transaction(
            (&USER_KEYS[0]).into(),
            None,
            COST_VOTING_CONTRACT_TESTNET.clone(),
            "vote-proposal",
            &symbols_from_values(vec![Value::UInt(0), Value::UInt(5)]),
        )
        .unwrap();

        // Assert that the number of votes is correct
        assert_eq!(
            env.execute_transaction(
                (&USER_KEYS[0]).into(),
                None,
                COST_VOTING_CONTRACT_TESTNET.clone(),
                "get-proposal-votes",
                &symbols_from_values(vec![Value::UInt(0)])
            )
            .unwrap()
            .0,
            Value::Optional(OptionalData {
                data: Some(Box::from(Value::UInt(15)))
            })
        );

        // Assert votes are assigned to principal
        assert_eq!(
            env.execute_transaction(
                (&USER_KEYS[0]).into(),
                None,
                COST_VOTING_CONTRACT_TESTNET.clone(),
                "get-principal-votes",
                &symbols_from_values(vec![
                    Value::Principal(StandardPrincipalData::from(&USER_KEYS[0]).into()),
                    Value::UInt(0),
                ])
            )
            .unwrap()
            .0,
            Value::Optional(OptionalData {
                data: Some(Box::from(Value::UInt(15)))
            })
        );

        // Assert withdrawal fails if amount is more than voted
        assert_eq!(
            env.execute_transaction(
                (&USER_KEYS[0]).into(),
                None,
                COST_VOTING_CONTRACT_TESTNET.clone(),
                "withdraw-votes",
                &symbols_from_values(vec![Value::UInt(0), Value::UInt(20)]),
            )
            .unwrap()
            .0,
            Value::Response(ResponseData {
                committed: false,
                data: Value::Int(5).into()
            })
        );

        // Withdraw votes
        env.execute_transaction(
            (&USER_KEYS[0]).into(),
            None,
            COST_VOTING_CONTRACT_TESTNET.clone(),
            "withdraw-votes",
            &symbols_from_values(vec![Value::UInt(0), Value::UInt(5)]),
        )
        .unwrap();

        // Assert withdrawal worked
        assert_eq!(
            env.execute_transaction(
                (&USER_KEYS[0]).into(),
                None,
                COST_VOTING_CONTRACT_TESTNET.clone(),
                "get-proposal-votes",
                &symbols_from_values(vec![Value::UInt(0)])
            )
            .unwrap()
            .0,
            Value::Optional(OptionalData {
                data: Some(Box::from(Value::UInt(10)))
            })
        );
    });

    // Fast forward to proposal expiration
    for _ in 0..2016 {
        sim.execute_next_block(|_| {});
    }

    sim.execute_next_block(|env| {
        // Withdraw STX after proposal expires
        env.execute_transaction(
            (&USER_KEYS[0]).into(),
            None,
            COST_VOTING_CONTRACT_TESTNET.clone(),
            "withdraw-votes",
            &symbols_from_values(vec![Value::UInt(0), Value::UInt(10)]),
        )
        .unwrap();
    });

    sim.execute_next_block(|env| {
        // Assert that stx balance is correct
        assert_eq!(
            env.eval_read_only(
                &COST_VOTING_CONTRACT_TESTNET,
                &format!("(stx-get-balance '{})", &Value::from(&USER_KEYS[0]))
            )
            .unwrap()
            .0,
            Value::UInt(1000000)
        );
    });
}

#[test]
fn test_vote_fail() {
    let mut sim = ClarityTestSim::new();

    // Test voting in a proposal
    sim.execute_next_block(|env| {
        env.initialize_contract(
            COST_VOTING_CONTRACT_TESTNET.clone(),
            &BOOT_CODE_COST_VOTING,
            None,
            ASTRules::PrecheckSize,
        )
        .unwrap();

        // Submit a proposal
        assert_eq!(
            env.execute_transaction(
                (&USER_KEYS[0]).into(),
                None,
                COST_VOTING_CONTRACT_TESTNET.clone(),
                "submit-proposal",
                &symbols_from_values(vec![
                    Value::Principal(
                        PrincipalData::parse_qualified_contract_principal(
                            "ST000000000000000000002AMW42H.function-name2"
                        )
                        .unwrap()
                    ),
                    Value::string_ascii_from_bytes("function-name2".into()).unwrap(),
                    Value::Principal(
                        PrincipalData::parse_qualified_contract_principal(
                            "ST000000000000000000002AMW42H.cost-function-name2"
                        )
                        .unwrap()
                    ),
                    Value::string_ascii_from_bytes("cost-function-name2".into()).unwrap(),
                ])
            )
            .unwrap()
            .0,
            Value::Response(ResponseData {
                committed: true,
                data: Value::UInt(0).into()
            })
        );

        // Assert confirmation fails
        assert_eq!(
            env.execute_transaction(
                (&USER_KEYS[0]).into(),
                None,
                COST_VOTING_CONTRACT_TESTNET.clone(),
                "confirm-votes",
                &symbols_from_values(vec![Value::UInt(0)])
            )
            .unwrap()
            .0,
            Value::Response(ResponseData {
                committed: false,
                data: Value::Int(11).into()
            })
        );

        // Assert voting with more STX than are in an account fails
        assert_eq!(
            env.execute_transaction(
                (&USER_KEYS[0]).into(),
                None,
                COST_VOTING_CONTRACT_TESTNET.clone(),
                "vote-proposal",
                &symbols_from_values(vec![Value::UInt(0), Value::UInt(USTX_PER_HOLDER + 1)]),
            )
            .unwrap()
            .0,
            Value::Response(ResponseData {
                committed: false,
                data: Value::Int(5).into()
            })
        );

        // Commit all liquid stacks to vote
        for user in USER_KEYS.iter() {
            env.execute_transaction(
                user.into(),
                None,
                COST_VOTING_CONTRACT_TESTNET.clone(),
                "vote-proposal",
                &symbols_from_values(vec![Value::UInt(0), Value::UInt(USTX_PER_HOLDER)]),
            )
            .unwrap();
        }

        // Assert confirmation returns true
        assert_eq!(
            env.execute_transaction(
                (&USER_KEYS[0]).into(),
                None,
                COST_VOTING_CONTRACT_TESTNET.clone(),
                "confirm-votes",
                &symbols_from_values(vec![Value::UInt(0)])
            )
            .unwrap()
            .0,
            Value::Response(ResponseData {
                committed: true,
                data: Value::Bool(true).into()
            })
        );
    });

    sim.execute_next_block(|env| {
        env.execute_transaction(
            (&MINER_KEY.clone()).into(),
            None,
            COST_VOTING_CONTRACT_TESTNET.clone(),
            "veto",
            &symbols_from_values(vec![Value::UInt(0)]),
        )
        .unwrap();

        assert_eq!(
            env.execute_transaction(
                (&USER_KEYS[0]).into(),
                None,
                COST_VOTING_CONTRACT_TESTNET.clone(),
                "get-proposal-vetos",
                &symbols_from_values(vec![Value::UInt(0)])
            )
            .unwrap()
            .0,
            Value::Optional(OptionalData {
                data: Some(Box::from(Value::UInt(1)))
            })
        );
    });

    let fork_start = sim.block_height;

    for i in 0..25 {
        sim.execute_next_block(|env| {
            env.execute_transaction(
                (&MINER_KEY.clone()).into(),
                None,
                COST_VOTING_CONTRACT_TESTNET.clone(),
                "veto",
                &symbols_from_values(vec![Value::UInt(0)]),
            )
            .unwrap();

            // assert error if already vetoed in this block
            assert_eq!(
                env.execute_transaction(
                    (&MINER_KEY.clone()).into(),
                    None,
                    COST_VOTING_CONTRACT_TESTNET.clone(),
                    "veto",
                    &symbols_from_values(vec![Value::UInt(0)])
                )
                .unwrap()
                .0,
                Value::Response(ResponseData {
                    committed: false,
                    data: Value::Int(9).into()
                })
            );
        })
    }

    for _ in 0..100 {
        sim.execute_next_block(|_| {});
    }

    sim.execute_next_block(|env| {
        // Assert confirmation fails because of majority veto
        assert_eq!(
            env.execute_transaction(
                (&USER_KEYS[0]).into(),
                None,
                COST_VOTING_CONTRACT_TESTNET.clone(),
                "confirm-miners",
                &symbols_from_values(vec![Value::UInt(0)])
            )
            .unwrap()
            .0,
            Value::Response(ResponseData {
                committed: false,
                data: Value::Int(14).into()
            })
        );
    });

    // let's fork, and overcome the veto
    sim.execute_block_as_fork(fork_start, |_| {});
    for _ in 0..125 {
        sim.execute_next_block(|_| {});
    }

    sim.execute_next_block(|env| {
        // Assert confirmation passes because there are no vetos
        assert_eq!(
            env.execute_transaction(
                (&USER_KEYS[0]).into(),
                None,
                COST_VOTING_CONTRACT_TESTNET.clone(),
                "confirm-miners",
                &symbols_from_values(vec![Value::UInt(0)])
            )
            .unwrap()
            .0,
            Value::Response(ResponseData {
                committed: true,
                data: Value::Bool(true).into(),
            })
        );
    });
}

#[test]
fn test_vote_confirm() {
    let mut sim = ClarityTestSim::new();

    sim.execute_next_block(|env| {
        env.initialize_contract(
            COST_VOTING_CONTRACT_TESTNET.clone(),
            &BOOT_CODE_COST_VOTING,
            None,
            ASTRules::PrecheckSize,
        )
        .unwrap();

        // Submit a proposal
        assert_eq!(
            env.execute_transaction(
                (&USER_KEYS[0]).into(),
                None,
                COST_VOTING_CONTRACT_TESTNET.clone(),
                "submit-proposal",
                &symbols_from_values(vec![
                    Value::Principal(
                        PrincipalData::parse_qualified_contract_principal(
                            "ST000000000000000000002AMW42H.function-name2"
                        )
                        .unwrap()
                    ),
                    Value::string_ascii_from_bytes("function-name2".into()).unwrap(),
                    Value::Principal(
                        PrincipalData::parse_qualified_contract_principal(
                            "ST000000000000000000002AMW42H.cost-function-name2"
                        )
                        .unwrap()
                    ),
                    Value::string_ascii_from_bytes("cost-function-name2".into()).unwrap(),
                ])
            )
            .unwrap()
            .0,
            Value::Response(ResponseData {
                committed: true,
                data: Value::UInt(0).into()
            })
        );

        // Assert confirmation fails
        assert_eq!(
            env.execute_transaction(
                (&USER_KEYS[0]).into(),
                None,
                COST_VOTING_CONTRACT_TESTNET.clone(),
                "confirm-votes",
                &symbols_from_values(vec![Value::UInt(0)])
            )
            .unwrap()
            .0,
            Value::Response(ResponseData {
                committed: false,
                data: Value::Int(11).into()
            })
        );

        // Commit all liquid stacks to vote
        for user in USER_KEYS.iter() {
            env.execute_transaction(
                user.into(),
                None,
                COST_VOTING_CONTRACT_TESTNET.clone(),
                "vote-proposal",
                &symbols_from_values(vec![Value::UInt(0), Value::UInt(USTX_PER_HOLDER)]),
            )
            .unwrap();
        }

        // Assert confirmation returns true
        assert_eq!(
            env.execute_transaction(
                (&USER_KEYS[0]).into(),
                None,
                COST_VOTING_CONTRACT_TESTNET.clone(),
                "confirm-votes",
                &symbols_from_values(vec![Value::UInt(0)])
            )
            .unwrap()
            .0,
            Value::Response(ResponseData {
                committed: true,
                data: Value::Bool(true).into()
            })
        );
    });

    // Fast forward to proposal expiration
    for _ in 0..2016 {
        sim.execute_next_block(|_| {});
    }

    for _ in 0..1007 {
        sim.execute_next_block(|_| {});
    }

    sim.execute_next_block(|env| {
        // Assert confirmation passes
        assert_eq!(
            env.execute_transaction(
                (&USER_KEYS[0]).into(),
                None,
                COST_VOTING_CONTRACT_TESTNET.clone(),
                "confirm-miners",
                &symbols_from_values(vec![Value::UInt(0)])
            )
            .unwrap()
            .0,
            Value::Response(ResponseData {
                committed: true,
                data: Value::Bool(true).into()
            })
        );
    });
}

#[test]
fn test_vote_too_many_confirms() {
    let mut sim = ClarityTestSim::new();

    let MAX_CONFIRMATIONS_PER_BLOCK = 10;
    sim.execute_next_block(|env| {
        env.initialize_contract(
            COST_VOTING_CONTRACT_TESTNET.clone(),
            &BOOT_CODE_COST_VOTING,
            None,
            ASTRules::PrecheckSize,
        )
        .unwrap();

        // Submit a proposal
        for i in 0..(MAX_CONFIRMATIONS_PER_BLOCK + 1) {
            assert_eq!(
                env.execute_transaction(
                    (&USER_KEYS[0]).into(),
                    None,
                    COST_VOTING_CONTRACT_TESTNET.clone(),
                    "submit-proposal",
                    &symbols_from_values(vec![
                        Value::Principal(
                            PrincipalData::parse_qualified_contract_principal(
                                "ST000000000000000000002AMW42H.function-name2"
                            )
                            .unwrap()
                        ),
                        Value::string_ascii_from_bytes("function-name2".into()).unwrap(),
                        Value::Principal(
                            PrincipalData::parse_qualified_contract_principal(
                                "ST000000000000000000002AMW42H.cost-function-name2"
                            )
                            .unwrap()
                        ),
                        Value::string_ascii_from_bytes("cost-function-name2".into()).unwrap(),
                    ])
                )
                .unwrap()
                .0,
                Value::Response(ResponseData {
                    committed: true,
                    data: Value::UInt(i).into()
                })
            );
        }

        for i in 0..(MAX_CONFIRMATIONS_PER_BLOCK + 1) {
            // Commit all liquid stacks to vote
            for user in USER_KEYS.iter() {
                assert_eq!(
                    env.execute_transaction(
                        user.into(),
                        None,
                        COST_VOTING_CONTRACT_TESTNET.clone(),
                        "vote-proposal",
                        &symbols_from_values(vec![Value::UInt(i), Value::UInt(USTX_PER_HOLDER)]),
                    )
                    .unwrap()
                    .0,
                    Value::okay_true()
                );
            }

            // Assert confirmation returns true
            assert_eq!(
                env.execute_transaction(
                    (&USER_KEYS[0]).into(),
                    None,
                    COST_VOTING_CONTRACT_TESTNET.clone(),
                    "confirm-votes",
                    &symbols_from_values(vec![Value::UInt(i)])
                )
                .unwrap()
                .0,
                Value::okay_true(),
            );

            // withdraw
            for user in USER_KEYS.iter() {
                env.execute_transaction(
                    user.into(),
                    None,
                    COST_VOTING_CONTRACT_TESTNET.clone(),
                    "withdraw-votes",
                    &symbols_from_values(vec![Value::UInt(i), Value::UInt(USTX_PER_HOLDER)]),
                )
                .unwrap();
            }
        }
    });

    // Fast forward to proposal expiration
    for _ in 0..2016 {
        sim.execute_next_block(|_| {});
    }

    for _ in 0..1007 {
        sim.execute_next_block(|_| {});
    }

    sim.execute_next_block(|env| {
        for i in 0..MAX_CONFIRMATIONS_PER_BLOCK {
            // Assert confirmation passes
            assert_eq!(
                env.execute_transaction(
                    (&USER_KEYS[0]).into(),
                    None,
                    COST_VOTING_CONTRACT_TESTNET.clone(),
                    "confirm-miners",
                    &symbols_from_values(vec![Value::UInt(i)])
                )
                .unwrap()
                .0,
                Value::okay_true(),
            );
        }

        // Assert next confirmation fails
        assert_eq!(
            env.execute_transaction(
                (&USER_KEYS[0]).into(),
                None,
                COST_VOTING_CONTRACT_TESTNET.clone(),
                "confirm-miners",
                &symbols_from_values(vec![Value::UInt(MAX_CONFIRMATIONS_PER_BLOCK)])
            )
            .unwrap()
            .0,
            Value::error(Value::Int(17)).unwrap()
        );
    });
}<|MERGE_RESOLUTION|>--- conflicted
+++ resolved
@@ -1777,11 +1777,10 @@
     version: ClarityVersion,
 ) -> std::result::Result<(), ClarityError> {
     block.as_transaction(|tx| {
-<<<<<<< HEAD
         let (mut ast, analysis) =
-            tx.analyze_smart_contract(&contract_id, version, content, ASTRules::PrecheckSize)?;
+            tx.analyze_smart_contract(contract_id, version, content, ASTRules::PrecheckSize)?;
         tx.initialize_smart_contract(
-            &contract_id,
+            contract_id,
             version,
             &mut ast,
             &analysis,
@@ -1789,13 +1788,7 @@
             None,
             |_, _| false,
         )?;
-        tx.save_analysis(&contract_id, &analysis)?;
-=======
-        let (ast, analysis) =
-            tx.analyze_smart_contract(contract_id, version, content, ASTRules::PrecheckSize)?;
-        tx.initialize_smart_contract(contract_id, version, &ast, content, None, |_, _| false)?;
         tx.save_analysis(contract_id, &analysis)?;
->>>>>>> 14d439f7
         return Ok(());
     })
 }
