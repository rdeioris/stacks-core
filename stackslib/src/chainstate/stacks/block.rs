--- conflicted
+++ resolved
@@ -1491,11 +1491,7 @@
         let txs_bad_anchor = vec![tx_coinbase.clone(), tx_invalid_anchor.clone()];
         let txs_dup = vec![tx_coinbase.clone(), tx_dup.clone(), tx_dup.clone()];
 
-<<<<<<< HEAD
         let get_tx_root = |txs: &[StacksTransaction]| {
-=======
-        let get_tx_root = |txs: &Vec<StacksTransaction>| {
->>>>>>> 0e9e09f9
             let txid_vecs: Vec<_> = txs.iter().map(|tx| tx.txid().as_bytes().to_vec()).collect();
 
             let merkle_tree = MerkleTree::<Sha512Trunc256Sum>::new(&txid_vecs);
@@ -1622,11 +1618,7 @@
         let txs_bad_anchor = vec![tx_invalid_anchor.clone()];
         let txs_dup = vec![tx_dup.clone(), tx_dup.clone()];
 
-<<<<<<< HEAD
         let get_tx_root = |txs: &[StacksTransaction]| {
-=======
-        let get_tx_root = |txs: &Vec<StacksTransaction>| {
->>>>>>> 0e9e09f9
             let txid_vecs: Vec<_> = txs.iter().map(|tx| tx.txid().as_bytes().to_vec()).collect();
 
             let merkle_tree = MerkleTree::<Sha512Trunc256Sum>::new(&txid_vecs);
@@ -1716,11 +1708,7 @@
             StacksEpochId::Epoch25,
             StacksEpochId::Epoch30,
         ];
-<<<<<<< HEAD
         let get_tx_root = |txs: &[StacksTransaction]| {
-=======
-        let get_tx_root = |txs: &Vec<StacksTransaction>| {
->>>>>>> 0e9e09f9
             let txid_vecs: Vec<_> = txs.iter().map(|tx| tx.txid().as_bytes().to_vec()).collect();
 
             let merkle_tree = MerkleTree::<Sha512Trunc256Sum>::new(&txid_vecs);
