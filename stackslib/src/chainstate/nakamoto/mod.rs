// Copyright (C) 2013-2020 Blockstack PBC, a public benefit corporation
// Copyright (C) 2020-2024 Stacks Open Internet Foundation
//
// This program is free software: you can redistribute it and/or modify
// it under the terms of the GNU General Public License as published by
// the Free Software Foundation, either version 3 of the License, or
// (at your option) any later version.
//
// This program is distributed in the hope that it will be useful,
// but WITHOUT ANY WARRANTY; without even the implied warranty of
// MERCHANTABILITY or FITNESS FOR A PARTICULAR PURPOSE.  See the
// GNU General Public License for more details.
//
// You should have received a copy of the GNU General Public License
// along with this program.  If not, see <http://www.gnu.org/licenses/>.

use std::collections::{BTreeMap, HashMap, HashSet};
use std::fs;
use std::ops::{Deref, DerefMut, Range};
use std::path::PathBuf;

use clarity::types::PublicKey;
use clarity::util::secp256k1::{secp256k1_recover, Secp256k1PublicKey};
use clarity::vm::ast::ASTRules;
use clarity::vm::costs::{ExecutionCost, LimitedCostTracker};
use clarity::vm::database::{BurnStateDB, ClarityDatabase};
use clarity::vm::events::StacksTransactionEvent;
use clarity::vm::types::{PrincipalData, StacksAddressExtensions, TupleData};
use clarity::vm::{ClarityVersion, SymbolicExpression, Value};
use lazy_static::{__Deref, lazy_static};
use rusqlite::blob::Blob;
<<<<<<< HEAD
use rusqlite::types::{FromSql, FromSqlError};
use rusqlite::{params, Connection, OptionalExtension, ToSql};
=======
use rusqlite::types::{FromSql, FromSqlError, FromSqlResult, ToSql, ToSqlOutput};
use rusqlite::{params, Connection, OpenFlags, OptionalExtension};
>>>>>>> d57dda47
use sha2::{Digest as Sha2Digest, Sha512_256};
use stacks_common::bitvec::BitVec;
use stacks_common::codec::{
    read_next, write_next, Error as CodecError, StacksMessageCodec, MAX_MESSAGE_LEN,
    MAX_PAYLOAD_LEN,
};
use stacks_common::consts::{
    FIRST_BURNCHAIN_CONSENSUS_HASH, FIRST_STACKS_BLOCK_HASH, MINER_REWARD_MATURITY,
};
use stacks_common::types::chainstate::{
    BlockHeaderHash, BurnchainHeaderHash, ConsensusHash, SortitionId, StacksAddress, StacksBlockId,
    StacksPrivateKey, StacksPublicKey, TrieHash, VRFSeed,
};
use stacks_common::types::sqlite::NO_PARAMS;
use stacks_common::types::{PrivateKey, StacksEpochId};
use stacks_common::util::hash::{to_hex, Hash160, MerkleHashFunc, MerkleTree, Sha512Trunc256Sum};
use stacks_common::util::retry::BoundReader;
use stacks_common::util::secp256k1::MessageSignature;
use stacks_common::util::vrf::{VRFProof, VRFPublicKey, VRF};
use stacks_common::util::{get_epoch_time_secs, sleep_ms};
use wsts::curve::point::Point;

use self::signer_set::SignerCalculation;
use super::burn::db::sortdb::{
    get_ancestor_sort_id, get_ancestor_sort_id_tx, get_block_commit_by_txid, SortitionHandle,
    SortitionHandleConn, SortitionHandleTx,
};
use super::burn::operations::{DelegateStxOp, StackStxOp, TransferStxOp, VoteForAggregateKeyOp};
use super::stacks::boot::{
    NakamotoSignerEntry, PoxVersions, RawRewardSetEntry, RewardSet, RewardSetData,
    BOOT_TEST_POX_4_AGG_KEY_CONTRACT, BOOT_TEST_POX_4_AGG_KEY_FNAME, SIGNERS_MAX_LIST_SIZE,
    SIGNERS_NAME, SIGNERS_PK_LEN,
};
use super::stacks::db::accounts::MinerReward;
use super::stacks::db::{
    ChainstateTx, ClarityTx, MinerPaymentSchedule, MinerPaymentTxFees, MinerRewardInfo,
    StacksBlockHeaderTypes, StacksDBTx, StacksEpochReceipt, StacksHeaderInfo,
};
use super::stacks::events::{StacksTransactionReceipt, TransactionOrigin};
use super::stacks::{
    Error as ChainstateError, StacksBlock, StacksBlockHeader, StacksMicroblock, StacksTransaction,
    TenureChangeError, TenureChangePayload, ThresholdSignature, TransactionPayload,
};
use crate::burnchains::{Burnchain, PoxConstants, Txid};
use crate::chainstate::burn::db::sortdb::SortitionDB;
use crate::chainstate::burn::operations::{LeaderBlockCommitOp, LeaderKeyRegisterOp};
use crate::chainstate::burn::{BlockSnapshot, SortitionHash};
use crate::chainstate::coordinator::{BlockEventDispatcher, Error, OnChainRewardSetProvider};
use crate::chainstate::nakamoto::coordinator::load_nakamoto_reward_set;
use crate::chainstate::nakamoto::signer_set::NakamotoSigners;
use crate::chainstate::nakamoto::tenure::{NAKAMOTO_TENURES_SCHEMA_1, NAKAMOTO_TENURES_SCHEMA_2};
use crate::chainstate::stacks::address::PoxAddress;
use crate::chainstate::stacks::boot::{POX_4_NAME, SIGNERS_UPDATE_STATE};
use crate::chainstate::stacks::db::blocks::DummyEventDispatcher;
use crate::chainstate::stacks::db::{DBConfig as ChainstateConfig, StacksChainState};
use crate::chainstate::stacks::index::marf::MarfConnection;
use crate::chainstate::stacks::{
    TenureChangeCause, MINER_BLOCK_CONSENSUS_HASH, MINER_BLOCK_HEADER_HASH,
};
use crate::clarity::vm::clarity::{ClarityConnection, TransactionConnection};
use crate::clarity_vm::clarity::{
    ClarityInstance, ClarityTransactionConnection, Error as ClarityError, PreCommitClarityBlock,
};
use crate::clarity_vm::database::SortitionDBRef;
use crate::core::{BOOT_BLOCK_HASH, NAKAMOTO_SIGNER_BLOCK_APPROVAL_THRESHOLD};
use crate::net::stackerdb::{StackerDBConfig, MINER_SLOT_COUNT};
use crate::net::Error as net_error;
use crate::util_lib::boot;
use crate::util_lib::boot::boot_code_id;
use crate::util_lib::db::{
    query_int, query_row, query_row_panic, query_rows, sqlite_open, tx_begin_immediate, u64_to_sql,
    DBConn, Error as DBError, FromRow,
};
use crate::{chainstate, monitoring};

pub mod coordinator;
pub mod miner;
pub mod signer_set;
pub mod staging_blocks;
pub mod tenure;
pub mod test_signers;
#[cfg(test)]
pub mod tests;

pub use self::staging_blocks::{
    NakamotoStagingBlocksConn, NakamotoStagingBlocksConnRef, NakamotoStagingBlocksTx,
};

pub const NAKAMOTO_BLOCK_VERSION: u8 = 0;

define_named_enum!(HeaderTypeNames {
    Nakamoto("nakamoto"),
    Epoch2("epoch2"),
});

impl ToSql for HeaderTypeNames {
    fn to_sql(&self) -> rusqlite::Result<ToSqlOutput<'_>> {
        self.get_name_str().to_sql()
    }
}

impl FromSql for HeaderTypeNames {
    fn column_result(value: rusqlite::types::ValueRef<'_>) -> FromSqlResult<Self> {
        Self::lookup_by_name(value.as_str()?).ok_or_else(|| FromSqlError::InvalidType)
    }
}

lazy_static! {
    pub static ref FIRST_STACKS_BLOCK_ID: StacksBlockId = StacksBlockId::new(&FIRST_BURNCHAIN_CONSENSUS_HASH, &FIRST_STACKS_BLOCK_HASH);

    pub static ref NAKAMOTO_CHAINSTATE_SCHEMA_1: Vec<String> = vec![
    r#"
    -- Table for storing calculated reward sets. This must be in the Chainstate DB because calculation occurs
    --   during block processing.
    CREATE TABLE nakamoto_reward_sets (
                     index_block_hash TEXT NOT NULL,
                     reward_set TEXT NOT NULL,
                     PRIMARY KEY (index_block_hash)
    );"#.into(),
    NAKAMOTO_TENURES_SCHEMA_1.into(),
    r#"
      -- Table for Nakamoto block headers
      CREATE TABLE nakamoto_block_headers (
          -- The following fields all correspond to entries in the StacksHeaderInfo struct
                     block_height INTEGER NOT NULL,
                     -- root hash of the internal, not-consensus-critical MARF that allows us to track chainstate/fork metadata
                     index_root TEXT NOT NULL,
                     -- burn header hash corresponding to the consensus hash (NOT guaranteed to be unique, since we can
                     --    have 2+ blocks per burn block if there's a PoX fork)
                     burn_header_hash TEXT NOT NULL,
                     -- height of the burnchain block header that generated this consensus hash
                     burn_header_height INT NOT NULL,
                     -- timestamp from burnchain block header that generated this consensus hash
                     burn_header_timestamp INT NOT NULL,
                     -- size of this block, in bytes.
                     -- encoded as TEXT for compatibility
                     block_size TEXT NOT NULL,
          -- The following fields all correspond to entries in the NakamotoBlockHeader struct
                     version INTEGER NOT NULL,
                     -- this field is the total number of blocks in the chain history (including this block)
                     chain_length INTEGER NOT NULL,
                     -- this field is the total amount of BTC spent in the chain history (including this block)
                     burn_spent INTEGER NOT NULL,
                     -- the consensus hash of the burnchain block that selected this block's miner's block-commit
                     consensus_hash TEXT NOT NULL,
                     -- the parent StacksBlockId
                     parent_block_id TEXT NOT NULL,
                     -- Merkle root of a Merkle tree constructed out of all the block's transactions
                     tx_merkle_root TEXT NOT NULL,
                     -- root hash of the Stacks chainstate MARF
                     state_index_root TEXT NOT NULL,
                     -- miner's signature over the block
                     miner_signature TEXT NOT NULL,
                     -- signers' signatures over the block
                     signer_signature TEXT NOT NULL,
                     -- bitvec capturing stacker participation in signature
                     signer_bitvec TEXT NOT NULL,
          -- The following fields are not part of either the StacksHeaderInfo struct
          --   or its contained NakamotoBlockHeader struct, but are used for querying
                     -- what kind of header this is (nakamoto or stacks 2.x)
                     header_type TEXT NOT NULL,
                     -- hash of the block
                     block_hash TEXT NOT NULL,
                     -- index_block_hash is the hash of the block hash and consensus hash of the burn block that selected it,
                     -- and is guaranteed to be globally unique (across all Stacks forks and across all PoX forks).
                     -- index_block_hash is the block hash fed into the MARF index.
                     index_block_hash TEXT NOT NULL,
                     -- the ExecutionCost of the block
                     cost TEXT NOT NULL,
                     -- the total cost up to and including this block in the current tenure
                     total_tenure_cost TEXT NOT NULL,
                     -- this field is true if this is the first block of a new tenure
                     tenure_changed INTEGER NOT NULL,
                     -- this field tracks the total tx fees so far in this tenure. it is a text-serialized u128
                     tenure_tx_fees TEXT NOT NULL,
                     -- nakamoto block's VRF proof, if this is a tenure-start block
                     vrf_proof TEXT,

              PRIMARY KEY(consensus_hash,block_hash)
          );
          CREATE INDEX nakamoto_block_headers_by_consensus_hash ON nakamoto_block_headers(consensus_hash);
    "#.into(),
    format!(
        r#"ALTER TABLE payments
            ADD COLUMN schedule_type TEXT NOT NULL DEFAULT "{}";
        "#,
        HeaderTypeNames::Epoch2.get_name_str()),
    r#"
    UPDATE db_config SET version = "4";
    "#.into(),
    ];

    pub static ref NAKAMOTO_CHAINSTATE_SCHEMA_2: Vec<String> = vec![
    NAKAMOTO_TENURES_SCHEMA_2.into(),
    r#"
    ALTER TABLE nakamoto_block_headers
      ADD COLUMN timestamp INTEGER NOT NULL;
    "#.into(),
    r#"
    UPDATE db_config SET version = "5";
    "#.into(),
        // make burn_view NULLable. We could use a default value, but NULL should be safer (because it will error).
        // there should be no entries in nakamoto_block_headers with a NULL entry when this column is added, because
        // nakamoto blocks have not been produced yet.
    r#"
    ALTER TABLE nakamoto_block_headers
    ADD COLUMN burn_view TEXT;
    "#.into(),
    ];
}

/// Matured miner reward schedules
#[derive(Debug, Clone)]
pub struct MaturedMinerPaymentSchedules {
    /// miners whose rewards matured
    pub latest_miners: Vec<MinerPaymentSchedule>,
    /// parent to be paid (epoch2 only)
    pub parent_miner: MinerPaymentSchedule,
}

impl MaturedMinerPaymentSchedules {
    pub fn genesis(mainnet: bool) -> Self {
        Self {
            latest_miners: vec![],
            parent_miner: MinerPaymentSchedule::genesis(mainnet),
        }
    }
}

/// Calculated matured miner rewards, from scheduled rewards
#[derive(Debug, Clone)]
pub struct MaturedMinerRewards {
    /// this block's reward recipient
    /// NOTE: in epoch2, if a PoisonMicroblock report was successful, then the recipient is the
    /// reporter, not the miner.
    pub recipient: MinerReward,
    /// the parent block's reward.
    /// this is all of the fees they accumulated during their tenure.
    pub parent_reward: MinerReward,
    /// metadata about the block miner's reward
    pub reward_info: MinerRewardInfo,
}

impl MaturedMinerRewards {
    /// Get the list of miner rewards this struct represents
    pub fn consolidate(&self) -> Vec<MinerReward> {
        vec![self.recipient.clone(), self.parent_reward.clone()]
    }
}

/// Result of preparing to produce or validate a block
pub struct SetupBlockResult<'a, 'b> {
    /// Handle to the ClarityVM
    pub clarity_tx: ClarityTx<'a, 'b>,
    /// Transaction receipts from any Stacks-on-Bitcoin transactions and epoch transition events
    pub tx_receipts: Vec<StacksTransactionReceipt>,
    /// Miner rewards that can be paid now
    pub matured_miner_rewards_opt: Option<MaturedMinerRewards>,
    /// Epoch in which this block was set up
    pub evaluated_epoch: StacksEpochId,
    /// Whether or not we applied an epoch transition in this block
    pub applied_epoch_transition: bool,
    /// stack-stx Stacks-on-Bitcoin txs
    pub burn_stack_stx_ops: Vec<StackStxOp>,
    /// transfer-stx Stacks-on-Bitcoin txs
    pub burn_transfer_stx_ops: Vec<TransferStxOp>,
    /// delegate-stx Stacks-on-Bitcoin txs
    pub burn_delegate_stx_ops: Vec<DelegateStxOp>,
    /// STX auto-unlock events from PoX
    pub auto_unlock_events: Vec<StacksTransactionEvent>,
    /// Result of a signer set calculation if one occurred
    pub signer_set_calc: Option<SignerCalculation>,
    /// vote-for-aggregate-key Stacks-on-Bitcoin txs
    pub burn_vote_for_aggregate_key_ops: Vec<VoteForAggregateKeyOp>,
}

#[derive(Debug, Clone, PartialEq, Serialize, Deserialize)]
pub struct NakamotoBlockHeader {
    pub version: u8,
    /// The total number of StacksBlock and NakamotoBlocks preceding
    /// this block in this block's history.
    pub chain_length: u64,
    /// Total amount of BTC spent producing the sortition that
    /// selected this block's miner.
    pub burn_spent: u64,
    /// The consensus hash of the burnchain block that selected this tenure.  The consensus hash
    /// uniquely identifies this tenure, including across all Bitcoin forks.
    pub consensus_hash: ConsensusHash,
    /// The index block hash of the immediate parent of this block.
    /// This is the hash of the parent block's hash and consensus hash.
    pub parent_block_id: StacksBlockId,
    /// The root of a SHA512/256 merkle tree over all this block's
    /// contained transactions
    pub tx_merkle_root: Sha512Trunc256Sum,
    /// The MARF trie root hash after this block has been processed
    pub state_index_root: TrieHash,
    /// A Unix time timestamp of when this block was mined, according to the miner.
    /// For the signers to consider a block valid, this timestamp must be:
    ///  * Greater than the timestamp of its parent block
    ///  * Less than 15 seconds into the future
    pub timestamp: u64,
    /// Recoverable ECDSA signature from the tenure's miner.
    pub miner_signature: MessageSignature,
    /// The set of recoverable ECDSA signatures over
    /// the block header from the signer set active during the tenure.
    /// (ordered by reward set order)
    pub signer_signature: Vec<MessageSignature>,
    /// A bitvec which conveys whether reward addresses should be punished (by burning their PoX rewards)
    ///  or not in this block.
    ///
    /// The maximum number of entries in the bitvec is 4000.
    pub pox_treatment: BitVec<4000>,
}

impl FromRow<NakamotoBlockHeader> for NakamotoBlockHeader {
    fn from_row(row: &rusqlite::Row) -> Result<NakamotoBlockHeader, DBError> {
        let version = row.get("version")?;
        let chain_length_i64: i64 = row.get("chain_length")?;
        let chain_length = chain_length_i64
            .try_into()
            .map_err(|_| DBError::ParseError)?;
        let burn_spent_i64: i64 = row.get("burn_spent")?;
        let burn_spent = burn_spent_i64.try_into().map_err(|_| DBError::ParseError)?;
        let consensus_hash = row.get("consensus_hash")?;
        let parent_block_id = row.get("parent_block_id")?;
        let tx_merkle_root = row.get("tx_merkle_root")?;
        let state_index_root = row.get("state_index_root")?;
        let timestamp_i64: i64 = row.get("timestamp")?;
        let timestamp = timestamp_i64.try_into().map_err(|_| DBError::ParseError)?;
        let miner_signature = row.get("miner_signature")?;
        let signer_bitvec = row.get("signer_bitvec")?;
        let signer_signature_json: String = row.get("signer_signature")?;
        let signer_signature: Vec<MessageSignature> =
            serde_json::from_str(&signer_signature_json).map_err(|_e| DBError::ParseError)?;

        Ok(NakamotoBlockHeader {
            version,
            chain_length,
            burn_spent,
            consensus_hash,
            parent_block_id,
            tx_merkle_root,
            state_index_root,
            timestamp,
            signer_signature,
            miner_signature,
            pox_treatment: signer_bitvec,
        })
    }
}

#[derive(Debug, Clone, PartialEq, Serialize, Deserialize)]
/// A vote across the signer set for a block
pub struct NakamotoBlockVote {
    pub signer_signature_hash: Sha512Trunc256Sum,
    pub rejected: bool,
}

impl StacksMessageCodec for NakamotoBlockVote {
    fn consensus_serialize<W: std::io::Write>(&self, fd: &mut W) -> Result<(), CodecError> {
        write_next(fd, &self.signer_signature_hash)?;
        if self.rejected {
            write_next(fd, &1u8)?;
        }
        Ok(())
    }

    fn consensus_deserialize<R: std::io::Read>(fd: &mut R) -> Result<Self, CodecError> {
        let signer_signature_hash = read_next(fd)?;
        let rejected_byte: Option<u8> = read_next(fd).ok();
        let rejected = rejected_byte.is_some();
        Ok(Self {
            signer_signature_hash,
            rejected,
        })
    }
}

#[derive(Debug, Clone, PartialEq, Serialize, Deserialize)]
pub struct NakamotoBlock {
    pub header: NakamotoBlockHeader,
    pub txs: Vec<StacksTransaction>,
}

pub struct NakamotoChainState;

impl StacksMessageCodec for NakamotoBlockHeader {
    fn consensus_serialize<W: std::io::Write>(&self, fd: &mut W) -> Result<(), CodecError> {
        write_next(fd, &self.version)?;
        write_next(fd, &self.chain_length)?;
        write_next(fd, &self.burn_spent)?;
        write_next(fd, &self.consensus_hash)?;
        write_next(fd, &self.parent_block_id)?;
        write_next(fd, &self.tx_merkle_root)?;
        write_next(fd, &self.state_index_root)?;
        write_next(fd, &self.timestamp)?;
        write_next(fd, &self.miner_signature)?;
        write_next(fd, &self.signer_signature)?;
        write_next(fd, &self.pox_treatment)?;

        Ok(())
    }

    fn consensus_deserialize<R: std::io::Read>(fd: &mut R) -> Result<Self, CodecError> {
        Ok(NakamotoBlockHeader {
            version: read_next(fd)?,
            chain_length: read_next(fd)?,
            burn_spent: read_next(fd)?,
            consensus_hash: read_next(fd)?,
            parent_block_id: read_next(fd)?,
            tx_merkle_root: read_next(fd)?,
            state_index_root: read_next(fd)?,
            timestamp: read_next(fd)?,
            miner_signature: read_next(fd)?,
            signer_signature: read_next(fd)?,
            pox_treatment: read_next(fd)?,
        })
    }
}

impl NakamotoBlockHeader {
    /// Calculate the message digest for miners to sign.
    /// This includes all fields _except_ the signatures.
    pub fn miner_signature_hash(&self) -> Sha512Trunc256Sum {
        self.miner_signature_hash_inner()
            .expect("BUG: failed to calculate miner signature hash")
    }

    /// Calculate the message digest for signers to sign.
    /// This includes all fields _except_ the signer signature.
    pub fn signer_signature_hash(&self) -> Sha512Trunc256Sum {
        self.signer_signature_hash_inner()
            .expect("BUG: failed to calculate signer signature hash")
    }

    /// Inner calculation of the message digest for miners to sign.
    /// This includes all fields _except_ the signatures.
    fn miner_signature_hash_inner(&self) -> Result<Sha512Trunc256Sum, CodecError> {
        let mut hasher = Sha512_256::new();
        let fd = &mut hasher;
        write_next(fd, &self.version)?;
        write_next(fd, &self.chain_length)?;
        write_next(fd, &self.burn_spent)?;
        write_next(fd, &self.consensus_hash)?;
        write_next(fd, &self.parent_block_id)?;
        write_next(fd, &self.tx_merkle_root)?;
        write_next(fd, &self.state_index_root)?;
        write_next(fd, &self.timestamp)?;
        Ok(Sha512Trunc256Sum::from_hasher(hasher))
    }

    /// Inner calculation of the message digest for stackers to sign.
    /// This includes all fields _except_ the stacker signature.
    fn signer_signature_hash_inner(&self) -> Result<Sha512Trunc256Sum, CodecError> {
        let mut hasher = Sha512_256::new();
        let fd = &mut hasher;
        write_next(fd, &self.version)?;
        write_next(fd, &self.chain_length)?;
        write_next(fd, &self.burn_spent)?;
        write_next(fd, &self.consensus_hash)?;
        write_next(fd, &self.parent_block_id)?;
        write_next(fd, &self.tx_merkle_root)?;
        write_next(fd, &self.state_index_root)?;
        write_next(fd, &self.timestamp)?;
        write_next(fd, &self.miner_signature)?;
        write_next(fd, &self.pox_treatment)?;
        Ok(Sha512Trunc256Sum::from_hasher(hasher))
    }

    pub fn recover_miner_pk(&self) -> Option<StacksPublicKey> {
        let signed_hash = self.miner_signature_hash();
        let recovered_pk =
            StacksPublicKey::recover_to_pubkey(signed_hash.bits(), &self.miner_signature).ok()?;

        Some(recovered_pk)
    }

    pub fn block_hash(&self) -> BlockHeaderHash {
        BlockHeaderHash::from_serializer(self)
            .expect("BUG: failed to serialize block header hash struct")
    }

    pub fn block_id(&self) -> StacksBlockId {
        StacksBlockId::new(&self.consensus_hash, &self.block_hash())
    }

    pub fn is_first_mined(&self) -> bool {
        self.parent_block_id == StacksBlockId::first_mined()
    }

    /// Sign the block header by the miner
    pub fn sign_miner(&mut self, privk: &StacksPrivateKey) -> Result<(), ChainstateError> {
        let sighash = self.miner_signature_hash().0;
        let sig = privk
            .sign(&sighash)
            .map_err(|se| net_error::SigningError(se.to_string()))?;
        self.miner_signature = sig;
        Ok(())
    }

    /// Verify the block header against the list of signer signatures
    ///
    /// Validate against:
    /// - Any invalid signatures (eg not recoverable or not from a signer)
    /// - Any duplicate signatures
    /// - At least the minimum number of signatures (based on total signer weight
    /// and a 70% threshold)
    /// - Order of signatures is maintained vs signer set
    pub fn verify_signer_signatures(&self, reward_set: &RewardSet) -> Result<(), ChainstateError> {
        let message = self.signer_signature_hash();
        let Some(signers) = &reward_set.signers else {
            return Err(ChainstateError::InvalidStacksBlock(
                "No signers in the reward set".to_string(),
            ));
        };

        let mut total_weight_signed: u32 = 0;
        // `last_index` is used to prevent out-of-order signatures
        let mut last_index = None;

        let total_weight = reward_set
            .total_signing_weight()
            .map_err(|_| ChainstateError::NoRegisteredSigners(0))?;

        // HashMap of <PublicKey, (Signer, Index)>
        let signers_by_pk: HashMap<_, _> = signers
            .iter()
            .enumerate()
            .map(|(i, signer)| (&signer.signing_key, (signer, i)))
            .collect();

        for signature in self.signer_signature.iter() {
            let public_key = Secp256k1PublicKey::recover_to_pubkey(message.bits(), signature)
                .map_err(|_| {
                    ChainstateError::InvalidStacksBlock(format!(
                        "Unable to recover public key from signature {}",
                        signature.to_hex()
                    ))
                })?;

            let mut public_key_bytes = [0u8; 33];
            public_key_bytes.copy_from_slice(&public_key.to_bytes_compressed()[..]);

            let (signer, signer_index) = signers_by_pk.get(&public_key_bytes).ok_or_else(|| {
                ChainstateError::InvalidStacksBlock(format!(
                    "Public key {} not found in the reward set",
                    public_key.to_hex()
                ))
            })?;

            // Enforce order of signatures
            if let Some(index) = last_index.as_ref() {
                if *index >= *signer_index {
                    return Err(ChainstateError::InvalidStacksBlock(
                        "Signatures are out of order".to_string(),
                    ));
                }
            } else {
                last_index = Some(*signer_index);
            }

            total_weight_signed = total_weight_signed
                .checked_add(signer.weight)
                .expect("FATAL: overflow while computing signer set threshold");
        }

        let threshold = Self::compute_voting_weight_threshold(total_weight)?;

        if total_weight_signed < threshold {
            return Err(ChainstateError::InvalidStacksBlock(format!(
                "Not enough signatures. Needed at least {} but got {}",
                threshold, total_weight_signed
            )));
        }

        return Ok(());
    }

    /// Compute the threshold for the minimum number of signers (by weight) required
    /// to approve a Nakamoto block.
    pub fn compute_voting_weight_threshold(total_weight: u32) -> Result<u32, ChainstateError> {
        let threshold = NAKAMOTO_SIGNER_BLOCK_APPROVAL_THRESHOLD;
        let total_weight = u64::from(total_weight);
        let ceil = if (total_weight * threshold) % 10 == 0 {
            0
        } else {
            1
        };
        u32::try_from((total_weight * threshold) / 10 + ceil).map_err(|_| {
            ChainstateError::InvalidStacksBlock(
                "Overflow when computing nakamoto block approval threshold".to_string(),
            )
        })
    }

    /// Make an "empty" header whose block data needs to be filled in.
    /// This is used by the miner code. The block's timestamp is set here, at
    /// the time of creation.
    pub fn from_parent_empty(
        chain_length: u64,
        burn_spent: u64,
        consensus_hash: ConsensusHash,
        parent_block_id: StacksBlockId,
        bitvec_len: u16,
    ) -> NakamotoBlockHeader {
        NakamotoBlockHeader {
            version: NAKAMOTO_BLOCK_VERSION,
            chain_length,
            burn_spent,
            consensus_hash,
            parent_block_id,
            tx_merkle_root: Sha512Trunc256Sum([0u8; 32]),
            state_index_root: TrieHash([0u8; 32]),
            timestamp: get_epoch_time_secs(),
            miner_signature: MessageSignature::empty(),
            signer_signature: vec![],
            pox_treatment: BitVec::ones(bitvec_len)
                .expect("BUG: bitvec of length-1 failed to construct"),
        }
    }

    /// Make a completely empty header
    pub fn empty() -> NakamotoBlockHeader {
        NakamotoBlockHeader {
            version: 0,
            chain_length: 0,
            burn_spent: 0,
            consensus_hash: ConsensusHash([0u8; 20]),
            parent_block_id: StacksBlockId([0u8; 32]),
            tx_merkle_root: Sha512Trunc256Sum([0u8; 32]),
            state_index_root: TrieHash([0u8; 32]),
            timestamp: 0,
            miner_signature: MessageSignature::empty(),
            signer_signature: vec![],
            pox_treatment: BitVec::zeros(1).expect("BUG: bitvec of length-1 failed to construct"),
        }
    }

    /// Make a genesis header (testing only)
    pub fn genesis() -> NakamotoBlockHeader {
        NakamotoBlockHeader {
            version: 0,
            chain_length: 0,
            burn_spent: 0,
            consensus_hash: FIRST_BURNCHAIN_CONSENSUS_HASH.clone(),
            parent_block_id: StacksBlockId(BOOT_BLOCK_HASH.0.clone()),
            tx_merkle_root: Sha512Trunc256Sum([0u8; 32]),
            state_index_root: TrieHash([0u8; 32]),
            timestamp: get_epoch_time_secs(),
            miner_signature: MessageSignature::empty(),
            signer_signature: vec![],
            pox_treatment: BitVec::zeros(1).expect("BUG: bitvec of length-1 failed to construct"),
        }
    }
}

impl NakamotoBlock {
    /// Find all positionally-valid tenure changes in this block.
    /// They must be the first transactions.
    /// Return their indexes into self.txs
    fn find_tenure_changes(&self) -> Vec<usize> {
        let mut ret = vec![];
        for (i, tx) in self.txs.iter().enumerate() {
            if let TransactionPayload::TenureChange(..) = &tx.payload {
                ret.push(i);
            } else {
                break;
            }
        }
        ret
    }

    pub fn is_first_mined(&self) -> bool {
        self.header.is_first_mined()
    }

    /// Get the tenure-change transaction in Nakamoto.
    /// If it's present, then it's the first transaction (i.e. tx 0).
    /// NOTE: this does _not_ return a tenure-extend transaction payload.
    pub fn get_tenure_change_tx_payload(&self) -> Option<&TenureChangePayload> {
        if self.is_wellformed_tenure_start_block() != Ok(true) {
            // no tenure-change, or invalid
            return None;
        }

        // if it exists, it's the first
        self.txs.get(0).and_then(|tx| {
            if let TransactionPayload::TenureChange(ref tc) = &tx.payload {
                Some(tc)
            } else {
                None
            }
        })
    }

    /// Get the tenure-extend transaction in Nakamoto.
    /// If it's present, then it's the first transaction (i.e. tx 0)
    /// NOTE: this does _not_ return a tenure-change transaction payload.
    pub fn get_tenure_extend_tx_payload(&self) -> Option<&TenureChangePayload> {
        if self.is_wellformed_tenure_extend_block() != Ok(true) {
            // no tenure-extend, or invalid
            return None;
        }

        // if it exists, it's the first
        self.txs.get(0).and_then(|tx| {
            if let TransactionPayload::TenureChange(ref tc) = &tx.payload {
                Some(tc)
            } else {
                None
            }
        })
    }

    /// Get the tenure-change or tenure-extend transaction in Nakamoto, if it exists.
    /// At most one will exist.
    pub fn get_tenure_tx_payload(&self) -> Option<&TenureChangePayload> {
        if let Some(payload) = self.get_tenure_change_tx_payload() {
            return Some(payload);
        }
        if let Some(payload) = self.get_tenure_extend_tx_payload() {
            return Some(payload);
        }
        return None;
    }

    /// Get the coinbase transaction in Nakamoto.
    /// It's the first non-TenureChange transaction (i.e. tx 1)
    pub fn get_coinbase_tx(&self) -> Option<&StacksTransaction> {
        if self.is_wellformed_tenure_start_block() != Ok(true) {
            // not a tenure-change block, or invalid
            return None;
        }

        // there is one coinbase.
        // go find it.
        self.txs
            .iter()
            .find(|tx| matches!(tx.payload, TransactionPayload::Coinbase(..)))
    }

    /// Get the VRF proof from this block.
    /// It's Some(..) only if there's a coinbase
    pub fn get_vrf_proof(&self) -> Option<&VRFProof> {
        self.get_coinbase_tx()
            .map(|coinbase_tx| {
                if let TransactionPayload::Coinbase(_, _, vrf_proof) = &coinbase_tx.payload {
                    vrf_proof.as_ref()
                } else {
                    // actually unreachable
                    None
                }
            })
            .flatten()
    }

    /// Try to get the first transaction in the block as a tenure-change
    /// Return Some(tenure-change-payload) if it's a tenure change
    /// Return None if not
    pub fn try_get_tenure_change_payload(&self) -> Option<&TenureChangePayload> {
        if self.txs.len() == 0 {
            return None;
        }
        if let TransactionPayload::TenureChange(ref tc) = &self.txs[0].payload {
            Some(tc)
        } else {
            None
        }
    }

    /// Determine if this is a well-formed tenure-extend block.
    /// * It has exactly one TenureChange, and it does _not_ require a sortiton (it's `cause` is
    /// `Extended`)
    /// * Its consensus hash and previous consensus hash values point to this block.
    /// * There is no coinbase
    /// * There are no other TenureChange transactions
    ///
    /// Returns Ok(true) if the above are true
    /// Returns Ok(false) if it is not a tenure-extend block
    /// Returns Err(()) if this block cannot be a valid block
    pub fn is_wellformed_tenure_extend_block(&self) -> Result<bool, ()> {
        // find coinbases
        let has_coinbase = self
            .txs
            .iter()
            .find(|tx| matches!(&tx.payload, TransactionPayload::Coinbase(..)))
            .is_some();

        if has_coinbase {
            // can't be
            return Ok(false);
        }

        // find all tenure changes, even if they're not sortition-induced
        let tenure_change_positions = self
            .txs
            .iter()
            .enumerate()
            .filter_map(|(i, tx)| {
                if let TransactionPayload::TenureChange(..) = &tx.payload {
                    Some(i)
                } else {
                    None
                }
            })
            .collect::<Vec<_>>();

        if tenure_change_positions.len() == 0 {
            return Ok(false);
        }

        if tenure_change_positions.len() > 1 {
            // invalid
            warn!(
                "Invalid block -- {} tenure txs",
                tenure_change_positions.len()
            );
            return Err(());
        }

        let Some(tc_payload) = self.try_get_tenure_change_payload() else {
            warn!("Invalid block -- tx at index 0 is not a tenure tx";
                "consensus_hash" => %self.header.consensus_hash,
                "stacks_block_hash" => %self.header.block_hash(),
                "stacks_block_id" => %self.header.block_id()
            );
            return Err(());
        };
        if tc_payload.cause != TenureChangeCause::Extended {
            // not a tenure-extend, and can't be valid since all other tenure-change types require
            // a coinbase (which is not present)
            warn!("Invalid block -- tenure tx cause is not an extension";
                "consensus_hash" => %self.header.consensus_hash,
                "stacks_block_hash" => %self.header.block_hash(),
                "stacks_block_id" => %self.header.block_id()
            );
            return Err(());
        }

        if tc_payload.previous_tenure_end != self.header.parent_block_id {
            // discontinuous
            warn!(
                "Invalid block -- discontiguous";
                "previous_tenure_end" => %tc_payload.previous_tenure_end,
                "parent_block_id" => %self.header.parent_block_id,
                "consensus_hash" => %self.header.consensus_hash,
                "stacks_block_hash" => %self.header.block_hash(),
                "stacks_block_id" => %self.header.block_id()
            );
            return Err(());
        }

        if tc_payload.tenure_consensus_hash != self.header.consensus_hash
            || tc_payload.prev_tenure_consensus_hash != self.header.consensus_hash
        {
            // tenure-extends don't change the current miner
            warn!(
                "Invalid block -- tenure extend tx must have the same consensus hash and previous consensus hash as the block header";
                "tenure_consensus_hash" => %tc_payload.tenure_consensus_hash,
                "prev_tenure_consensus_hash" => %tc_payload.prev_tenure_consensus_hash,
                "consensus_hash" => %self.header.consensus_hash,
                "stacks_block_hash" => %self.header.block_hash(),
                "stacks_block_id" => %self.header.block_id()
            );
            return Err(());
        }

        Ok(true)
    }

    /// Determine if this is a well-formed first block in a tenure.
    /// * It has exactly one TenureChange, and it requires a sortition and points to the parent of
    /// this block (this checks `cause` and `previous_tenure_end`)
    /// * It then has a Nakamoto coinbase
    /// * Coinbases and TenureChanges do not occur anywhere else
    ///
    /// Returns Ok(true) if the above are true
    /// Returns Ok(false) if this is not a tenure-start block
    /// Returns Err(()) if this block cannot be a valid block
    pub fn is_wellformed_tenure_start_block(&self) -> Result<bool, ()> {
        // sanity check -- this may contain no coinbases or tenure-changes
        let coinbase_positions = self
            .txs
            .iter()
            .enumerate()
            .filter_map(|(i, tx)| {
                if let TransactionPayload::Coinbase(..) = &tx.payload {
                    Some(i)
                } else {
                    None
                }
            })
            .collect::<Vec<_>>();

        // find all tenure changes, even if they're not sortition-induced
        let tenure_change_positions = self
            .txs
            .iter()
            .enumerate()
            .filter_map(|(i, tx)| {
                if let TransactionPayload::TenureChange(..) = &tx.payload {
                    Some(i)
                } else {
                    None
                }
            })
            .collect::<Vec<_>>();

        if coinbase_positions.len() == 0 && tenure_change_positions.len() == 0 {
            // can't be a first block in a tenure
            return Ok(false);
        }

        if coinbase_positions.len() > 1 || tenure_change_positions.len() > 1 {
            // never valid to have more than one of each
            warn!(
                "Invalid block -- have {} coinbases and {} tenure txs",
                coinbase_positions.len(),
                tenure_change_positions.len();
                "consensus_hash" => %self.header.consensus_hash,
                "stacks_block_hash" => %self.header.block_hash(),
                "stacks_block_id" => %self.header.block_id()
            );
            return Err(());
        }

        if coinbase_positions.len() == 1 && tenure_change_positions.len() == 0 {
            // coinbase unaccompanied by a tenure change
            warn!("Invalid block -- have coinbase without tenure change";
                "consensus_hash" => %self.header.consensus_hash,
                "stacks_block_hash" => %self.header.block_hash(),
                "stacks_block_id" => %self.header.block_id()
            );
            return Err(());
        }

        if coinbase_positions.len() == 0 && tenure_change_positions.len() == 1 {
            // this is possibly a block with a tenure-extend transaction.
            // It must be the first tx
            if tenure_change_positions[0] != 0 {
                // wrong position
                warn!(
                    "Invalid block -- tenure change positions = {:?}, expected [0]",
                    &tenure_change_positions;
                    "consensus_hash" => %self.header.consensus_hash,
                    "stacks_block_hash" => %self.header.block_hash(),
                    "stacks_block_id" => %self.header.block_id()
                );
                return Err(());
            }

            // must be a non-sortition-triggered tenure change
            let TransactionPayload::TenureChange(tc_payload) = &self.txs[0].payload else {
                // this transaction is not a tenure change
                // (should be unreachable)
                warn!("Invalid block -- first transaction is not a tenure change";
                    "consensus_hash" => %self.header.consensus_hash,
                    "stacks_block_hash" => %self.header.block_hash(),
                    "stacks_block_id" => %self.header.block_id()
                );
                return Err(());
            };

            if tc_payload.cause.expects_sortition() {
                // not valid
                warn!("Invalid block -- no coinbase, but tenure change expects sortition";
                    "consensus_hash" => %self.header.consensus_hash,
                    "stacks_block_hash" => %self.header.block_hash(),
                    "stacks_block_id" => %self.header.block_id()
                );
                return Err(());
            }

            // not a tenure-start block, but syntactically valid w.r.t. tenure changes
            return Ok(false);
        }

        // have both a coinbase and a tenure-change
        let coinbase_idx = 1;
        let tc_idx = 0;
        if coinbase_positions[0] != coinbase_idx && tenure_change_positions[0] != tc_idx {
            // invalid -- expect exactly one sortition-induced tenure change and exactly one coinbase expected,
            // and the tenure change must be the first transaction and the coinbase must be the second transaction
            warn!("Invalid block -- coinbase and/or tenure change txs are in the wrong position -- ({:?}, {:?}) != [{}], [{}]", &coinbase_positions, &tenure_change_positions, coinbase_idx, tc_idx;
                "consensus_hash" => %self.header.consensus_hash,
                "stacks_block_hash" => %self.header.block_hash(),
                "stacks_block_id" => %self.header.block_id()
            );
            return Err(());
        }
        let Some(tc_payload) = self.try_get_tenure_change_payload() else {
            warn!("Invalid block -- tx at index 0 is not a tenure tx";
                "consensus_hash" => %self.header.consensus_hash,
                "stacks_block_hash" => %self.header.block_hash(),
                "stacks_block_id" => %self.header.block_id()
            );
            return Err(());
        };
        if !tc_payload.cause.expects_sortition() {
            // the only tenure change allowed in a block with a coinbase is a sortition-triggered
            // tenure change
            warn!("Invalid block -- tenure change does not expect a sortition";
                "consensus_hash" => %self.header.consensus_hash,
                "stacks_block_hash" => %self.header.block_hash(),
                "stacks_block_id" => %self.header.block_id()
            );
            return Err(());
        }
        if tc_payload.previous_tenure_end != self.header.parent_block_id {
            // discontinuous
            warn!(
                "Invalid block -- discontiguous -- {} != {}",
                &tc_payload.previous_tenure_end, &self.header.parent_block_id;
                "consensus_hash" => %self.header.consensus_hash,
                "stacks_block_hash" => %self.header.block_hash(),
                "stacks_block_id" => %self.header.block_id()
            );
            return Err(());
        }

        // must be a Nakamoto coinbase
        let TransactionPayload::Coinbase(_, _, vrf_proof_opt) = &self.txs[coinbase_idx].payload
        else {
            // this transaction is not a coinbase (but this should be unreachable)
            warn!(
                "Invalid block -- tx index {} is not a coinbase",
                coinbase_idx;
                "consensus_hash" => %self.header.consensus_hash,
                "stacks_block_hash" => %self.header.block_hash(),
                "stacks_block_id" => %self.header.block_id()
            );
            return Err(());
        };
        if vrf_proof_opt.is_none() {
            // not a Nakamoto coinbase
            warn!("Invalid block -- no VRF proof in coinbase";
                "consensus_hash" => %self.header.consensus_hash,
                "stacks_block_hash" => %self.header.block_hash(),
                "stacks_block_id" => %self.header.block_id()
            );
            return Err(());
        }

        return Ok(true);
    }

    /// Verify that the VRF seed of this block's block-commit is the hash of the parent tenure's
    /// VRF seed.
    pub fn validate_vrf_seed(
        &self,
        sortdb_conn: &Connection,
        chainstate_conn: &Connection,
        block_commit: &LeaderBlockCommitOp,
    ) -> Result<(), ChainstateError> {
        // the block-commit from the miner who created this coinbase must have a VRF seed that
        // is the hash of the parent tenure's VRF proof.
        let parent_vrf_proof = NakamotoChainState::get_parent_vrf_proof(
            chainstate_conn,
            sortdb_conn,
            &self.header.consensus_hash,
            &block_commit.txid,
        )?;
        if !block_commit.new_seed.is_from_proof(&parent_vrf_proof) {
            warn!("Invalid Nakamoto block-commit: seed does not match parent VRF proof";
                  "consensus_hash" => %self.header.consensus_hash,
                  "stacks_block_hash" => %self.header.block_hash(),
                  "stacks_block_id" => %self.block_id(),
                  "commit_seed" => %block_commit.new_seed,
                  "proof_seed" => %VRFSeed::from_proof(&parent_vrf_proof),
                  "parent_vrf_proof" => %parent_vrf_proof.to_hex(),
                  "block_commit" => format!("{:?}", &block_commit)
            );
            return Err(ChainstateError::InvalidStacksBlock(
                "Invalid Nakamoto block: bad VRF proof".into(),
            ));
        }
        Ok(())
    }

    pub fn block_id(&self) -> StacksBlockId {
        self.header.block_id()
    }

    /// Get the miner's public key hash160 from this signature
    pub(crate) fn recover_miner_pubkh(&self) -> Result<Hash160, ChainstateError> {
        let recovered_miner_pubk = self.header.recover_miner_pk().ok_or_else(|| {
            warn!(
                "Nakamoto Stacks block downloaded with unrecoverable miner public key";
                "consensus_hash" => %self.header.consensus_hash,
                "stacks_block_hash" => %self.header.block_hash(),
                "stacks_block_id" => %self.header.block_id()
            );
            return ChainstateError::InvalidStacksBlock("Unrecoverable miner public key".into());
        })?;

        let recovered_miner_hash160 = Hash160::from_node_public_key(&recovered_miner_pubk);
        Ok(recovered_miner_hash160)
    }

    /// Verify the miner signature over this block.
    pub(crate) fn check_miner_signature(
        &self,
        miner_pubkey_hash160: &Hash160,
    ) -> Result<(), ChainstateError> {
        let recovered_miner_hash160 = self.recover_miner_pubkh()?;
        if &recovered_miner_hash160 != miner_pubkey_hash160 {
            warn!(
                "Nakamoto Stacks block signature mismatch: {recovered_miner_hash160} != {miner_pubkey_hash160} from leader-key";
                "consensus_hash" => %self.header.consensus_hash,
                "stacks_block_hash" => %self.header.block_hash(),
                "stacks_block_id" => %self.header.block_id()
            );
            return Err(ChainstateError::InvalidStacksBlock(
                "Invalid miner signature".into(),
            ));
        }

        Ok(())
    }

    /// Verify that if this block has a tenure-change, that it is consistent with our header's
    /// consensus_hash and miner_signature.  If there is no tenure change tx in this block, then
    /// this is a no-op.
    ///
    /// This check applies to both tenure-changes and tenure-extends
    pub(crate) fn check_tenure_tx(&self) -> Result<(), ChainstateError> {
        // If this block has a tenure-change, then verify that the miner public key is the same as
        // the leader key.  This is required for all tenure-change causes.
        let Some(tc_payload) = self.get_tenure_tx_payload() else {
            return Ok(());
        };

        // in all cases, the miner public key must match that of the tenure change
        let recovered_miner_hash160 = self.recover_miner_pubkh()?;
        if tc_payload.pubkey_hash != recovered_miner_hash160 {
            warn!(
                "Invalid tenure-change transaction -- bad miner pubkey hash160";
                "consensus_hash" => %self.header.consensus_hash,
                "stacks_block_hash" => %self.header.block_hash(),
                "stacks_block_id" => %self.header.block_id(),
                "pubkey_hash" => %tc_payload.pubkey_hash,
                "recovered_miner_hash160" => %recovered_miner_hash160
            );
            return Err(ChainstateError::InvalidStacksBlock(
                "Invalid tenure change -- bad miner pubkey hash160".into(),
            ));
        }

        // in all cases, the tenure change's consensus hash must match the block's consensus
        // hash
        if tc_payload.tenure_consensus_hash != self.header.consensus_hash {
            warn!(
                "Invalid tenure-change transaction -- bad consensus hash";
                "consensus_hash" => %self.header.consensus_hash,
                "stacks_block_hash" => %self.header.block_hash(),
                "stacks_block_id" => %self.header.block_id(),
                "tc_payload.tenure_consensus_hash" => %tc_payload.tenure_consensus_hash
            );
            return Err(ChainstateError::InvalidStacksBlock(
                "Invalid tenure change -- bad consensus hash".into(),
            ));
        }

        Ok(())
    }

    /// Verify that if this block has a coinbase, that its VRF proof is consistent with the leader
    /// public key's VRF key. If there is no coinbase tx, then this is a no-op.
    pub(crate) fn check_coinbase_tx(
        &self,
        leader_vrf_key: &VRFPublicKey,
        sortition_hash: &SortitionHash,
    ) -> Result<(), ChainstateError> {
        // If this block has a coinbase, then verify that its VRF proof was generated by this
        // block's miner.  We'll verify that the seed of this block-commit was generated from the
        // parnet tenure's VRF proof via the `validate_vrf_seed()` method, which requires that we
        // already have the parent block.
        if let Some(coinbase_tx) = self.get_coinbase_tx() {
            let (_, _, vrf_proof_opt) = coinbase_tx
                .try_as_coinbase()
                .expect("FATAL: `get_coinbase_tx()` did not return a coinbase");
            let vrf_proof = vrf_proof_opt.ok_or(ChainstateError::InvalidStacksBlock(
                "Nakamoto coinbase must have a VRF proof".into(),
            ))?;

            // this block's VRF proof must have ben generated from the last sortition's sortition
            // hash (which includes the last commit's VRF seed)
            let valid = match VRF::verify(leader_vrf_key, vrf_proof, sortition_hash.as_bytes()) {
                Ok(v) => v,
                Err(e) => {
                    warn!(
                        "Invalid Stacks block header {}: failed to verify VRF proof: {}",
                        self.header.block_hash(),
                        e
                    );
                    false
                }
            };

            if !valid {
                warn!("Invalid Nakamoto block: leader VRF key did not produce a valid proof";
                    "consensus_hash" => %self.header.consensus_hash,
                    "stacks_block_hash" => %self.header.block_hash(),
                    "stacks_block_id" => %self.header.block_id(),
                    "leader_public_key" => %leader_vrf_key.to_hex(),
                    "sortition_hash" => %sortition_hash
                );
                return Err(ChainstateError::InvalidStacksBlock(
                    "Invalid Nakamoto block: leader VRF key did not produce a valid proof".into(),
                ));
            }
        }
        Ok(())
    }

    /// Validate this Nakamoto block header against burnchain state.
    /// Used to determine whether or not we'll keep a block around (even if we don't yet have its parent).
    ///
    /// Arguments
    /// -- `tenure_burn_chain_tip` is the BlockSnapshot containing the block-commit for this block's
    /// tenure.  It is not always the tip of the burnchain.
    /// -- `expected_burn` is the total number of burnchain tokens spent, if known.
    /// -- `leader_key` is the miner's leader key registration transaction
    ///
    /// Verifies the following:
    /// -- (self.header.consensus_hash) that this block falls into this block-commit's tenure
    /// -- (self.header.burn_spent) that this block's burn total matches `burn_tip`'s total burn
    /// -- (self.header.miner_signature) that this miner signed this block
    /// -- if this block has a tenure change, then it's consistent with the miner's public key and
    /// self.header.consensus_hash
    /// -- if this block has a coinbase, then that it's VRF proof was generated by this miner
    pub fn validate_against_burnchain(
        &self,
        tenure_burn_chain_tip: &BlockSnapshot,
        expected_burn: Option<u64>,
        leader_key: &LeaderKeyRegisterOp,
    ) -> Result<(), ChainstateError> {
        // this block's consensus hash must match the sortition that selected it
        if tenure_burn_chain_tip.consensus_hash != self.header.consensus_hash {
            warn!("Invalid Nakamoto block: consensus hash does not match sortition";
                "sortition.consensus_hash" => %tenure_burn_chain_tip.consensus_hash,
                "consensus_hash" => %self.header.consensus_hash,
                "stacks_block_hash" => %self.header.block_hash(),
                "stacks_block_id" => %self.header.block_id(),
            );
            return Err(ChainstateError::InvalidStacksBlock(
                "Invalid Nakamoto block: invalid consensus hash".into(),
            ));
        }

        // this block must commit to all of the work seen so far
        if let Some(expected_burn) = expected_burn {
            if self.header.burn_spent != expected_burn {
                warn!("Invalid Nakamoto block header: invalid total burns";
                    "header.burn_spent" => self.header.burn_spent,
                    "expected_burn" => expected_burn,
                    "consensus_hash" => %self.header.consensus_hash,
                    "stacks_block_hash" => %self.header.block_hash(),
                    "stacks_block_id" => %self.header.block_id()
                );
                return Err(ChainstateError::InvalidStacksBlock(
                    "Invalid Nakamoto block: invalid total burns".into(),
                ));
            }
        }

        // miner must have signed this block
        let miner_pubkey_hash160 = leader_key
            .interpret_nakamoto_signing_key()
            .ok_or(ChainstateError::NoSuchBlockError)
            .map_err(|e| {
                warn!(
                    "Leader key did not contain a hash160 of the miner signing public key";
                    "leader_key" => ?leader_key,
                );
                e
            })?;

        self.check_miner_signature(&miner_pubkey_hash160)?;
        self.check_tenure_tx()?;
        self.check_coinbase_tx(
            &leader_key.public_key,
            &tenure_burn_chain_tip.sortition_hash,
        )?;

        // not verified by this method:
        // * chain_length       (need parent block header)
        // * parent_block_id    (need parent block header)
        // * block-commit seed  (need parent block)
        // * tx_merkle_root     (already verified; validated on deserialization)
        // * state_index_root   (validated on process_block())
        // * stacker signature  (validated on accept_block())
        Ok(())
    }

    /// Static sanity checks on transactions.
    /// Verifies:
    /// * the block is non-empty
    /// * that all txs are unique
    /// * that all txs use the given network
    /// * that all txs use the given chain ID
    /// * if this is a tenure-start tx, that:
    ///    * it has a well-formed coinbase
    ///    * it has a sortition-induced tenure change transaction
    /// * that only epoch-permitted transactions are present
    pub fn validate_transactions_static(
        &self,
        mainnet: bool,
        chain_id: u32,
        epoch_id: StacksEpochId,
    ) -> bool {
        if self.txs.is_empty() {
            return false;
        }
        if !StacksBlock::validate_transactions_unique(&self.txs) {
            return false;
        }
        if !StacksBlock::validate_transactions_network(&self.txs, mainnet) {
            return false;
        }
        if !StacksBlock::validate_transactions_chain_id(&self.txs, chain_id) {
            return false;
        }
        let valid_tenure_start = self.is_wellformed_tenure_start_block();
        if valid_tenure_start == Ok(true) {
            if self.get_coinbase_tx().is_none() {
                return false;
            }
            if self.get_tenure_change_tx_payload().is_none() {
                return false;
            }
        } else if valid_tenure_start.is_err() {
            // bad tenure change
            warn!("Not a well-formed tenure-start block";
                "consensus_hash" => %self.header.consensus_hash,
                "stacks_block_hash" => %self.header.block_hash(),
                "stacks_block_id" => %self.header.block_id()
            );
            return false;
        }
        let valid_tenure_extend = self.is_wellformed_tenure_extend_block();
        if valid_tenure_extend == Ok(true) {
            if self.get_tenure_extend_tx_payload().is_none() {
                return false;
            }
        } else if valid_tenure_extend.is_err() {
            // bad tenure extend
            warn!("Not a well-formed tenure-extend block";
                "consensus_hash" => %self.header.consensus_hash,
                "stacks_block_hash" => %self.header.block_hash(),
                "stacks_block_id" => %self.header.block_id()
            );
            return false;
        }
        if !StacksBlock::validate_transactions_static_epoch(&self.txs, epoch_id) {
            return false;
        }
        return true;
    }
}

impl NakamotoChainState {
    /// Infallibly set a block as processed.
    /// Does not return until it succeeds.
    fn infallible_set_block_processed(
        stacks_chain_state: &mut StacksChainState,
        block_id: &StacksBlockId,
    ) {
        loop {
            let Ok(staging_block_tx) = stacks_chain_state.staging_db_tx_begin().map_err(|e| {
                warn!("Failed to begin staging DB tx: {:?}", &e);
                e
            }) else {
                sleep_ms(1000);
                continue;
            };

            let Ok(_) = staging_block_tx.set_block_processed(block_id).map_err(|e| {
                warn!("Failed to mark {} as processed: {:?}", block_id, &e);
                e
            }) else {
                sleep_ms(1000);
                continue;
            };

            let Ok(_) = staging_block_tx.commit().map_err(|e| {
                warn!(
                    "Failed to commit staging block tx for {}: {:?}",
                    block_id, &e
                );
                e
            }) else {
                sleep_ms(1000);
                continue;
            };

            break;
        }
    }

    /// Infallibly set a block as orphaned.
    /// Does not return until it succeeds.
    fn infallible_set_block_orphaned(
        stacks_chain_state: &mut StacksChainState,
        block_id: &StacksBlockId,
    ) {
        loop {
            let Ok(staging_block_tx) = stacks_chain_state.staging_db_tx_begin().map_err(|e| {
                warn!("Failed to begin staging DB tx: {:?}", &e);
                e
            }) else {
                sleep_ms(1000);
                continue;
            };

            let Ok(_) = staging_block_tx.set_block_orphaned(&block_id).map_err(|e| {
                warn!("Failed to mark {} as orphaned: {:?}", &block_id, &e);
                e
            }) else {
                sleep_ms(1000);
                continue;
            };

            let Ok(_) = staging_block_tx.commit().map_err(|e| {
                warn!(
                    "Failed to commit staging block tx for {}: {:?}",
                    &block_id, &e
                );
                e
            }) else {
                sleep_ms(1000);
                continue;
            };

            break;
        }
    }

    /// Process the next ready block.
    /// If there exists a ready Nakamoto block, then this method returns Ok(Some(..)) with the
    /// receipt.  Otherwise, it returns Ok(None).
    ///
    /// Canonical sortition tip is a pointer to the current canonical sortition tip.
    ///  this is used to store block processed information in the sortition db.
    ///
    /// It returns Err(..) on DB error, or if the child block does not connect to the parent.
    /// The caller should keep calling this until it gets Ok(None)
    pub fn process_next_nakamoto_block<'a, T: BlockEventDispatcher>(
        stacks_chain_state: &mut StacksChainState,
        sort_db: &mut SortitionDB,
        canonical_sortition_tip: &SortitionId,
        dispatcher_opt: Option<&'a T>,
    ) -> Result<Option<StacksEpochReceipt>, ChainstateError> {
        let nakamoto_blocks_db = stacks_chain_state.nakamoto_blocks_db();
        let sortition_handle = sort_db.index_handle(canonical_sortition_tip);
        let Some((next_ready_block, block_size)) = nakamoto_blocks_db
            .next_ready_nakamoto_block(stacks_chain_state.db(), &sortition_handle)?
        else {
            // no more blocks
            test_debug!("No more Nakamoto blocks to process");
            return Ok(None);
        };

        let block_id = next_ready_block.block_id();

        // find corresponding snapshot
        let next_ready_block_snapshot = SortitionDB::get_block_snapshot_consensus(
            sort_db.conn(),
            &next_ready_block.header.consensus_hash,
        )?
        .unwrap_or_else(|| {
            panic!(
                "CORRUPTION: staging Nakamoto block {}/{} does not correspond to a burn block",
                &next_ready_block.header.consensus_hash,
                &next_ready_block.header.block_hash()
            )
        });

        debug!("Process staging Nakamoto block";
               "consensus_hash" => %next_ready_block.header.consensus_hash,
               "stacks_block_hash" => %next_ready_block.header.block_hash(),
               "stacks_block_id" => %next_ready_block.header.block_id(),
               "burn_block_hash" => %next_ready_block_snapshot.burn_header_hash
        );

        let elected_height = sort_db
            .get_consensus_hash_height(&next_ready_block.header.consensus_hash)?
            .ok_or_else(|| ChainstateError::NoSuchBlockError)?;
        let elected_in_cycle = sort_db
            .pox_constants
            .block_height_to_reward_cycle(sort_db.first_block_height, elected_height)
            .ok_or_else(|| {
                ChainstateError::InvalidStacksBlock(
                    "Elected in block height before first_block_height".into(),
                )
            })?;
        let active_reward_set = OnChainRewardSetProvider::<DummyEventDispatcher>(None).read_reward_set_nakamoto_of_cycle(
            elected_in_cycle,
            stacks_chain_state,
            sort_db,
            &next_ready_block.header.parent_block_id,
            true,
        ).map_err(|e| {
            warn!(
                "Cannot process Nakamoto block: could not load reward set that elected the block";
                "err" => ?e,
                "consensus_hash" => %next_ready_block.header.consensus_hash,
                "stacks_block_hash" => %next_ready_block.header.block_hash(),
                "stacks_block_id" => %next_ready_block.header.block_id(),
                "parent_block_id" => %next_ready_block.header.parent_block_id,
            );
            ChainstateError::NoSuchBlockError
        })?;
        let (mut chainstate_tx, clarity_instance) = stacks_chain_state.chainstate_tx_begin()?;

        // find parent header
        let Some(parent_header_info) =
            Self::get_block_header(&chainstate_tx.tx, &next_ready_block.header.parent_block_id)?
        else {
            // no parent; cannot process yet
            debug!("Cannot process Nakamoto block: missing parent header";
                   "consensus_hash" => %next_ready_block.header.consensus_hash,
                   "stacks_block_hash" => %next_ready_block.header.block_hash(),
                   "stacks_block_id" => %next_ready_block.header.block_id(),
                   "parent_block_id" => %next_ready_block.header.parent_block_id
            );
            return Ok(None);
        };

        // sanity check -- must attach to parent
        let parent_block_id = StacksBlockId::new(
            &parent_header_info.consensus_hash,
            &parent_header_info.anchored_header.block_hash(),
        );
        if parent_block_id != next_ready_block.header.parent_block_id {
            drop(chainstate_tx);

            let msg = "Discontinuous Nakamoto Stacks block";
            warn!("{}", &msg;
                  "child parent_block_id" => %next_ready_block.header.parent_block_id,
                  "expected parent_block_id" => %parent_block_id,
                  "consensus_hash" => %next_ready_block.header.consensus_hash,
                  "stacks_block_hash" => %next_ready_block.header.block_hash(),
                  "stacks_block_id" => %next_ready_block.header.block_id()
            );
            let staging_block_tx = stacks_chain_state.staging_db_tx_begin()?;
            staging_block_tx.set_block_orphaned(&block_id)?;
            staging_block_tx.commit()?;
            return Err(ChainstateError::InvalidStacksBlock(msg.into()));
        }

        // set the sortition handle's pointer to the block's burnchain view.
        //   this is either:
        //    (1)  set by the tenure change tx if one exists
        //    (2)  the same as parent block id

        let burnchain_view = if let Some(tenure_change) = next_ready_block.get_tenure_tx_payload() {
            if let Some(ref parent_burn_view) = parent_header_info.burn_view {
                // check that the tenure_change's burn view descends from the parent
                let parent_burn_view_sn = SortitionDB::get_block_snapshot_consensus(
                    sort_db.conn(),
                    parent_burn_view,
                )?
                .ok_or_else(|| {
                    warn!(
                        "Cannot process Nakamoto block: could not find parent block's burnchain view";
                        "consensus_hash" => %next_ready_block.header.consensus_hash,
                        "stacks_block_hash" => %next_ready_block.header.block_hash(),
                        "stacks_block_id" => %next_ready_block.header.block_id(),
                        "parent_block_id" => %next_ready_block.header.parent_block_id
                    );
                    ChainstateError::InvalidStacksBlock("Failed to load burn view of parent block ID".into())                    
                })?;
                let handle = sort_db.index_handle_at_ch(&tenure_change.burn_view_consensus_hash)?;
                let connected_sort_id = get_ancestor_sort_id(&handle, parent_burn_view_sn.block_height, &handle.context.chain_tip)?
                    .ok_or_else(|| {
                        warn!(
                            "Cannot process Nakamoto block: could not find parent block's burnchain view";
                            "consensus_hash" => %next_ready_block.header.consensus_hash,
                            "stacks_block_hash" => %next_ready_block.header.block_hash(),
                            "stacks_block_id" => %next_ready_block.header.block_id(),
                            "parent_block_id" => %next_ready_block.header.parent_block_id
                        );
                        ChainstateError::InvalidStacksBlock("Failed to load burn view of parent block ID".into())                    
                    })?;
                if connected_sort_id != parent_burn_view_sn.sortition_id {
                    warn!(
                        "Cannot process Nakamoto block: parent block's burnchain view does not connect to own burn view";
                        "consensus_hash" => %next_ready_block.header.consensus_hash,
                        "stacks_block_hash" => %next_ready_block.header.block_hash(),
                        "stacks_block_id" => %next_ready_block.header.block_id(),
                        "parent_block_id" => %next_ready_block.header.parent_block_id
                    );
                    return Err(ChainstateError::InvalidStacksBlock(
                        "Does not connect to burn view of parent block ID".into(),
                    ));
                }
            }
            tenure_change.burn_view_consensus_hash
        } else {
            parent_header_info.burn_view.clone().ok_or_else(|| {
                warn!(
                    "Cannot process Nakamoto block: parent block does not have a burnchain view and current block has no tenure tx";
                    "consensus_hash" => %next_ready_block.header.consensus_hash,
                    "stacks_block_hash" => %next_ready_block.header.block_hash(),
                    "stacks_block_id" => %next_ready_block.header.block_id(),
                    "parent_block_id" => %next_ready_block.header.parent_block_id
                );
                ChainstateError::InvalidStacksBlock("Failed to load burn view of parent block ID".into())
            })?
        };
        let Some(burnchain_view_sn) =
            SortitionDB::get_block_snapshot_consensus(sort_db.conn(), &burnchain_view)?
        else {
            // This should be checked already during block acceptance and parent block processing
            //   - The check for expected burns returns `NoSuchBlockError` if the burnchain view
            //      could not be found for a block with a tenure tx.
            // We error here anyways, but the check during block acceptance makes sure that the staging
            //  db doesn't get into a situation where it continuously tries to retry such a block (because
            //  such a block shouldn't land in the staging db).
            warn!(
                "Cannot process Nakamoto block: failed to find Sortition ID associated with burnchain view";
                "consensus_hash" => %next_ready_block.header.consensus_hash,
                "stacks_block_hash" => %next_ready_block.header.block_hash(),
                "stacks_block_id" => %next_ready_block.header.block_id(),
                "burn_view_consensus_hash" => %burnchain_view,
            );
            return Ok(None);
        };

        // find commit and sortition burns if this is a tenure-start block
        let Ok(new_tenure) = next_ready_block.is_wellformed_tenure_start_block() else {
            return Err(ChainstateError::InvalidStacksBlock(
                "Invalid Nakamoto block: invalid tenure change tx(s)".into(),
            ));
        };

        let (commit_burn, sortition_burn) = if new_tenure {
            // find block-commit to get commit-burn
            let block_commit = SortitionDB::get_block_commit(
                sort_db.conn(),
                &next_ready_block_snapshot.winning_block_txid,
                &next_ready_block_snapshot.sortition_id,
            )?
            .expect("FATAL: no block-commit for tenure-start block");

            let sort_burn =
                SortitionDB::get_block_burn_amount(sort_db.conn(), &next_ready_block_snapshot)?;
            (block_commit.burn_fee, sort_burn)
        } else {
            (0, 0)
        };

        // attach the block to the chain state and calculate the next chain tip.
        let pox_constants = sort_db.pox_constants.clone();

        // NOTE: because block status is updated in a separate transaction, we need `chainstate_tx`
        // and `clarity_instance` to go out of scope before we can issue the it (since we need a
        // mutable reference to `stacks_chain_state` to start it).  This means ensuring that, in the
        // `Ok(..)` case, the `clarity_commit` gets dropped beforehand.  In order to do this, we first
        // run `::append_block()` here, and capture both the Ok(..) and Err(..) results as
        // Option<..>'s.  Then, if we errored, we can explicitly drop the `Ok(..)` option (even
        // though it will always be None), which gets the borrow-checker to believe that it's safe
        // to access `stacks_chain_state` again.  In the `Ok(..)` case, it's instead sufficient so
        // simply commit the block before beginning the second transaction to mark it processed.

        let mut burn_view_handle = sort_db.index_handle(&burnchain_view_sn.sortition_id);
        let (ok_opt, err_opt) = match NakamotoChainState::append_block(
            &mut chainstate_tx,
            clarity_instance,
            &mut burn_view_handle,
            &burnchain_view,
            &pox_constants,
            &parent_header_info,
            &next_ready_block_snapshot.burn_header_hash,
            next_ready_block_snapshot
                .block_height
                .try_into()
                .expect("Failed to downcast u64 to u32"),
            next_ready_block_snapshot.burn_header_timestamp,
            &next_ready_block,
            block_size,
            commit_burn,
            sortition_burn,
            &active_reward_set,
        ) {
            Ok(next_chain_tip_info) => (Some(next_chain_tip_info), None),
            Err(e) => (None, Some(e)),
        };

        if let Some(e) = err_opt {
            // force rollback
            drop(ok_opt);
            drop(chainstate_tx);

            warn!(
                "Failed to append {}/{}: {:?}",
                &next_ready_block.header.consensus_hash,
                &next_ready_block.header.block_hash(),
                &e;
                "stacks_block_id" => %next_ready_block.header.block_id()
            );

            // as a separate transaction, mark this block as processed and orphaned.
            // This is done separately so that the staging blocks DB, which receives writes
            // from the network to store blocks, will be available for writes while a block is
            // being processed. Therefore, it's *very important* that block-processing happens
            // within the same, single thread.  Also, it's *very important* that this update
            // succeeds, since *we have already processed* the block.
            Self::infallible_set_block_orphaned(stacks_chain_state, &block_id);
            return Err(e);
        };

        let (receipt, clarity_commit, reward_set_data) = ok_opt.expect("FATAL: unreachable");

        assert_eq!(
            receipt.header.anchored_header.block_hash(),
            next_ready_block.header.block_hash()
        );
        assert_eq!(
            receipt.header.consensus_hash,
            next_ready_block.header.consensus_hash
        );

        // set stacks block accepted
        let mut sort_tx = sort_db.tx_handle_begin(canonical_sortition_tip)?;
        sort_tx.set_stacks_block_accepted(
            &next_ready_block.header.consensus_hash,
            &next_ready_block.header.block_hash(),
            next_ready_block.header.chain_length,
        )?;

        // this will panic if the Clarity commit fails.
        clarity_commit.commit();
        chainstate_tx.commit()
            .unwrap_or_else(|e| {
                error!("Failed to commit chainstate transaction after committing Clarity block. The chainstate database is now corrupted.";
                       "error" => ?e);
                panic!()
            });

        // as a separate transaction, mark this block as processed.
        // This is done separately so that the staging blocks DB, which receives writes
        // from the network to store blocks, will be available for writes while a block is
        // being processed. Therefore, it's *very important* that block-processing happens
        // within the same, single thread.  Also, it's *very important* that this update
        // succeeds, since *we have already processed* the block.
        Self::infallible_set_block_processed(stacks_chain_state, &block_id);

        let signer_bitvec = (&next_ready_block).header.pox_treatment.clone();

        // announce the block, if we're connected to an event dispatcher
        if let Some(dispatcher) = dispatcher_opt {
            let block_event = (
                next_ready_block,
                parent_header_info.anchored_header.block_hash(),
            )
                .into();
            dispatcher.announce_block(
                &block_event,
                &receipt.header.clone(),
                &receipt.tx_receipts,
                &parent_block_id,
                next_ready_block_snapshot.winning_block_txid,
                &receipt.matured_rewards,
                receipt.matured_rewards_info.as_ref(),
                receipt.parent_burn_block_hash,
                receipt.parent_burn_block_height,
                receipt.parent_burn_block_timestamp,
                &receipt.anchored_block_cost,
                &receipt.parent_microblocks_cost,
                &pox_constants,
                &reward_set_data,
                &Some(signer_bitvec),
            );
        }

        sort_tx
            .commit()
            .unwrap_or_else(|e| {
                error!("Failed to commit sortition db transaction after committing chainstate and clarity block. The chainstate database is now corrupted.";
                       "error" => ?e);
                panic!()
            });

        Ok(Some(receipt))
    }

    /// Get the expected total burnchain tokens spent so far for a given block.
    /// * if the block has a tenure-change tx, then this is the tx's sortition consensus hash's
    /// snapshot's burn total (since the miner will have produced this tenure-change tx in reaction
    /// to the arrival of this new sortition)
    /// * otherwise, it's the highest processed tenure's sortition consensus hash's snapshot's burn
    /// total.
    ///
    /// This function will return Ok(None) if the given block's parent is not yet processed.  This
    /// by itself is not necessarily an error, because a block can be stored for subsequent
    /// processing before its parent has been processed.  The `Self::append_block()` function,
    /// however, will flag a block as invalid in this case, because the parent must be available in
    /// order to process a block.
    pub(crate) fn get_expected_burns<SH: SortitionHandle>(
        sort_handle: &SH,
        chainstate_conn: &Connection,
        block: &NakamotoBlock,
    ) -> Result<Option<u64>, ChainstateError> {
        let burn_view_ch = if let Some(tenure_payload) = block.get_tenure_tx_payload() {
            tenure_payload.burn_view_consensus_hash
        } else {
            // if there's no new tenure for this block, the burn total should be the same as its parent
            let parent_burns_opt =
                Self::get_block_header(chainstate_conn, &block.header.parent_block_id)?
                    .map(|parent| parent.anchored_header.total_burns());
            return Ok(parent_burns_opt);
        };
        let burn_view_sn =
            SortitionDB::get_block_snapshot_consensus(sort_handle.sqlite(), &burn_view_ch)?
                .ok_or_else(|| {
                    warn!("Could not load expected burns -- no such burn view";
                          "burn_view_consensus_hash" => %burn_view_ch
                    );
                    ChainstateError::NoSuchBlockError
                })?;
        Ok(Some(burn_view_sn.total_burn))
    }

    /// Validate that a Nakamoto block attaches to the burn chain state.
    /// Called before inserting the block into the staging DB.
    /// Wraps `NakamotoBlock::validate_against_burnchain()`, and
    /// verifies that all transactions in the block are allowed in this epoch.
    pub fn validate_nakamoto_block_burnchain(
        db_handle: &SortitionHandleConn,
        expected_burn: Option<u64>,
        block: &NakamotoBlock,
        mainnet: bool,
        chain_id: u32,
    ) -> Result<(), ChainstateError> {
        // find the sortition-winning block commit for this block, as well as the block snapshot
        // containing the parent block-commit.  This is the snapshot that corresponds to when the
        // miner begain its tenure; it may not be the burnchain tip.
        let block_hash = block.header.block_hash();
        let consensus_hash = &block.header.consensus_hash;

        let sort_tip = SortitionDB::get_canonical_burn_chain_tip(db_handle)?;

        // burn chain tip that selected this commit's block (the tenure sortition)
        let Some(tenure_burn_chain_tip) =
            SortitionDB::get_block_snapshot_consensus(db_handle, consensus_hash)?
        else {
            warn!("No sortition for {}", &consensus_hash);
            return Err(ChainstateError::InvalidStacksBlock(
                "No sortition for block's consensus hash".into(),
            ));
        };

        // tenure sortition is canonical
        let Some(ancestor_sort_id) = get_ancestor_sort_id(
            db_handle,
            tenure_burn_chain_tip.block_height,
            &sort_tip.sortition_id,
        )?
        else {
            // not canonical
            warn!("Invalid consensus hash: snapshot is not canonical"; "consensus_hash" => %consensus_hash);
            return Err(ChainstateError::InvalidStacksBlock(
                "No sortition for block's consensus hash -- not canonical".into(),
            ));
        };
        if ancestor_sort_id != tenure_burn_chain_tip.sortition_id {
            // not canonical
            warn!("Invalid consensus hash: snapshot is not canonical"; "consensus_hash" => %consensus_hash);
            return Err(ChainstateError::InvalidStacksBlock(
                "No sortition for block's consensus hash -- not canonical".into(),
            ));
        };

        // the block-commit itself
        let Some(block_commit) = db_handle.get_block_commit_by_txid(
            &tenure_burn_chain_tip.sortition_id,
            &tenure_burn_chain_tip.winning_block_txid,
        )?
        else {
            warn!(
                "No block commit for {} in sortition for {}",
                &tenure_burn_chain_tip.winning_block_txid, &consensus_hash
            );
            return Err(ChainstateError::InvalidStacksBlock(
                "No block-commit in sortition for block's consensus hash".into(),
            ));
        };

        // key register of the winning miner
        let leader_key = db_handle
            .get_leader_key_at(
                u64::from(block_commit.key_block_ptr),
                u32::from(block_commit.key_vtxindex),
            )?
            .expect("FATAL: have block commit but no leader key");

        // attaches to burn chain
        if let Err(e) =
            block.validate_against_burnchain(&tenure_burn_chain_tip, expected_burn, &leader_key)
        {
            warn!(
                "Invalid Nakamoto block, could not validate on burnchain";
                "consensus_hash" => %consensus_hash,
                "stacks_block_hash" => %block_hash,
                "error" => ?e
            );

            return Err(e);
        }

        // check the _next_ block's tenure, since when Nakamoto's miner activates, the current chain tip
        // will be in epoch 2.5 (the next block will be epoch 3.0)
        let cur_epoch = SortitionDB::get_stacks_epoch(
            db_handle.deref(),
            tenure_burn_chain_tip.block_height + 1,
        )?
        .expect("FATAL: no epoch defined for current Stacks block");

        // static checks on transactions all pass
        let valid = block.validate_transactions_static(mainnet, chain_id, cur_epoch.epoch_id);
        if !valid {
            warn!(
                "Invalid Nakamoto block, transactions failed static checks: {}/{} (epoch {})",
                consensus_hash, block_hash, cur_epoch.epoch_id
            );
            return Err(ChainstateError::InvalidStacksBlock(
                "Invalid Nakamoto block: failed static transaction checks".into(),
            ));
        }

        Ok(())
    }

    /// Insert a Nakamoto block into the staging blocks DB
    pub(crate) fn store_block(
        staging_db_tx: &NakamotoStagingBlocksTx,
        block: &NakamotoBlock,
        burn_attachable: bool,
    ) -> Result<(), ChainstateError> {
        let block_id = block.block_id();
        let Ok(tenure_start) = block.is_wellformed_tenure_start_block() else {
            return Err(ChainstateError::InvalidStacksBlock(
                "Tried to store a tenure-start block that is not well-formed".into(),
            ));
        };

        staging_db_tx.execute(
            "INSERT INTO nakamoto_staging_blocks (
                     block_hash,
                     consensus_hash,
                     parent_block_id,
                     is_tenure_start,
                     burn_attachable,
                     orphaned,
                     processed,

                     height,
                     index_block_hash,
                     download_time,
                     arrival_time,
                     processed_time,
                     data
            ) VALUES (?1, ?2, ?3, ?4, ?5, ?6, ?7, ?8, ?9, ?10, ?11, ?12, ?13)",
            params![
                &block.header.block_hash(),
                &block.header.consensus_hash,
                &block.header.parent_block_id,
                &tenure_start,
                if burn_attachable { 1 } else { 0 },
                0,
                0,
                u64_to_sql(block.header.chain_length)?,
                &block_id,
                0,
                0,
                0,
                block.serialize_to_vec(),
            ],
        )?;
        if burn_attachable {
            staging_db_tx.set_burn_block_processed(&block.header.consensus_hash)?;
        }
        Ok(())
    }

    /// Accept a Nakamoto block into the staging blocks DB.
    /// Fails if:
    /// * the public key cannot be recovered from the miner's signature
    /// * the stackers during the tenure didn't sign it
    /// * a DB error occurs
    /// Does nothing if:
    /// * we already have the block
    /// Returns true if we stored the block; false if not.
    pub fn accept_block(
        config: &ChainstateConfig,
        block: &NakamotoBlock,
        db_handle: &mut SortitionHandleConn,
        staging_db_tx: &NakamotoStagingBlocksTx,
        headers_conn: &Connection,
        reward_set: RewardSet,
    ) -> Result<bool, ChainstateError> {
        test_debug!("Consider Nakamoto block {}", &block.block_id());
        // do nothing if we already have this block
        if let Some(_) = Self::get_block_header(headers_conn, &block.header.block_id())? {
            debug!("Already have block {}", &block.header.block_id());
            return Ok(false);
        }

        // if this is the first tenure block, then make sure it's well-formed
        block.is_wellformed_tenure_start_block().map_err(|_| {
            warn!(
                "Block {} is not a well-formed first tenure block",
                &block.block_id()
            );
            ChainstateError::InvalidStacksBlock("Not a well-formed first-tenure block".into())
        })?;

        // if this is a tenure-extend block, then make sure it's well-formed
        block.is_wellformed_tenure_extend_block().map_err(|_| {
            warn!(
                "Block {} is not a well-formed tenure-extend block",
                &block.block_id()
            );
            ChainstateError::InvalidStacksBlock("Not a well-formed tenure-extend block".into())
        })?;

        // it's okay if this fails because we might not have the parent block yet.  It will be
        // checked on `::append_block()`
        let expected_burn_opt = Self::get_expected_burns(db_handle, headers_conn, block)?;

        // this block must be consistent with its miner's leader-key and block-commit, and must
        // contain only transactions that are valid in this epoch.
        if let Err(e) = Self::validate_nakamoto_block_burnchain(
            db_handle,
            expected_burn_opt,
            block,
            config.mainnet,
            config.chain_id,
        ) {
            warn!("Unacceptable Nakamoto block; will not store";
                  "stacks_block_id" => %block.block_id(),
                  "error" => ?e
            );
            return Ok(false);
        };

        if let Err(e) = block.header.verify_signer_signatures(&reward_set) {
            warn!("Received block, but the signer signatures are invalid";
                  "stacks_block_id" => %block.block_id(),
                  "error" => ?e,
            );
            return Err(e);
        }

        // if we pass all the tests, then along the way, we will have verified (in
        // Self::validate_nakamoto_block_burnchain) that the consensus hash of this block is on the
        // same sortition history as `db_handle` (and thus it must be burn_attachable)
        let burn_attachable = true;

        Self::store_block(staging_db_tx, block, burn_attachable)?;
        test_debug!("Stored Nakamoto block {}", &block.block_id());
        Ok(true)
    }

    /// Return the total ExecutionCost consumed during the tenure up to and including
    ///  `block`
    pub fn get_total_tenure_cost_at(
        chainstate_conn: &Connection,
        block: &StacksBlockId,
    ) -> Result<Option<ExecutionCost>, ChainstateError> {
        let qry = "SELECT total_tenure_cost FROM nakamoto_block_headers WHERE index_block_hash = ?";
        chainstate_conn
            .query_row(qry, &[block], |row| row.get(0))
            .optional()
            .map_err(ChainstateError::from)
    }

    /// Return the total transactions fees during the tenure up to and including
    ///  `block`
    pub fn get_total_tenure_tx_fees_at(
        chainstate_conn: &Connection,
        block: &StacksBlockId,
    ) -> Result<Option<u128>, ChainstateError> {
        let qry = "SELECT tenure_tx_fees FROM nakamoto_block_headers WHERE index_block_hash = ?";
        let tx_fees_str: Option<String> = chainstate_conn
            .query_row(qry, &[block], |row| row.get(0))
            .optional()?;
        tx_fees_str
            .map(|x| x.parse())
            .transpose()
            .map_err(|_| ChainstateError::DBError(DBError::ParseError))
    }

    /// Return a Nakamoto StacksHeaderInfo at a given coinbase height in the fork identified by `tip_index_hash`.
    /// * For Stacks 2.x, this is the Stacks block's header
    /// * For Stacks 3.x (Nakamoto), this is the first block in the miner's tenure.
    pub fn get_header_by_coinbase_height(
        tx: &mut StacksDBTx,
        tip_index_hash: &StacksBlockId,
        coinbase_height: u64,
    ) -> Result<Option<StacksHeaderInfo>, ChainstateError> {
        // query for block header info at the tenure-height, then check if in fork
        let qry = "SELECT DISTINCT tenure_id_consensus_hash AS consensus_hash FROM nakamoto_tenures WHERE coinbase_height = ?1";

        let candidate_chs: Vec<ConsensusHash> =
<<<<<<< HEAD
            query_rows(tx.tx(), qry, [u64_to_sql(coinbase_height)?])?;
=======
            query_rows(tx.tx(), qry, params![u64_to_sql(coinbase_height)?])?;
>>>>>>> d57dda47

        if candidate_chs.len() == 0 {
            // no nakamoto_tenures at that tenure height, check if there's a stack block header where
            //   block_height = coinbase_height
            let Some(ancestor_at_height) = tx
                .get_ancestor_block_hash(coinbase_height, tip_index_hash)?
                .map(|ancestor| Self::get_block_header(tx.tx(), &ancestor))
                .transpose()?
                .flatten()
            else {
                warn!("No such epoch2 ancestor";
                      "coinbase_height" => coinbase_height,
                      "tip_index_hash" => %tip_index_hash,
                );
                return Ok(None);
            };
            // only return if it is an epoch-2 block, because that's
            // the only case where block_height can be interpreted as
            // tenure height.
            if ancestor_at_height.is_epoch_2_block() {
                return Ok(Some(ancestor_at_height));
            } else {
                return Ok(None);
            }
        }

        for candidate_ch in candidate_chs.into_iter() {
            let Some(candidate) = Self::get_block_header_by_consensus_hash(tx, &candidate_ch)?
            else {
                continue;
            };
            let Ok(Some(ancestor_at_height)) =
                tx.get_ancestor_block_hash(candidate.stacks_block_height, tip_index_hash)
            else {
                // if there's an error or no result, this candidate doesn't match, so try next candidate
                continue;
            };
            if ancestor_at_height == candidate.index_block_hash() {
                return Ok(Some(candidate));
            }
        }
        Ok(None)
    }

    /// Load a Nakamoto header
    pub fn get_block_header_nakamoto(
        chainstate_conn: &Connection,
        index_block_hash: &StacksBlockId,
    ) -> Result<Option<StacksHeaderInfo>, ChainstateError> {
        let sql = "SELECT * FROM nakamoto_block_headers WHERE index_block_hash = ?1";
        let result = query_row_panic(chainstate_conn, sql, &[&index_block_hash], || {
            "FATAL: multiple rows for the same block hash".to_string()
        })?;
        Ok(result)
    }

    /// Load an epoch2 header
    pub fn get_block_header_epoch2(
        chainstate_conn: &Connection,
        index_block_hash: &StacksBlockId,
    ) -> Result<Option<StacksHeaderInfo>, ChainstateError> {
        let sql = "SELECT * FROM block_headers WHERE index_block_hash = ?1";
        let result = query_row_panic(chainstate_conn, sql, &[&index_block_hash], || {
            "FATAL: multiple rows for the same block hash".to_string()
        })?;

        Ok(result)
    }

    /// Load block header (either Epoch-2 rules or Nakamoto) by `index_block_hash`
    pub fn get_block_header(
        chainstate_conn: &Connection,
        index_block_hash: &StacksBlockId,
    ) -> Result<Option<StacksHeaderInfo>, ChainstateError> {
        if let Some(header) = Self::get_block_header_nakamoto(chainstate_conn, index_block_hash)? {
            return Ok(Some(header));
        }

        Self::get_block_header_epoch2(chainstate_conn, index_block_hash)
    }

    /// Does a block header exist?
    /// Works for both Nakamoto and epoch2 blocks, as long as check_epoch2 is true
    pub fn has_block_header(
        chainstate_conn: &Connection,
        index_block_hash: &StacksBlockId,
        check_epoch2: bool,
    ) -> Result<bool, ChainstateError> {
        let sql = "SELECT 1 FROM nakamoto_block_headers WHERE index_block_hash = ?1";
        let result: Option<i64> =
            query_row_panic(chainstate_conn, sql, &[&index_block_hash], || {
                "FATAL: multiple rows for the same block hash".to_string()
            })?;
        if result.is_some() {
            return Ok(true);
        }

        if !check_epoch2 {
            return Ok(false);
        }

        // check epoch 2
        let sql = "SELECT 1 FROM block_headers WHERE index_block_hash = ?1";
        let result: Option<i64> =
            query_row_panic(chainstate_conn, sql, &[&index_block_hash], || {
                "FATAL: multiple rows for the same block hash".to_string()
            })?;

        Ok(result.is_some())
    }

    /// Load the canonical Stacks block header (either epoch-2 rules or Nakamoto)
    /// DO NOT CALL during Stacks block processing (including during Clarity VM evaluation). This function returns the latest data known to the node, which may not have been at the time of original block assembly.
    pub fn get_canonical_block_header(
        chainstate_conn: &Connection,
        sortdb: &SortitionDB,
    ) -> Result<Option<StacksHeaderInfo>, ChainstateError> {
        let (consensus_hash, block_hash) =
            SortitionDB::get_canonical_stacks_chain_tip_hash(sortdb.conn())?;
        Self::get_block_header(
            chainstate_conn,
            &StacksBlockId::new(&consensus_hash, &block_hash),
        )
    }

    /// Get the tenure-start block header of a given consensus hash.
    /// It might be an epoch 2.x block header
    pub fn get_block_header_by_consensus_hash(
        chainstate_conn: &Connection,
        consensus_hash: &ConsensusHash,
    ) -> Result<Option<StacksHeaderInfo>, ChainstateError> {
        let nakamoto_header_info =
            Self::get_nakamoto_tenure_start_block_header(chainstate_conn, consensus_hash)?;
        if nakamoto_header_info.is_some() {
            return Ok(nakamoto_header_info);
        }

        // parent might be epoch 2
        let epoch2_header_info = StacksChainState::get_stacks_block_header_info_by_consensus_hash(
            chainstate_conn,
            consensus_hash,
        )?;
        Ok(epoch2_header_info)
    }

    /// Get the VRF proof for a Stacks block.
    /// This works for either Nakamoto or epoch 2.x
    pub fn get_block_vrf_proof(
        chainstate_conn: &Connection,
        consensus_hash: &ConsensusHash,
    ) -> Result<Option<VRFProof>, ChainstateError> {
        let Some(start_header) = NakamotoChainState::get_block_header_by_consensus_hash(
            chainstate_conn,
            consensus_hash,
        )?
        else {
            return Ok(None);
        };

        let vrf_proof = match start_header.anchored_header {
            StacksBlockHeaderTypes::Epoch2(epoch2_header) => Some(epoch2_header.proof),
            StacksBlockHeaderTypes::Nakamoto(..) => {
                NakamotoChainState::get_nakamoto_tenure_vrf_proof(chainstate_conn, consensus_hash)?
            }
        };

        Ok(vrf_proof)
    }

    /// Get the VRF proof of the parent tenure (either Nakamoto or epoch 2.x) of the block
    /// identified by the given consensus hash.
    /// The parent must already have been processed.
    ///
    /// `consensus_hash` identifies the child block.
    /// `block_commit_txid` identifies the child block's tenure's block-commit tx
    ///
    /// Returns the proof of this block's parent tenure on success.
    ///
    /// Returns InvalidStacksBlock if the sortition for `consensus_hash` does not exist, or if its
    /// parent sortition doesn't exist (i.e. the sortition DB is missing something)
    ///
    /// Returns NoSuchBlockError if the block header for `consensus_hash` does not exist, or if the
    /// parent block header info does not exist (i.e. the chainstate DB is missing something)
    pub fn get_parent_vrf_proof(
        chainstate_conn: &Connection,
        sortdb_conn: &Connection,
        consensus_hash: &ConsensusHash,
        block_commit_txid: &Txid,
    ) -> Result<VRFProof, ChainstateError> {
        let sn = SortitionDB::get_block_snapshot_consensus(sortdb_conn, consensus_hash)?.ok_or(
            ChainstateError::InvalidStacksBlock("No sortition for consensus hash".into()),
        )?;

        let parent_sortition_id = SortitionDB::get_block_commit_parent_sortition_id(
            sortdb_conn,
            &block_commit_txid,
            &sn.sortition_id,
        )?
        .ok_or(ChainstateError::InvalidStacksBlock(
            "Parent block-commit is not in this block's sortition history".into(),
        ))?;

        let parent_sn = SortitionDB::get_block_snapshot(sortdb_conn, &parent_sortition_id)?.ok_or(
            ChainstateError::InvalidStacksBlock(
                "Parent block-commit does not have a sortition".into(),
            ),
        )?;

        let parent_vrf_proof =
            Self::get_block_vrf_proof(chainstate_conn, &parent_sn.consensus_hash)?
                .ok_or(ChainstateError::NoSuchBlockError)
                .map_err(|e| {
                    warn!("Nakamoto block has no parent";
                        "consensus_hash" => %consensus_hash,
                        "parent_consensus_hash" => %parent_sn.consensus_hash
                    );
                    e
                })?;

        Ok(parent_vrf_proof)
    }

    /// Get the status of a Nakamoto block.
    /// Returns Some(accepted?, orphaned?) on success
    /// Returns None if there's no such block
    /// Returns Err on DBError
    pub fn get_nakamoto_block_status(
        staging_blocks_conn: NakamotoStagingBlocksConnRef,
        headers_conn: &Connection,
        consensus_hash: &ConsensusHash,
        block_hash: &BlockHeaderHash,
    ) -> Result<Option<(bool, bool)>, ChainstateError> {
        let sql = "SELECT processed, orphaned FROM nakamoto_staging_blocks WHERE consensus_hash = ?1 AND block_hash = ?2";
        let args = params![consensus_hash, block_hash];
        let Some((processed, orphaned)) = query_row_panic(&staging_blocks_conn, sql, args, || {
            "FATAL: multiple rows for the same consensus hash and block hash".to_string()
        })
        .map_err(ChainstateError::DBError)?
        .map(|(processed, orphaned): (u32, u32)| (processed != 0, orphaned != 0)) else {
            // not present
            return Ok(None);
        };

        if processed || orphaned {
            return Ok(Some((processed, orphaned)));
        }

        // this can report a false negative since we set the `processed` and `orphaned` flags in a
        // separate transaction after processing a block, so handle that here
        // look for the block
        if Self::has_block_header(
            headers_conn,
            &StacksBlockId::new(consensus_hash, block_hash),
            false,
        )? {
            // was processed, but the staging DB has not yet been updated.
            return Ok(Some((true, false)));
        } else {
            // not processed yet, so return whatever was in the staging DB
            return Ok(Some((processed, orphaned)));
        }
    }

    /// Get the VRF proof for a Nakamoto block, if it exists.
    /// Returns None if the Nakamoto block's VRF proof is not found (e.g. because there is no
    /// Nakamoto block)
    pub fn get_nakamoto_tenure_vrf_proof(
        chainstate_conn: &Connection,
        consensus_hash: &ConsensusHash,
    ) -> Result<Option<VRFProof>, ChainstateError> {
        let sql = "SELECT vrf_proof FROM nakamoto_block_headers WHERE consensus_hash = ?1 AND tenure_changed = 1";
        let args = params![consensus_hash];
        let proof_bytes: Option<String> = query_row(chainstate_conn, sql, args)?;
        if let Some(bytes) = proof_bytes {
            let proof = VRFProof::from_hex(&bytes)
                .ok_or(DBError::Corruption)
                .map_err(|e| {
                    warn!("Failed to load VRF proof: could not decode";
                          "vrf_proof" => %bytes,
                          "consensus_hash" => %consensus_hash
                    );
                    e
                })?;
            Ok(Some(proof))
        } else {
            Ok(None)
        }
    }

    /// Verify that a nakamoto block's block-commit's VRF seed is consistent with the VRF proof
    fn check_block_commit_vrf_seed(
        chainstate_conn: &Connection,
        sortdb_conn: &Connection,
        block: &NakamotoBlock,
    ) -> Result<(), ChainstateError> {
        // get the block-commit for this block
        let sn =
            SortitionDB::get_block_snapshot_consensus(sortdb_conn, &block.header.consensus_hash)?
                .ok_or(ChainstateError::NoSuchBlockError)
                .map_err(|e| {
                    warn!("No block-commit for block";
                        "consensus_hash" => %block.header.consensus_hash,
                        "stacks_block_hash" => %block.header.block_hash(),
                        "stacks_block_id" => %block.header.block_id()
                    );
                    e
                })?;

        let block_commit =
            get_block_commit_by_txid(sortdb_conn, &sn.sortition_id, &sn.winning_block_txid)?
                .ok_or(ChainstateError::NoSuchBlockError)
                .map_err(|e| {
                    warn!("No block-commit for block";
                        "consensus_hash" => %block.header.consensus_hash,
                        "stacks_block_hash" => %block.header.block_hash(),
                        "stacks_block_id" => %block.header.block_id()
                    );
                    e
                })?;

        block.validate_vrf_seed(sortdb_conn, chainstate_conn, &block_commit)
    }

    /// Insert a nakamoto block header that is paired with an
    /// already-existing block commit and snapshot
    ///
    /// `header` should be a pointer to the header in `tip_info`.
    pub(crate) fn insert_stacks_block_header(
        chainstate_tx: &Connection,
        tip_info: &StacksHeaderInfo,
        header: &NakamotoBlockHeader,
        vrf_proof: Option<&VRFProof>,
        block_cost: &ExecutionCost,
        total_tenure_cost: &ExecutionCost,
        tenure_changed: bool,
        tenure_tx_fees: u128,
    ) -> Result<(), ChainstateError> {
        assert_eq!(tip_info.stacks_block_height, header.chain_length,);
        assert!(tip_info.burn_header_timestamp < u64::try_from(i64::MAX).unwrap());

        let StacksHeaderInfo {
            index_root,
            consensus_hash,
            burn_header_hash,
            stacks_block_height,
            burn_header_height,
            burn_header_timestamp,
            ..
        } = tip_info;

        let block_size_str = format!("{}", tip_info.anchored_block_size);

        let block_hash = header.block_hash();

        let index_block_hash = StacksBlockId::new(&consensus_hash, &block_hash);

        assert!(*stacks_block_height < u64::try_from(i64::MAX).unwrap());

        let vrf_proof_bytes = vrf_proof.map(|proof| proof.to_hex());

        let signer_signature = serde_json::to_string(&header.signer_signature).map_err(|_| {
            ChainstateError::InvalidStacksBlock(format!(
                "Failed to serialize signer signature for block {}",
                block_hash
            ))
        })?;

        let args = params![
            u64_to_sql(*stacks_block_height)?,
            index_root,
            consensus_hash,
            burn_header_hash,
            burn_header_height,
            u64_to_sql(*burn_header_timestamp)?,
            block_size_str,
            HeaderTypeNames::Nakamoto,
            header.version,
            u64_to_sql(header.chain_length)?,
            u64_to_sql(header.burn_spent)?,
            header.miner_signature,
            signer_signature,
            header.tx_merkle_root,
            header.state_index_root,
            u64_to_sql(header.timestamp)?,
            block_hash,
            index_block_hash,
            block_cost,
            total_tenure_cost,
            tenure_tx_fees.to_string(),
            header.parent_block_id,
            if tenure_changed { 1i64 } else { 0i64 },
            vrf_proof_bytes.as_ref(),
            header.pox_treatment,
            tip_info.burn_view.as_ref().ok_or_else(|| {
                error!(
                    "Attempted to store nakamoto block header information without burnchain view";
                    "block_id" => %index_block_hash,
                );
                ChainstateError::DBError(DBError::Other(
                    "Nakamoto block StacksHeaderInfo did not set burnchain view".into(),
                ))
            })?,
        ];

        chainstate_tx.execute(
            "INSERT INTO nakamoto_block_headers
                    (block_height,  index_root, consensus_hash,
                     burn_header_hash, burn_header_height,
                     burn_header_timestamp, block_size,

                     header_type,
                     version, chain_length, burn_spent,
                     miner_signature, signer_signature, tx_merkle_root, state_index_root,
                     timestamp,

                     block_hash,
                     index_block_hash,
                     cost,
                     total_tenure_cost,
                     tenure_tx_fees,
                     parent_block_id,
                     tenure_changed,
                     vrf_proof,
                     signer_bitvec,
                     burn_view
                    )
                    VALUES (?1, ?2, ?3, ?4, ?5, ?6, ?7, ?8, ?9, ?10, ?11, ?12, ?13, ?14, ?15, ?16, ?17, ?18, ?19, ?20, ?21, ?22, ?23, ?24, ?25, ?26)",
            args
        )?;

        Ok(())
    }

    /// Append a Stacks block to an existing Stacks block, and grant the miner the block reward.
    /// Return the new Stacks header info.
    fn advance_tip(
        headers_tx: &mut StacksDBTx,
        parent_tip: &StacksBlockHeaderTypes,
        parent_consensus_hash: &ConsensusHash,
        new_tip: &NakamotoBlockHeader,
        new_vrf_proof: Option<&VRFProof>,
        new_burn_header_hash: &BurnchainHeaderHash,
        new_burnchain_height: u32,
        new_burnchain_timestamp: u64,
        block_reward: Option<&MinerPaymentSchedule>,
        mature_miner_payouts_opt: Option<MaturedMinerRewards>,
        anchor_block_cost: &ExecutionCost,
        total_tenure_cost: &ExecutionCost,
        block_size: u64,
        applied_epoch_transition: bool,
        burn_stack_stx_ops: Vec<StackStxOp>,
        burn_transfer_stx_ops: Vec<TransferStxOp>,
        burn_delegate_stx_ops: Vec<DelegateStxOp>,
        burn_vote_for_aggregate_key_ops: Vec<VoteForAggregateKeyOp>,
        new_tenure: bool,
        block_fees: u128,
        burn_view: &ConsensusHash,
    ) -> Result<StacksHeaderInfo, ChainstateError> {
        if new_tip.parent_block_id
            != StacksBlockId::new(&FIRST_BURNCHAIN_CONSENSUS_HASH, &FIRST_STACKS_BLOCK_HASH)
        {
            // not the first-ever block, so linkage must occur
            match parent_tip {
                StacksBlockHeaderTypes::Epoch2(..) => {
                    assert_eq!(
                        new_tip.parent_block_id,
                        StacksBlockId::new(&parent_consensus_hash, &parent_tip.block_hash())
                    );
                }
                StacksBlockHeaderTypes::Nakamoto(nakamoto_header) => {
                    // nakamoto blocks link to their parent via index block hashes
                    assert_eq!(new_tip.parent_block_id, nakamoto_header.block_id());
                }
            }
        }

        assert_eq!(
            parent_tip
                .height()
                .checked_add(1)
                .expect("Block height overflow"),
            new_tip.chain_length
        );

        let parent_hash = new_tip.parent_block_id.clone();
        let new_block_hash = new_tip.block_hash();
        let index_block_hash = new_tip.block_id();

        // store each indexed field
        test_debug!("Headers index_put_begin {parent_hash}-{index_block_hash}");
        let root_hash =
            headers_tx.put_indexed_all(&parent_hash, &index_block_hash, &vec![], &vec![])?;
        test_debug!("Headers index_indexed_all finished {parent_hash}-{index_block_hash}");

        let new_tip_info = StacksHeaderInfo {
            anchored_header: new_tip.clone().into(),
            microblock_tail: None,
            index_root: root_hash,
            stacks_block_height: new_tip.chain_length,
            consensus_hash: new_tip.consensus_hash.clone(),
            burn_header_hash: new_burn_header_hash.clone(),
            burn_header_height: new_burnchain_height,
            burn_header_timestamp: new_burnchain_timestamp,
            anchored_block_size: block_size,
            burn_view: Some(burn_view.clone()),
        };

        let tenure_fees = block_fees
            + if new_tenure {
                0
            } else {
                Self::get_total_tenure_tx_fees_at(&headers_tx, &parent_hash)?.ok_or_else(|| {
                    warn!(
                        "Failed to fetch parent block's total tx fees";
                        "parent_block_id" => %parent_hash,
                        "stacks_block_id" => %index_block_hash,
                    );
                    ChainstateError::NoSuchBlockError
                })?
            };

        Self::insert_stacks_block_header(
            headers_tx.deref_mut(),
            &new_tip_info,
            &new_tip,
            new_vrf_proof,
            anchor_block_cost,
            total_tenure_cost,
            new_tenure,
            tenure_fees,
        )?;
        if let Some(block_reward) = block_reward {
            StacksChainState::insert_miner_payment_schedule(headers_tx.deref_mut(), block_reward)?;
        }
        StacksChainState::store_burnchain_txids(
            headers_tx.deref(),
            &index_block_hash,
            burn_stack_stx_ops,
            burn_transfer_stx_ops,
            burn_delegate_stx_ops,
            burn_vote_for_aggregate_key_ops,
        )?;

        if let Some(matured_miner_payouts) = mature_miner_payouts_opt {
            let rewarded_miner_block_id = StacksBlockId::new(
                &matured_miner_payouts.reward_info.from_block_consensus_hash,
                &matured_miner_payouts.reward_info.from_stacks_block_hash,
            );
            let rewarded_parent_miner_block_id = StacksBlockId::new(
                &matured_miner_payouts
                    .reward_info
                    .from_parent_block_consensus_hash,
                &matured_miner_payouts
                    .reward_info
                    .from_parent_stacks_block_hash,
            );

            StacksChainState::insert_matured_child_miner_reward(
                headers_tx.deref_mut(),
                &rewarded_parent_miner_block_id,
                &rewarded_miner_block_id,
                &matured_miner_payouts.recipient,
            )?;
            StacksChainState::insert_matured_parent_miner_reward(
                headers_tx.deref_mut(),
                &rewarded_parent_miner_block_id,
                &rewarded_miner_block_id,
                &matured_miner_payouts.parent_reward,
            )?;
        }

        if applied_epoch_transition {
            debug!("Block {} applied an epoch transition", &index_block_hash);
            let sql = "INSERT INTO epoch_transitions (block_id) VALUES (?)";
            let args = params![index_block_hash];
            headers_tx.deref_mut().execute(sql, args)?;
        }

        debug!(
            "Advanced to new tip! {}/{}",
            &new_tip.consensus_hash, new_block_hash,
        );
        Ok(new_tip_info)
    }

    pub fn write_reward_set(
        tx: &mut ChainstateTx,
        block_id: &StacksBlockId,
        reward_set: &RewardSet,
    ) -> Result<(), ChainstateError> {
        let sql = "INSERT INTO nakamoto_reward_sets (index_block_hash, reward_set) VALUES (?, ?)";
        let args = params![block_id, reward_set.metadata_serialize(),];
        tx.execute(sql, args)?;
        Ok(())
    }

    pub fn get_reward_set(
        chainstate_db: &Connection,
        block_id: &StacksBlockId,
    ) -> Result<Option<RewardSet>, ChainstateError> {
        let sql = "SELECT reward_set FROM nakamoto_reward_sets WHERE index_block_hash = ?";
        chainstate_db
            .query_row(sql, &[block_id], |row| {
                let reward_set: String = row.get(0)?;
                let reward_set = RewardSet::metadata_deserialize(&reward_set)
                    .map_err(|s| FromSqlError::Other(s.into()))?;
                Ok(reward_set)
            })
            .optional()
            .map_err(ChainstateError::from)
    }

    /// Begin block-processing and return all of the pre-processed state within a
    /// `SetupBlockResult`.
    ///
    /// * Find the matured miner rewards that must be applied in this block
    /// * Begin the Clarity transaction
    /// * Load up the tenure's execution cost thus far
    /// * Apply an epoch transition, if necessary
    /// * Handle auto-unlock for PoX
    /// * Process any new Stacks-on-Bitcoin transactions
    ///
    /// Called in both follower and miner block assembly paths.
    /// Arguments:
    /// * chainstate_tx: transaction against the chainstate MARF
    /// * clarity_instance: connection to the chainstate Clarity instance
    /// * sortition_dbconn: connection to the sortition DB MARF
    /// * pox_constants: PoX parameters
    /// * parent_consensus_hash, parent_header_hash, parent_stacks_height, parent_burn_height:
    /// pointer to the already-processed parent Stacks block
    /// * burn_header_hash, burn_header_height: pointer to the Bitcoin block that identifies the
    /// tenure of this block to be processed
    /// * new_tenure: whether or not this block is the start of a new tenure
    /// * coinbase_height: the number of tenures that this block confirms (including epoch2 blocks)
    ///   (this is equivalent to the number of coinbases)
    /// * tenure_extend: whether or not to reset the tenure's ongoing execution cost
    /// * block_bitvec: the bitvec that will control PoX reward handling for this block
    /// * tenure_block_commit: the block commit that elected this miner
    /// * active_reward_set: the reward and signer set active during `tenure_block_commit`
    ///
    /// Returns clarity_tx, list of receipts, microblock execution cost,
    /// microblock fees, microblock burns, list of microblock tx receipts,
    /// miner rewards tuples, the stacks epoch id, and a boolean that
    /// represents whether the epoch transition has been applied.
    pub fn setup_block<'a, 'b>(
        chainstate_tx: &'b mut ChainstateTx,
        clarity_instance: &'a mut ClarityInstance,
        sortition_dbconn: &'b dyn SortitionDBRef,
        first_block_height: u64,
        pox_constants: &PoxConstants,
        parent_consensus_hash: ConsensusHash,
        parent_header_hash: BlockHeaderHash,
        _parent_stacks_height: u64,
        parent_burn_height: u32,
        burn_header_hash: BurnchainHeaderHash,
        burn_header_height: u32,
        new_tenure: bool,
        coinbase_height: u64,
        tenure_extend: bool,
        block_bitvec: &BitVec<4000>,
        tenure_block_commit: &LeaderBlockCommitOp,
        active_reward_set: &RewardSet,
    ) -> Result<SetupBlockResult<'a, 'b>, ChainstateError> {
        Self::check_pox_bitvector(block_bitvec, tenure_block_commit, active_reward_set)?;

        let parent_index_hash = StacksBlockId::new(&parent_consensus_hash, &parent_header_hash);
        let parent_sortition_id = sortition_dbconn
            .get_sortition_id_from_consensus_hash(&parent_consensus_hash)
            .expect("Failed to get parent SortitionID from ConsensusHash");
        let tip_index_hash = StacksBlockId::new(&parent_consensus_hash, &parent_header_hash);

        // find matured miner rewards, so we can grant them within the Clarity DB tx.
        let matured_rewards_schedule_opt = if new_tenure {
            Self::get_matured_miner_reward_schedules(
                chainstate_tx,
                &tip_index_hash,
                coinbase_height,
            )?
        } else {
            // no rewards if mid-tenure
            None
        };

        // TODO: only need to do this if this is a tenure-start block
        let (stacking_burn_ops, transfer_burn_ops, delegate_burn_ops, vote_for_agg_key_ops) =
            StacksChainState::get_stacking_and_transfer_and_delegate_burn_ops(
                chainstate_tx,
                &parent_index_hash,
                sortition_dbconn.sqlite_conn(),
                &burn_header_hash,
                burn_header_height.into(),
            )?;

        let mut clarity_tx = StacksChainState::chainstate_block_begin(
            chainstate_tx,
            clarity_instance,
            sortition_dbconn.as_burn_state_db(),
            &parent_consensus_hash,
            &parent_header_hash,
            &MINER_BLOCK_CONSENSUS_HASH,
            &MINER_BLOCK_HEADER_HASH,
        );

        // now that we have access to the ClarityVM, we can account for reward deductions from
        // PoisonMicroblocks if we have new rewards scheduled
        let matured_rewards_opt = matured_rewards_schedule_opt
            .map(|matured_rewards_schedule| {
                Self::calculate_matured_miner_rewards(
                    &mut clarity_tx,
                    sortition_dbconn.sqlite_conn(),
                    // coinbase_height + 1,
                    coinbase_height,
                    matured_rewards_schedule,
                )
            })
            .transpose()?
            .flatten();

        // Nakamoto must load block cost from parent if this block isn't a tenure change.
        // If this is a tenure-extend, then the execution cost is reset.
        let initial_cost = if new_tenure || tenure_extend {
            ExecutionCost::zero()
        } else {
            let parent_cost_total =
                Self::get_total_tenure_cost_at(&chainstate_tx.deref().deref(), &parent_index_hash)?
                    .ok_or_else(|| {
                        ChainstateError::InvalidStacksBlock(format!(
                    "Failed to load total tenure cost from parent. parent_stacks_block_id = {}",
                    &parent_index_hash
                ))
                    })?;
            parent_cost_total
        };

        clarity_tx.reset_cost(initial_cost);

        // is this stacks block the first of a new epoch?
        let (applied_epoch_transition, mut tx_receipts) =
            StacksChainState::process_epoch_transition(&mut clarity_tx, burn_header_height)?;

        debug!(
            "Setup block: Processed epoch transition";
            "parent_consensus_hash" => %parent_consensus_hash,
            "parent_header_hash" => %parent_header_hash,
        );

        if new_tenure {
            clarity_tx
                .connection()
                .as_free_transaction(|clarity_tx_conn| {
                    clarity_tx_conn.with_clarity_db(|db| {
                        db.set_tenure_height(
                            coinbase_height
                                .try_into()
                                .expect("Tenure height overflowed 32-bit range"),
                        )?;
                        Ok(())
                    })
                })
                .map_err(|e| {
                    error!("Failed to set tenure height during block setup";
                        "error" => ?e,
                    );
                    e
                })?;
        }

        let evaluated_epoch = clarity_tx.get_epoch();

        let auto_unlock_events = if evaluated_epoch >= StacksEpochId::Epoch21 {
            let unlock_events = StacksChainState::check_and_handle_reward_start(
                burn_header_height.into(),
                sortition_dbconn.as_burn_state_db(),
                sortition_dbconn,
                &mut clarity_tx,
                parent_burn_height,
                &parent_sortition_id,
            )?;
            debug!(
                "Setup block: Processed unlock events";
                "parent_consensus_hash" => %parent_consensus_hash,
                "parent_header_hash" => %parent_header_hash,
            );
            unlock_events
        } else {
            vec![]
        };

        let active_pox_contract = pox_constants.active_pox_contract(burn_header_height.into());

        // process stacking & transfer operations from burnchain ops
        tx_receipts.extend(StacksChainState::process_stacking_ops(
            &mut clarity_tx,
            stacking_burn_ops.clone(),
            active_pox_contract,
        ));
        tx_receipts.extend(StacksChainState::process_transfer_ops(
            &mut clarity_tx,
            transfer_burn_ops.clone(),
        ));
        debug!(
            "Setup block: Processed burnchain stacking and transfer ops";
            "parent_consensus_hash" => %parent_consensus_hash,
            "parent_header_hash" => %parent_header_hash,
        );

        // DelegateStx ops are allowed from epoch 2.1 onward.
        // The query for the delegate ops only returns anything in and after Epoch 2.1,
        // but we do a second check here just to be safe.
        if evaluated_epoch >= StacksEpochId::Epoch21 {
            tx_receipts.extend(StacksChainState::process_delegate_ops(
                &mut clarity_tx,
                delegate_burn_ops.clone(),
                active_pox_contract,
            ));
            debug!(
                "Setup block: Processed burnchain delegate ops";
                "parent_consensus_hash" => %parent_consensus_hash,
                "parent_header_hash" => %parent_header_hash,
            );
        }

        // Handle signer stackerdb updates
        let signer_set_calc;
        if evaluated_epoch >= StacksEpochId::Epoch25 {
            signer_set_calc = NakamotoSigners::check_and_handle_prepare_phase_start(
                &mut clarity_tx,
                first_block_height,
                &pox_constants,
                burn_header_height.into(),
                coinbase_height,
            )?;
            tx_receipts.extend(StacksChainState::process_vote_for_aggregate_key_ops(
                &mut clarity_tx,
                vote_for_agg_key_ops.clone(),
            ));

            if signer_set_calc.is_some() {
                debug!("Setup block: computed reward set for the next reward cycle";
                       "anchor_block_height" => coinbase_height,
                       "burn_header_height" => burn_header_height);
            }
        } else {
            signer_set_calc = None;
        }

        debug!(
            "Setup block: completed setup";
            "parent_consensus_hash" => %parent_consensus_hash,
            "parent_header_hash" => %parent_header_hash,
        );

        Ok(SetupBlockResult {
            clarity_tx,
            tx_receipts,
            matured_miner_rewards_opt: matured_rewards_opt,
            evaluated_epoch,
            applied_epoch_transition,
            burn_stack_stx_ops: stacking_burn_ops,
            burn_transfer_stx_ops: transfer_burn_ops,
            auto_unlock_events,
            burn_delegate_stx_ops: delegate_burn_ops,
            signer_set_calc,
            burn_vote_for_aggregate_key_ops: vote_for_agg_key_ops,
        })
    }

    /// This function is called in both `append_block` in blocks.rs (follower) and
    /// `mine_anchored_block` in miner.rs.
    /// Processes matured miner rewards, alters liquid supply of ustx, processes
    /// stx lock events, and marks the microblock public key as used
    /// Returns stx lockup events.
    pub fn finish_block(
        clarity_tx: &mut ClarityTx,
        miner_payouts: Option<&MaturedMinerRewards>,
    ) -> Result<Vec<StacksTransactionEvent>, ChainstateError> {
        // add miner payments
        if let Some(ref rewards) = miner_payouts {
            // grant in order by miner, then users
            let matured_ustx = StacksChainState::process_matured_miner_rewards(
                clarity_tx,
                &rewards.recipient,
                &[],
                &rewards.parent_reward,
            )?;

            clarity_tx.increment_ustx_liquid_supply(matured_ustx);
        }

        // process unlocks
        let (new_unlocked_ustx, lockup_events) = StacksChainState::process_stx_unlocks(clarity_tx)?;

        clarity_tx.increment_ustx_liquid_supply(new_unlocked_ustx);

        Ok(lockup_events)
    }

    fn check_pox_bitvector(
        block_bitvec: &BitVec<4000>,
        tenure_block_commit: &LeaderBlockCommitOp,
        active_reward_set: &RewardSet,
    ) -> Result<(), ChainstateError> {
        if !tenure_block_commit.treatment.is_empty() {
            // our block commit issued a punishment, check the reward set and bitvector
            //  to ensure that this was valid.
            for treated_addr in tenure_block_commit.treatment.iter() {
                if treated_addr.is_burn() {
                    // Don't need to assert anything about burn addresses.
                    // If they were in the reward set, "punishing" them is meaningless.
                    continue;
                }
                // otherwise, we need to find the indices in the rewarded_addresses
                //  corresponding to this address.
                let address_indices = active_reward_set
                    .rewarded_addresses
                    .iter()
                    .enumerate()
                    .filter_map(|(ix, addr)| {
                        if addr == treated_addr.deref() {
                            Some(ix)
                        } else {
                            None
                        }
                    });
                // if any of them are 0, punishment is okay.
                // if all of them are 1, punishment is not okay.
                // if all of them are 0, *must* have punished
                let bitvec_values: Result<Vec<_>, ChainstateError> = address_indices
                    .map(
                        |ix| {
                            let ix = u16::try_from(ix)
                                .map_err(|_| ChainstateError::InvalidStacksBlock("Reward set index outside of u16".into()))?;
                            let bitvec_value = block_bitvec.get(ix)
                                .unwrap_or_else(|| {
                                    info!("Block header's bitvec is smaller than the reward set, defaulting higher indexes to 1");
                                    true
                                });
                            Ok(bitvec_value)
                        }
                    )
                    .collect();
                let bitvec_values = bitvec_values?;
                let all_1 = bitvec_values.iter().all(|x| *x);
                let all_0 = bitvec_values.iter().all(|x| !x);
                if all_1 {
                    if treated_addr.is_punish() {
                        warn!(
                            "Invalid Nakamoto block: punished PoX address when bitvec contained 1s for the address";
                            "reward_address" => %treated_addr.deref(),
                            "bitvec_values" => ?bitvec_values,
                        );
                        return Err(ChainstateError::InvalidStacksBlock(
                            "Bitvec does not match the block commit's PoX handling".into(),
                        ));
                    }
                } else if all_0 {
                    if treated_addr.is_reward() {
                        warn!(
                            "Invalid Nakamoto block: rewarded PoX address when bitvec contained 0s for the address";
                            "reward_address" => %treated_addr.deref(),
                            "bitvec_values" => ?bitvec_values,
                        );
                        return Err(ChainstateError::InvalidStacksBlock(
                            "Bitvec does not match the block commit's PoX handling".into(),
                        ));
                    }
                }
            }
        }

        Ok(())
    }

    /// Append a Nakamoto Stacks block to the Stacks chain state.
    /// NOTE: This does _not_ set the block as processed!  The caller must do this.
    fn append_block<'a>(
        chainstate_tx: &mut ChainstateTx,
        clarity_instance: &'a mut ClarityInstance,
        burn_dbconn: &mut SortitionHandleConn,
        burnchain_view: &ConsensusHash,
        pox_constants: &PoxConstants,
        parent_chain_tip: &StacksHeaderInfo,
        chain_tip_burn_header_hash: &BurnchainHeaderHash,
        chain_tip_burn_header_height: u32,
        chain_tip_burn_header_timestamp: u64,
        block: &NakamotoBlock,
        block_size: u64,
        burnchain_commit_burn: u64,
        burnchain_sortition_burn: u64,
        active_reward_set: &RewardSet,
    ) -> Result<
        (
            StacksEpochReceipt,
            PreCommitClarityBlock<'a>,
            Option<RewardSetData>,
        ),
        ChainstateError,
    > {
        debug!(
            "Process Nakamoto block {:?} with {} transactions",
            &block.header.block_hash().to_hex(),
            block.txs.len()
        );

        let ast_rules = ASTRules::PrecheckSize;
        let next_block_height = block.header.chain_length;
        let first_block_height = burn_dbconn.context.first_block_height;

        // check that this block attaches to the `parent_chain_tip`
        let (parent_ch, parent_block_hash) = if block.is_first_mined() {
            (
                FIRST_BURNCHAIN_CONSENSUS_HASH.clone(),
                FIRST_STACKS_BLOCK_HASH.clone(),
            )
        } else {
            (
                parent_chain_tip.consensus_hash.clone(),
                parent_chain_tip.anchored_header.block_hash(),
            )
        };

        let parent_block_id = StacksBlockId::new(&parent_ch, &parent_block_hash);
        if parent_block_id != block.header.parent_block_id {
            warn!("Error processing nakamoto block: Parent consensus hash does not match db view";
                  "db.parent_block_id" => %parent_block_id,
                  "header.parent_block_id" => %block.header.parent_block_id);
            return Err(ChainstateError::InvalidStacksBlock(
                "Parent block does not match".into(),
            ));
        }

        // look up this block's sortition's burnchain block hash and height.
        // It must exist in the same Bitcoin fork as our `burn_dbconn`.
        let tenure_block_snapshot =
            Self::check_sortition_exists(burn_dbconn, &block.header.consensus_hash)?;
        let burn_header_hash = tenure_block_snapshot.burn_header_hash.clone();
        let burn_header_height = tenure_block_snapshot.block_height;
        let block_hash = block.header.block_hash();

        let new_tenure = block.is_wellformed_tenure_start_block().map_err(|_| {
            ChainstateError::InvalidStacksBlock("Invalid tenure changes in nakamoto block".into())
        })?;
        // this block is mined in the ongoing tenure.
        if !new_tenure
            && !Self::check_tenure_continuity(
                chainstate_tx,
                burn_dbconn,
                &parent_ch,
                &block.header,
            )?
        {
            // this block is not part of the ongoing tenure; it's invalid
            return Err(ChainstateError::ExpectedTenureChange);
        }
        let tenure_extend = block.is_wellformed_tenure_extend_block().map_err(|_| {
            ChainstateError::InvalidStacksBlock("Invalid tenure changes in nakamoto block".into())
        })?;

        if tenure_extend && new_tenure {
            return Err(ChainstateError::InvalidStacksBlock(
                "Both started and extended tenure".into(),
            ));
        }

        let parent_coinbase_height = if block.is_first_mined() {
            0
        } else {
            Self::get_coinbase_height(chainstate_tx.deref(), &parent_block_id)?.ok_or_else(
                || {
                    warn!(
                        "Parent of Nakamoto block is not in block headers DB yet";
                        "consensus_hash" => %block.header.consensus_hash,
                        "stacks_block_hash" => %block.header.block_hash(),
                        "stacks_block_id" => %block.header.block_id(),
                        "parent_block_hash" => %parent_block_hash,
                        "parent_block_id" => %parent_block_id
                    );
                    ChainstateError::NoSuchBlockError
                },
            )?
        };

        let expected_burn_opt = Self::get_expected_burns(burn_dbconn, chainstate_tx, block)
            .map_err(|e| {
                warn!("Unacceptable Nakamoto block: could not load expected burns (unable to find its paired sortition)";
                    "consensus_hash" => %block.header.consensus_hash,
                    "stacks_block_hash" => %block.header.block_hash(),
                    "stacks_block_id" => %block.block_id(),
                    "parent_block_id" => %block.header.parent_block_id,
                    "error" => e.to_string(),
                );
                ChainstateError::InvalidStacksBlock("Invalid Nakamoto block: could not find sortition burns".into())
            })?;

        let Some(expected_burn) = expected_burn_opt else {
            warn!("Unacceptable Nakamoto block: unable to find parent block's burns";
                "consensus_hash" => %block.header.consensus_hash,
                "stacks_block_hash" => %block.header.block_hash(),
                "stacks_block_id" => %block.block_id(),
                "parent_block_id" => %block.header.parent_block_id,
            );
            return Err(ChainstateError::InvalidStacksBlock(
                "Invalid Nakamoto block: could not find sortition burns".into(),
            ));
        };

        // this block must commit to all of the burnchain spends seen so far
        if block.header.burn_spent != expected_burn {
            warn!("Invalid Nakamoto block header: invalid total burns";
                  "header.burn_spent" => block.header.burn_spent,
                  "expected_burn" => expected_burn,
            );
            return Err(ChainstateError::InvalidStacksBlock(
                "Invalid Nakamoto block: invalid total burns".into(),
            ));
        }

        // this block's bitvec header must match the miner's block commit punishments
        let tenure_block_commit = SortitionDB::get_block_commit(
            burn_dbconn.conn(),
            &tenure_block_snapshot.winning_block_txid,
            &tenure_block_snapshot.sortition_id,
        )?
        .ok_or_else(|| {
            warn!("Invalid Nakamoto block: has no block-commit in its sortition";
                "consensus_hash" => %block.header.consensus_hash,
                "stacks_block_hash" => %block.header.block_hash(),
                "stacks_block_id" => %block.header.block_id(),
                "sortition_id" => %tenure_block_snapshot.sortition_id,
                "block_commit_txid" => %tenure_block_snapshot.winning_block_txid
            );
            ChainstateError::NoSuchBlockError
        })?;

        // this block's tenure's block-commit contains the hash of the parent tenure's tenure-start
        // block.
        // (note that we can't check this earlier, since we need the parent tenure to have been
        // processed)
        if new_tenure && parent_chain_tip.is_nakamoto_block() && !block.is_first_mined() {
            let parent_tenure_start_header =
                Self::get_nakamoto_tenure_start_block_header(chainstate_tx.tx(), &parent_ch)?
                    .ok_or_else(|| {
                        warn!("Invalid Nakamoto block: no start-tenure block for parent";
                            "parent_consensus_hash" => %parent_ch,
                            "consensus_hash" => %block.header.consensus_hash,
                            "stacks_block_hash" => %block.header.block_hash(),
                            "stacks_block_id" => %block.header.block_id()
                        );
                        ChainstateError::NoSuchBlockError
                    })?;

            if parent_tenure_start_header.index_block_hash() != tenure_block_commit.last_tenure_id()
            {
                warn!("Invalid Nakamoto block: its tenure's block-commit's block ID hash does not match its parent tenure's start block";
                    "parent_consensus_hash" => %parent_ch,
                    "parent_tenure_start_block_id" => %parent_tenure_start_header.index_block_hash(),
                    "block_commit.last_tenure_id" => %tenure_block_commit.last_tenure_id()
                );

                return Err(ChainstateError::NoSuchBlockError);
            }
        }

        // verify VRF proof, if present
        // only need to do this once per tenure
        // get the resulting vrf proof bytes
        let vrf_proof_opt = if new_tenure {
            Self::check_block_commit_vrf_seed(chainstate_tx.deref(), burn_dbconn, block)?;
            Some(
                block
                    .get_vrf_proof()
                    .ok_or(ChainstateError::InvalidStacksBlock(
                        "Invalid Nakamoto block: has coinbase but no VRF proof".into(),
                    ))?,
            )
        } else {
            None
        };

        // process the tenure-change if it happened, so that when block-processing begins, it happens in whatever the
        // current tenure is
        let coinbase_height = Self::advance_nakamoto_tenure(
            chainstate_tx,
            burn_dbconn,
            block,
            parent_coinbase_height,
        )?;
        if new_tenure {
            // tenure height must have advanced
            if coinbase_height
                != parent_coinbase_height
                    .checked_add(1)
                    .expect("Too many tenures")
            {
                // this should be unreachable
                return Err(ChainstateError::InvalidStacksBlock(
                    "Could not advance tenure, even though tenure changed".into(),
                ));
            }
        } else {
            if coinbase_height != parent_coinbase_height {
                // this should be unreachable
                return Err(ChainstateError::InvalidStacksBlock(
                    "Advanced tenure even though a new tenure did not happen".into(),
                ));
            }
        }

        // begin processing this block
        let SetupBlockResult {
            mut clarity_tx,
            mut tx_receipts,
            matured_miner_rewards_opt,
            evaluated_epoch,
            applied_epoch_transition,
            burn_stack_stx_ops,
            burn_transfer_stx_ops,
            burn_delegate_stx_ops,
            mut auto_unlock_events,
            signer_set_calc,
            burn_vote_for_aggregate_key_ops,
        } = Self::setup_block(
            chainstate_tx,
            clarity_instance,
            burn_dbconn,
            first_block_height,
            pox_constants,
            parent_ch,
            parent_block_hash,
            parent_chain_tip.stacks_block_height,
            parent_chain_tip.burn_header_height,
            burn_header_hash,
            burn_header_height.try_into().map_err(|_| {
                ChainstateError::InvalidStacksBlock("Burn block height exceeded u32".into())
            })?,
            new_tenure,
            coinbase_height,
            tenure_extend,
            &block.header.pox_treatment,
            &tenure_block_commit,
            active_reward_set,
        )?;

        let starting_cost = clarity_tx.cost_so_far();

        debug!(
            "Append nakamoto block";
            "block" => format!("{}/{block_hash}", block.header.consensus_hash),
            "block_id" => %block.header.block_id(),
            "parent_block" => %block.header.parent_block_id,
            "stacks_height" => next_block_height,
            "total_burns" => block.header.burn_spent,
            "evaluated_epoch" => %evaluated_epoch
        );

        // process anchored block
        let (block_fees, txs_receipts) = match StacksChainState::process_block_transactions(
            &mut clarity_tx,
            &block.txs,
            0,
            ast_rules,
        ) {
            Err(e) => {
                let msg = format!("Invalid Stacks block {}: {:?}", &block_hash, &e);
                warn!("{}", &msg);

                clarity_tx.rollback_block();
                return Err(ChainstateError::InvalidStacksBlock(msg));
            }
            Ok((block_fees, _block_burns, txs_receipts)) => (block_fees, txs_receipts),
        };

        tx_receipts.extend(txs_receipts.into_iter());

        let total_tenure_cost = clarity_tx.cost_so_far();
        let mut block_execution_cost = total_tenure_cost.clone();
        block_execution_cost.sub(&starting_cost).map_err(|_e| {
            ChainstateError::InvalidStacksBlock("Block execution cost was negative".into())
        })?;

        // obtain reward info for receipt -- consolidate miner, user, and parent rewards into a
        // single list, but keep the miner/user/parent/info tuple for advancing the chain tip
        let matured_rewards = matured_miner_rewards_opt
            .as_ref()
            .map(|matured_miner_rewards| matured_miner_rewards.consolidate())
            .unwrap_or(vec![]);

        let mut lockup_events =
            match Self::finish_block(&mut clarity_tx, matured_miner_rewards_opt.as_ref()) {
                Err(ChainstateError::InvalidStacksBlock(e)) => {
                    clarity_tx.rollback_block();
                    return Err(ChainstateError::InvalidStacksBlock(e));
                }
                Err(e) => return Err(e),
                Ok(lockup_events) => lockup_events,
            };

        // if any, append lockups events to the coinbase receipt
        if lockup_events.len() > 0 {
            // Receipts are appended in order, so the first receipt should be
            // the one of the coinbase transaction
            if let Some(receipt) = tx_receipts.get_mut(0) {
                if receipt.is_coinbase_tx() {
                    receipt.events.append(&mut lockup_events);
                }
            } else {
                warn!("Unable to attach lockups events, block's first transaction is not a coinbase transaction")
            }
        }
        // if any, append auto unlock events to the coinbase receipt
        if auto_unlock_events.len() > 0 {
            // Receipts are appended in order, so the first receipt should be
            // the one of the coinbase transaction
            if let Some(receipt) = tx_receipts.get_mut(0) {
                if receipt.is_coinbase_tx() {
                    receipt.events.append(&mut auto_unlock_events);
                }
            } else {
                warn!("Unable to attach auto unlock events, block's first transaction is not a coinbase transaction")
            }
        }

        // verify that the resulting chainstate matches the block's state root
        let root_hash = clarity_tx.seal();
        if root_hash != block.header.state_index_root {
            let msg = format!(
                "Block {} state root mismatch: expected {}, got {}",
                &block_hash, block.header.state_index_root, root_hash,
            );
            warn!("{}", &msg);

            clarity_tx.rollback_block();
            return Err(ChainstateError::InvalidStacksBlock(msg));
        }

        debug!("Reached state root {}", root_hash;
               "block_cost" => %block_execution_cost);

        // good to go!
        let block_limit = clarity_tx
            .block_limit()
            .ok_or_else(|| ChainstateError::InvalidChainstateDB)?;
        let clarity_commit =
            clarity_tx.precommit_to_block(&block.header.consensus_hash, &block_hash);

        // calculate the reward for this tenure
        let scheduled_miner_reward = if new_tenure {
            Some(Self::calculate_scheduled_tenure_reward(
                chainstate_tx,
                burn_dbconn,
                block,
                evaluated_epoch,
                parent_coinbase_height,
                chain_tip_burn_header_height.into(),
                burnchain_commit_burn,
                burnchain_sortition_burn,
            )?)
        } else {
            None
        };

        // extract matured rewards info -- we'll need it for the receipt
        let matured_rewards_info_opt = matured_miner_rewards_opt
            .as_ref()
            .map(|rewards| rewards.reward_info.clone());

        let new_tip = Self::advance_tip(
            &mut chainstate_tx.tx,
            &parent_chain_tip.anchored_header,
            &parent_chain_tip.consensus_hash,
            &block.header,
            vrf_proof_opt,
            chain_tip_burn_header_hash,
            chain_tip_burn_header_height,
            chain_tip_burn_header_timestamp,
            scheduled_miner_reward.as_ref(),
            matured_miner_rewards_opt,
            &block_execution_cost,
            &total_tenure_cost,
            block_size,
            applied_epoch_transition,
            burn_stack_stx_ops,
            burn_transfer_stx_ops,
            burn_delegate_stx_ops,
            burn_vote_for_aggregate_key_ops,
            new_tenure,
            block_fees,
            burnchain_view,
        )
        .expect("FATAL: failed to advance chain tip");

        let new_block_id = new_tip.index_block_hash();
        chainstate_tx.log_transactions_processed(&new_block_id, &tx_receipts);

        // store the reward set calculated during this block if it happened
        // NOTE: miner and proposal evaluation should not invoke this because
        //  it depends on knowing the StacksBlockId.
        let signers_updated = signer_set_calc.is_some();
        let mut reward_set_data = None;
        if let Some(signer_calculation) = signer_set_calc {
            Self::write_reward_set(chainstate_tx, &new_block_id, &signer_calculation.reward_set)?;

            let cycle_number = if let Some(cycle) = pox_constants.reward_cycle_of_prepare_phase(
                first_block_height.into(),
                chain_tip_burn_header_height.into(),
            ) {
                Some(cycle)
            } else {
                pox_constants
                    .block_height_to_reward_cycle(
                        first_block_height.into(),
                        chain_tip_burn_header_height.into(),
                    )
                    .map(|cycle| cycle + 1)
            };

            if let Some(cycle) = cycle_number {
                reward_set_data = Some(RewardSetData::new(
                    signer_calculation.reward_set.clone(),
                    cycle,
                ));
            }
        }

        monitoring::set_last_block_transaction_count(u64::try_from(block.txs.len()).unwrap());
        monitoring::set_last_execution_cost_observed(&block_execution_cost, &block_limit);

        // get burn block stats, for the transaction receipt
        let (parent_burn_block_hash, parent_burn_block_height, parent_burn_block_timestamp) =
            if block.is_first_mined() {
                (BurnchainHeaderHash([0; 32]), 0, 0)
            } else {
                let sn = SortitionDB::get_block_snapshot_consensus(burn_dbconn, &parent_ch)?
                    .ok_or_else(|| {
                        // shouldn't happen
                        warn!(
                            "CORRUPTION: {} does not correspond to a burn block",
                            &parent_ch
                        );
                        ChainstateError::InvalidStacksBlock("No parent consensus hash".into())
                    })?;
                (
                    sn.burn_header_hash,
                    sn.block_height,
                    sn.burn_header_timestamp,
                )
            };

        let epoch_receipt = StacksEpochReceipt {
            header: new_tip,
            tx_receipts,
            matured_rewards,
            matured_rewards_info: matured_rewards_info_opt,
            parent_microblocks_cost: ExecutionCost::zero(),
            anchored_block_cost: block_execution_cost,
            parent_burn_block_hash,
            parent_burn_block_height: u32::try_from(parent_burn_block_height).unwrap_or(0), // shouldn't be fatal
            parent_burn_block_timestamp,
            evaluated_epoch,
            epoch_transition: applied_epoch_transition,
            signers_updated,
        };

        Ok((epoch_receipt, clarity_commit, reward_set_data))
    }

    /// Create a StackerDB config for the .miners contract.
    /// It has two slots -- one for the past two sortition winners.
    pub fn make_miners_stackerdb_config(
        sortdb: &SortitionDB,
        tip: &BlockSnapshot,
    ) -> Result<StackerDBConfig, ChainstateError> {
        let ih = sortdb.index_handle(&tip.sortition_id);
        let last_winner_snapshot = ih.get_last_snapshot_with_sortition(tip.block_height)?;
        let parent_winner_snapshot = ih.get_last_snapshot_with_sortition(
            last_winner_snapshot.block_height.saturating_sub(1),
        )?;

        let mut miner_key_hash160s = vec![];

        // go get their corresponding leader keys, but preserve the miner's relative position in
        // the stackerdb signer list -- if a miner was in slot 0, then it should stay in slot 0
        // after a sortition (and vice versa for 1)
        let sns = if last_winner_snapshot.num_sortitions % 2 == 0 {
            [last_winner_snapshot, parent_winner_snapshot]
        } else {
            [parent_winner_snapshot, last_winner_snapshot]
        };

        for sn in sns {
            // find the commit
            let Some(block_commit) =
                ih.get_block_commit_by_txid(&sn.sortition_id, &sn.winning_block_txid)?
            else {
                warn!(
                    "No block commit for {} in sortition for {}",
                    &sn.winning_block_txid, &sn.consensus_hash
                );
                return Err(ChainstateError::InvalidStacksBlock(
                    "No block-commit in sortition for block's consensus hash".into(),
                ));
            };

            // key register of the winning miner
            let leader_key = ih
                .get_leader_key_at(
                    u64::from(block_commit.key_block_ptr),
                    u32::from(block_commit.key_vtxindex),
                )?
                .expect("FATAL: have block commit but no leader key");

            // the leader key should always be valid (i.e. the unwrap_or() should be unreachable),
            // but be defensive and just use the "null" address
            miner_key_hash160s.push(
                leader_key
                    .interpret_nakamoto_signing_key()
                    .unwrap_or(Hash160([0x00; 20])),
            );
        }

        let signers = miner_key_hash160s
            .into_iter()
            .map(|hash160|
                // each miner gets two slots
                (
                    StacksAddress {
                        version: 1, // NOTE: the version is ignored in stackerdb; we only care about the hashbytes
                        bytes: hash160
                    },
                    MINER_SLOT_COUNT,
                ))
            .collect();

        Ok(StackerDBConfig {
            chunk_size: MAX_PAYLOAD_LEN.into(),
            signers,
            write_freq: 5,
            max_writes: u32::MAX,  // no limit on number of writes
            max_neighbors: 200, // TODO: const -- just has to be equal to or greater than the number of signers
            hint_replicas: vec![], // TODO: is there a way to get the IP addresses of stackers' preferred nodes?
        })
    }

    /// Get the slot range for the given miner's public key.
    /// Returns Some(Range<u32>) if the miner is in the StackerDB config, where the range of slots for the miner is [start, end).
    ///   i.e., inclusive of `start`, exclusive of `end`.
    /// Returns None if the miner is not in the StackerDB config.
    /// Returns an error if the miner is in the StackerDB config but the slot number is invalid.
    pub fn get_miner_slot(
        sortdb: &SortitionDB,
        tip: &BlockSnapshot,
        miner_pubkey: &StacksPublicKey,
    ) -> Result<Option<Range<u32>>, ChainstateError> {
        let miner_hash160 = Hash160::from_node_public_key(&miner_pubkey);
        let stackerdb_config = Self::make_miners_stackerdb_config(sortdb, &tip)?;

        // find out which slot we're in
        let mut slot_index = 0;
        let mut slot_id_result = None;
        for (addr, slot_count) in stackerdb_config.signers.iter() {
            if addr.bytes == miner_hash160 {
                slot_id_result = Some(Range {
                    start: slot_index,
                    end: slot_index + slot_count,
                });
                break;
            }
            slot_index += slot_count;
        }

        let Some(slot_id_range) = slot_id_result else {
            // miner key does not match any slot
            warn!("Miner is not in the miners StackerDB config";
                  "miner" => %miner_hash160,
                  "stackerdb_slots" => format!("{:?}", &stackerdb_config.signers));

            return Ok(None);
        };
        Ok(Some(slot_id_range))
    }

    /// Boot code instantiation for the aggregate public key.
    /// TODO: This should be removed once it's possible for stackers to vote on the aggregate
    /// public key
    /// DO NOT USE IN MAINNET
    pub fn aggregate_public_key_bootcode(clarity_tx: &mut ClarityTx, apk: &Point) {
        let agg_pub_key = to_hex(&apk.compress().data);
        let contract_content = format!(
            "(define-read-only ({}) 0x{})",
            BOOT_TEST_POX_4_AGG_KEY_FNAME, agg_pub_key
        );
        // NOTE: this defaults to a testnet address to prevent it from ever working on
        // mainnet
        let contract_id = boot_code_id(BOOT_TEST_POX_4_AGG_KEY_CONTRACT, false);
        clarity_tx.connection().as_transaction(|clarity| {
            let (mut ast, analysis) = clarity
                .analyze_smart_contract(
                    &contract_id,
                    ClarityVersion::Clarity2,
                    &contract_content,
                    ASTRules::PrecheckSize,
                )
                .unwrap();
            clarity
                .initialize_smart_contract(
                    &contract_id,
                    ClarityVersion::Clarity2,
                    &mut ast,
                    &analysis,
                    &contract_content,
                    None,
                    |_, _| false,
                )
                .unwrap();
            clarity.save_analysis(&contract_id, &analysis).unwrap();
        })
    }
}

impl StacksMessageCodec for NakamotoBlock {
    fn consensus_serialize<W: std::io::Write>(&self, fd: &mut W) -> Result<(), CodecError> {
        write_next(fd, &self.header)?;
        write_next(fd, &self.txs)
    }

    fn consensus_deserialize<R: std::io::Read>(fd: &mut R) -> Result<Self, CodecError> {
        let (header, txs) = {
            let mut bound_read = BoundReader::from_reader(fd, u64::from(MAX_MESSAGE_LEN));
            let header: NakamotoBlockHeader = read_next(&mut bound_read)?;
            let txs: Vec<_> = read_next(&mut bound_read)?;
            (header, txs)
        };

        // all transactions are unique
        if !StacksBlock::validate_transactions_unique(&txs) {
            warn!("Invalid block: Found duplicate transaction";
                "consensus_hash" => %header.consensus_hash,
                "stacks_block_hash" => %header.block_hash(),
                "stacks_block_id" => %header.block_id()
            );
            return Err(CodecError::DeserializeError(
                "Invalid block: found duplicate transaction".to_string(),
            ));
        }

        // header and transactions must be consistent
        let txid_vecs = txs.iter().map(|tx| tx.txid().as_bytes().to_vec()).collect();

        let merkle_tree = MerkleTree::new(&txid_vecs);
        let tx_merkle_root: Sha512Trunc256Sum = merkle_tree.root();

        if tx_merkle_root != header.tx_merkle_root {
            warn!("Invalid block: Tx Merkle root mismatch";
                "consensus_hash" => %header.consensus_hash,
                "stacks_block_hash" => %header.block_hash(),
                "stacks_block_id" => %header.block_id()
            );
            return Err(CodecError::DeserializeError(
                "Invalid block: tx Merkle root mismatch".to_string(),
            ));
        }

        Ok(NakamotoBlock { header, txs })
    }
}<|MERGE_RESOLUTION|>--- conflicted
+++ resolved
@@ -29,13 +29,8 @@
 use clarity::vm::{ClarityVersion, SymbolicExpression, Value};
 use lazy_static::{__Deref, lazy_static};
 use rusqlite::blob::Blob;
-<<<<<<< HEAD
-use rusqlite::types::{FromSql, FromSqlError};
-use rusqlite::{params, Connection, OptionalExtension, ToSql};
-=======
 use rusqlite::types::{FromSql, FromSqlError, FromSqlResult, ToSql, ToSqlOutput};
 use rusqlite::{params, Connection, OpenFlags, OptionalExtension};
->>>>>>> d57dda47
 use sha2::{Digest as Sha2Digest, Sha512_256};
 use stacks_common::bitvec::BitVec;
 use stacks_common::codec::{
@@ -1607,7 +1602,7 @@
                         "stacks_block_id" => %next_ready_block.header.block_id(),
                         "parent_block_id" => %next_ready_block.header.parent_block_id
                     );
-                    ChainstateError::InvalidStacksBlock("Failed to load burn view of parent block ID".into())                    
+                    ChainstateError::InvalidStacksBlock("Failed to load burn view of parent block ID".into())
                 })?;
                 let handle = sort_db.index_handle_at_ch(&tenure_change.burn_view_consensus_hash)?;
                 let connected_sort_id = get_ancestor_sort_id(&handle, parent_burn_view_sn.block_height, &handle.context.chain_tip)?
@@ -1619,7 +1614,7 @@
                             "stacks_block_id" => %next_ready_block.header.block_id(),
                             "parent_block_id" => %next_ready_block.header.parent_block_id
                         );
-                        ChainstateError::InvalidStacksBlock("Failed to load burn view of parent block ID".into())                    
+                        ChainstateError::InvalidStacksBlock("Failed to load burn view of parent block ID".into())
                     })?;
                 if connected_sort_id != parent_burn_view_sn.sortition_id {
                     warn!(
@@ -2143,11 +2138,7 @@
         let qry = "SELECT DISTINCT tenure_id_consensus_hash AS consensus_hash FROM nakamoto_tenures WHERE coinbase_height = ?1";
 
         let candidate_chs: Vec<ConsensusHash> =
-<<<<<<< HEAD
-            query_rows(tx.tx(), qry, [u64_to_sql(coinbase_height)?])?;
-=======
             query_rows(tx.tx(), qry, params![u64_to_sql(coinbase_height)?])?;
->>>>>>> d57dda47
 
         if candidate_chs.len() == 0 {
             // no nakamoto_tenures at that tenure height, check if there's a stack block header where
