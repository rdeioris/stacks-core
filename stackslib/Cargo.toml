--- conflicted
+++ resolved
@@ -57,11 +57,8 @@
 siphasher = "0.3.7"
 wsts = { workspace = true }
 hashbrown = { workspace = true }
-<<<<<<< HEAD
-clar2wasm = { git = "https://github.com/stacks-network/clarity-wasm.git", branch = "chore/update-clarity"}
-=======
+clar2wasm = { git = "https://github.com/stacks-network/clarity-wasm.git", branch = "main"}
 rusqlite = { workspace = true }
->>>>>>> d57dda47
 
 [target.'cfg(not(any(target_os = "macos",target_os="windows", target_arch = "arm" )))'.dependencies]
 tikv-jemallocator = {workspace = true}
@@ -83,13 +80,6 @@
 version = "0.24.3"
 features = ["serde", "recovery"]
 
-<<<<<<< HEAD
-[dependencies.rusqlite]
-version = "=0.28.0"
-features = ["blob", "serde_json", "i128_blob", "bundled", "trace"]
-
-=======
->>>>>>> d57dda47
 [dependencies.ed25519-dalek]
 workspace = true
 
