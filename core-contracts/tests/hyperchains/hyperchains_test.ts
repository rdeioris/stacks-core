--- conflicted
+++ resolved
@@ -100,107 +100,6 @@
         const second_ft_contract = contracts.get("ST1PQHQKV0RJXZFY1DGX8MNSNYVE3VGZJSRTPGZGM.second-simple-ft")!;
 
 
-        // Invalid miner can't setup allowed assets
-        let block = chain.mineBlock([
-            Tx.contractCall("hyperchains", "setup-allowed-contracts",
-                [],
-                bob.address),
-        ]);
-        // should return (err ERR_INVALID_MINER)
-        block.receipts[0].result
-            .expectErr()
-            .expectInt(2);
-
-        // Miner can set up allowed assets
-        block = chain.mineBlock([
-            Tx.contractCall("hyperchains", "setup-allowed-contracts",
-                [],
-                alice.address),
-        ]);
-        block.receipts[0].result
-            .expectOk()
-            .expectBool(true);
-
-        // Miner should not be able to set up allowed assets a second time
-        block = chain.mineBlock([
-            Tx.contractCall("hyperchains", "setup-allowed-contracts",
-                [],
-                alice.address),
-        ]);
-        // should return (err ERR_ASSET_ALREADY_ALLOWED)
-        block.receipts[0].result
-            .expectErr()
-            .expectInt(6);
-
-        // Miner should be able to register a new allowed NFT asset
-        block = chain.mineBlock([
-            Tx.contractCall("hyperchains", "register-new-nft-contract",
-                [
-                    types.principal(second_nft_contract.contract_id),
-                    types.ascii("deposit-on-hc"),
-                ],
-                alice.address),
-        ]);
-        block.receipts[0].result
-            .expectOk()
-            .expectBool(true);
-
-        // Miner should be not able to register a previously allowed NFT asset
-        block = chain.mineBlock([
-            Tx.contractCall("hyperchains", "register-new-nft-contract",
-                [
-                    types.principal(second_nft_contract.contract_id),
-                    types.ascii("deposit-on-hc"),
-                ],
-                alice.address),
-        ]);
-        // should return (err ERR_ASSET_ALREADY_ALLOWED)
-        block.receipts[0].result
-            .expectErr()
-            .expectInt(6);
-
-        // Miner should be able to register a new allowed FT asset
-        block = chain.mineBlock([
-            Tx.contractCall("hyperchains", "register-new-ft-contract",
-                [
-                    types.principal(second_ft_contract.contract_id),
-                    types.ascii("deposit-on-hc"),
-                ],
-                alice.address),
-        ]);
-        block.receipts[0].result
-            .expectOk()
-            .expectBool(true);
-
-        // Miner should be not able to register a previously allowed FT asset
-        block = chain.mineBlock([
-            Tx.contractCall("hyperchains", "register-new-ft-contract",
-                [
-                    types.principal(second_ft_contract.contract_id),
-                    types.ascii("deposit-on-hc"),
-                ],
-                alice.address),
-        ]);
-        // should return (err ERR_ASSET_ALREADY_ALLOWED)
-        block.receipts[0].result
-            .expectErr()
-            .expectInt(6);
-
-    },
-});
-
-
-Clarinet.test({
-    name: "Ensure that user can deposit NFT & miner can withdraw it",
-    async fn(chain: Chain, accounts: Map<string, Account>, contracts: Map<string, Contract>) {
-
-        // valid miner
-        const alice = accounts.get("wallet_1")!;
-        // invalid miner
-        const bob = accounts.get("wallet_2")!;
-        // user
-        const charlie = accounts.get("wallet_3")!;
-
         // set alice as a miner
         let initialize = chain.mineBlock([
             Tx.contractCall("hyperchains", "set-hc-miner",
@@ -209,39 +108,9 @@
             ],
             alice.address),
         ]);
-        
-        // nft contract id
-        const nft_contract = contracts.get("ST1PQHQKV0RJXZFY1DGX8MNSNYVE3VGZJSRTPGZGM.simple-nft")!;
-        const hyperchain_contract = contracts.get("ST1PQHQKV0RJXZFY1DGX8MNSNYVE3VGZJSRTPGZGM.hyperchains")!;
-
-        // User should be able to mint an NFT
+
+        // Invalid miner can't setup allowed assets
         let block = chain.mineBlock([
-            Tx.contractCall("simple-nft", "test-mint", [types.principal(charlie.address)], charlie.address),
-        ]);
-        block.receipts[0].result.expectOk().expectBool(true);
-        // Check that user owns NFT
-        let assets = chain.getAssetsMaps().assets[".simple-nft.nft-token"];
-        let nft_amount = assets[charlie.address];
-        assertEquals(nft_amount, 1);
-
-        // User should not be able to deposit NFT asset before miner allows the asset
-        block = chain.mineBlock([
-            Tx.contractCall("hyperchains", "deposit-nft-asset",
-                [
-                    types.uint(1),
-                    types.principal(charlie.address),
-                    types.principal(nft_contract.contract_id),
-                    types.principal(nft_contract.contract_id),
-                ],
-                charlie.address),
-        ]);
-        // should return (err ERR_DISALLOWED_ASSET)
-        block.receipts[0].result
-            .expectErr()
-            .expectInt(5);
-
-        // Invalid miner can't setup allowed assets
-        block = chain.mineBlock([
             Tx.contractCall("hyperchains", "setup-allowed-contracts",
                 [],
                 bob.address),
@@ -251,7 +120,7 @@
             .expectErr()
             .expectInt(2);
 
-        // Miner sets up allowed assets
+        // Miner can set up allowed assets
         block = chain.mineBlock([
             Tx.contractCall("hyperchains", "setup-allowed-contracts",
                 [],
@@ -261,122 +130,77 @@
             .expectOk()
             .expectBool(true);
 
-        // User should be able to deposit NFT asset
-        block = chain.mineBlock([
-            Tx.contractCall("hyperchains", "deposit-nft-asset",
-                [
-                    types.uint(1),
-                    types.principal(charlie.address),
-                    types.principal(nft_contract.contract_id),
-                    types.principal(nft_contract.contract_id),
-                ],
-                charlie.address),
-        ]);
-        block.receipts[0].result
-            .expectOk()
-            .expectBool(true);
-        // Check that contract owns NFT, and that the user does not
-        assets = chain.getAssetsMaps().assets[".simple-nft.nft-token"];
-        nft_amount = assets[charlie.address];
-        assertEquals(nft_amount, 0);
-        nft_amount = assets[hyperchain_contract.contract_id];
-        assertEquals(nft_amount, 1);
-
-        // User should not be able to deposit an NFT asset they don't own
-        block = chain.mineBlock([
-            Tx.contractCall("hyperchains", "deposit-nft-asset",
-                [
-                    types.uint(1),
-                    types.principal(charlie.address),
-                    types.principal(nft_contract.contract_id),
-                    types.principal(nft_contract.contract_id),
-                ],
-                charlie.address),
-        ]);
-        // should return (err ERR_CONTRACT_CALL_FAILED)
-        block.receipts[0].result
-            .expectErr()
-            .expectInt(3);
-
-        let root_hash = new Uint8Array([203, 225, 170, 121, 99, 143, 221, 118, 153, 59, 252, 68, 117, 30, 27, 33, 49, 100, 166, 167, 250, 154, 172, 149, 149, 79, 236, 105, 254, 184, 172, 103]);
-
-        // Miner should commit a block with the appropriate root hash (mocking a withdrawal Merkle tree)
-        const id_header_hash = chain.callReadOnlyFn('test-helpers', 'get-id-header-hash', [], alice.address).result.expectOk().toString();
-
-        block = chain.mineBlock([
-            // Successfully commit block at height 0 with alice.
-            Tx.contractCall("hyperchains", "commit-block",
-                [
-                    types.buff(new Uint8Array([0, 1, 1, 1, 1])),
-                    id_header_hash,
-                    types.buff(root_hash),
-                ],
-                alice.address),
-        ]);
-        assertEquals(block.height, 9);
-        block.receipts[0].result
-            .expectOk()
-            .expectBuff(new Uint8Array([0, 1, 1, 1, 1]));
-
-        let nft_sib_hash = new Uint8Array([33, 202, 115, 15, 237, 187, 156, 88, 59, 212, 42, 195, 30, 149, 130, 0, 37, 203, 93, 165, 189, 33, 107, 213, 116, 211, 170, 0, 89, 231, 154, 3]);
-        let nft_leaf_hash = new Uint8Array([38, 72, 158, 13, 57, 120, 9, 95, 13, 62, 11, 118, 71, 237, 60, 173, 121, 221, 127, 38, 163, 75, 203, 191, 227, 4, 195, 17, 239, 76, 42, 55]);
-        // Miner should be able to withdraw NFT asset for user
-        block = chain.mineBlock([
-            Tx.contractCall("hyperchains", "withdraw-nft-asset",
-                [
-                    types.uint(1),
-                    types.principal(charlie.address),
-                    types.principal(nft_contract.contract_id),
-                    types.principal(nft_contract.contract_id),
-                    types.buff(root_hash),
-                    types.buff(nft_leaf_hash),
-                    types.list([types.tuple({
-                        "hash": types.buff(nft_sib_hash),
-                        "is-left-side": types.bool(true)
-                    })])
-
-                ],
-                alice.address),
-        ]);
-        block.receipts[0].result
-            .expectOk()
-            .expectBool(true);
-
-        // Check that user owns NFT
-        assets = chain.getAssetsMaps().assets[".simple-nft.nft-token"];
-        nft_amount = assets[charlie.address];
-        assertEquals(nft_amount, 1);
-
-
-        // Miner should not be able to withdraw NFT asset a second time
-        block = chain.mineBlock([
-            Tx.contractCall("hyperchains", "withdraw-nft-asset",
-                [
-                    types.uint(1),
-                    types.principal(charlie.address),
-                    types.principal(nft_contract.contract_id),
-                    types.principal(nft_contract.contract_id),
-                    types.buff(root_hash),
-                    types.buff(nft_leaf_hash),
-                    types.list([types.tuple({
-                        "hash": types.buff(nft_sib_hash),
-                        "is-left-side": types.bool(true)
-                    })])
-
-                ],
-                alice.address),
-        ]);
-        // should return (err ERR_WITHDRAWAL_ALREADY_PROCESSED)
-        block.receipts[0].result
-            .expectErr()
-            .expectInt(9);
+        // Miner should not be able to set up allowed assets a second time
+        block = chain.mineBlock([
+            Tx.contractCall("hyperchains", "setup-allowed-contracts",
+                [],
+                alice.address),
+        ]);
+        // should return (err ERR_ASSET_ALREADY_ALLOWED)
+        block.receipts[0].result
+            .expectErr()
+            .expectInt(6);
+
+        // Miner should be able to register a new allowed NFT asset
+        block = chain.mineBlock([
+            Tx.contractCall("hyperchains", "register-new-nft-contract",
+                [
+                    types.principal(second_nft_contract.contract_id),
+                    types.ascii("deposit-on-hc"),
+                ],
+                alice.address),
+        ]);
+        block.receipts[0].result
+            .expectOk()
+            .expectBool(true);
+
+        // Miner should be not able to register a previously allowed NFT asset
+        block = chain.mineBlock([
+            Tx.contractCall("hyperchains", "register-new-nft-contract",
+                [
+                    types.principal(second_nft_contract.contract_id),
+                    types.ascii("deposit-on-hc"),
+                ],
+                alice.address),
+        ]);
+        // should return (err ERR_ASSET_ALREADY_ALLOWED)
+        block.receipts[0].result
+            .expectErr()
+            .expectInt(6);
+
+        // Miner should be able to register a new allowed FT asset
+        block = chain.mineBlock([
+            Tx.contractCall("hyperchains", "register-new-ft-contract",
+                [
+                    types.principal(second_ft_contract.contract_id),
+                    types.ascii("deposit-on-hc"),
+                ],
+                alice.address),
+        ]);
+        block.receipts[0].result
+            .expectOk()
+            .expectBool(true);
+
+        // Miner should be not able to register a previously allowed FT asset
+        block = chain.mineBlock([
+            Tx.contractCall("hyperchains", "register-new-ft-contract",
+                [
+                    types.principal(second_ft_contract.contract_id),
+                    types.ascii("deposit-on-hc"),
+                ],
+                alice.address),
+        ]);
+        // should return (err ERR_ASSET_ALREADY_ALLOWED)
+        block.receipts[0].result
+            .expectErr()
+            .expectInt(6);
 
     },
 });
 
 
 Clarinet.test({
-    name: "Ensure that user can deposit FT & miner can withdraw it",
+    name: "Ensure that user can deposit NFT & miner can withdraw it",
     async fn(chain: Chain, accounts: Map<string, Account>, contracts: Map<string, Contract>) {
 
         // valid miner
@@ -385,9 +209,6 @@
         const bob = accounts.get("wallet_2")!;
         // user
         const charlie = accounts.get("wallet_3")!;
-
-        // ft contract
-        const ft_contract = contracts.get("ST1PQHQKV0RJXZFY1DGX8MNSNYVE3VGZJSRTPGZGM.simple-ft")!;
 
         // set alice as a miner
         let initialize = chain.mineBlock([
@@ -397,6 +218,194 @@
             ],
             alice.address),
         ]);
+        
+        // nft contract id
+        const nft_contract = contracts.get("ST1PQHQKV0RJXZFY1DGX8MNSNYVE3VGZJSRTPGZGM.simple-nft")!;
+        const hyperchain_contract = contracts.get("ST1PQHQKV0RJXZFY1DGX8MNSNYVE3VGZJSRTPGZGM.hyperchains")!;
+
+        // User should be able to mint an NFT
+        let block = chain.mineBlock([
+            Tx.contractCall("simple-nft", "test-mint", [types.principal(charlie.address)], charlie.address),
+        ]);
+        block.receipts[0].result.expectOk().expectBool(true);
+        // Check that user owns NFT
+        let assets = chain.getAssetsMaps().assets[".simple-nft.nft-token"];
+        let nft_amount = assets[charlie.address];
+        assertEquals(nft_amount, 1);
+
+        // User should not be able to deposit NFT asset before miner allows the asset
+        block = chain.mineBlock([
+            Tx.contractCall("hyperchains", "deposit-nft-asset",
+                [
+                    types.uint(1),
+                    types.principal(charlie.address),
+                    types.principal(nft_contract.contract_id),
+                    types.principal(nft_contract.contract_id),
+                ],
+                charlie.address),
+        ]);
+        // should return (err ERR_DISALLOWED_ASSET)
+        block.receipts[0].result
+            .expectErr()
+            .expectInt(5);
+
+        // Invalid miner can't setup allowed assets
+        block = chain.mineBlock([
+            Tx.contractCall("hyperchains", "setup-allowed-contracts",
+                [],
+                bob.address),
+        ]);
+        // should return (err ERR_INVALID_MINER)
+        block.receipts[0].result
+            .expectErr()
+            .expectInt(2);
+
+        // Miner sets up allowed assets
+        block = chain.mineBlock([
+            Tx.contractCall("hyperchains", "setup-allowed-contracts",
+                [],
+                alice.address),
+        ]);
+        block.receipts[0].result
+            .expectOk()
+            .expectBool(true);
+
+        // User should be able to deposit NFT asset
+        block = chain.mineBlock([
+            Tx.contractCall("hyperchains", "deposit-nft-asset",
+                [
+                    types.uint(1),
+                    types.principal(charlie.address),
+                    types.principal(nft_contract.contract_id),
+                    types.principal(nft_contract.contract_id),
+                ],
+                charlie.address),
+        ]);
+        block.receipts[0].result
+            .expectOk()
+            .expectBool(true);
+        // Check that contract owns NFT, and that the user does not
+        assets = chain.getAssetsMaps().assets[".simple-nft.nft-token"];
+        nft_amount = assets[charlie.address];
+        assertEquals(nft_amount, 0);
+        nft_amount = assets[hyperchain_contract.contract_id];
+        assertEquals(nft_amount, 1);
+
+        // User should not be able to deposit an NFT asset they don't own
+        block = chain.mineBlock([
+            Tx.contractCall("hyperchains", "deposit-nft-asset",
+                [
+                    types.uint(1),
+                    types.principal(charlie.address),
+                    types.principal(nft_contract.contract_id),
+                    types.principal(nft_contract.contract_id),
+                ],
+                charlie.address),
+        ]);
+        // should return (err ERR_CONTRACT_CALL_FAILED)
+        block.receipts[0].result
+            .expectErr()
+            .expectInt(3);
+
+        let root_hash = new Uint8Array([203, 225, 170, 121, 99, 143, 221, 118, 153, 59, 252, 68, 117, 30, 27, 33, 49, 100, 166, 167, 250, 154, 172, 149, 149, 79, 236, 105, 254, 184, 172, 103]);
+
+        // Miner should commit a block with the appropriate root hash (mocking a withdrawal Merkle tree)
+        const id_header_hash = chain.callReadOnlyFn('test-helpers', 'get-id-header-hash', [], alice.address).result.expectOk().toString();
+
+        block = chain.mineBlock([
+            // Successfully commit block at height 0 with alice.
+            Tx.contractCall("hyperchains", "commit-block",
+                [
+                    types.buff(new Uint8Array([0, 1, 1, 1, 1])),
+                    id_header_hash,
+                    types.buff(root_hash),
+                ],
+                alice.address),
+        ]);
+        assertEquals(block.height, 9);
+        block.receipts[0].result
+            .expectOk()
+            .expectBuff(new Uint8Array([0, 1, 1, 1, 1]));
+
+        let nft_sib_hash = new Uint8Array([33, 202, 115, 15, 237, 187, 156, 88, 59, 212, 42, 195, 30, 149, 130, 0, 37, 203, 93, 165, 189, 33, 107, 213, 116, 211, 170, 0, 89, 231, 154, 3]);
+        let nft_leaf_hash = new Uint8Array([38, 72, 158, 13, 57, 120, 9, 95, 13, 62, 11, 118, 71, 237, 60, 173, 121, 221, 127, 38, 163, 75, 203, 191, 227, 4, 195, 17, 239, 76, 42, 55]);
+        // Miner should be able to withdraw NFT asset for user
+        block = chain.mineBlock([
+            Tx.contractCall("hyperchains", "withdraw-nft-asset",
+                [
+                    types.uint(1),
+                    types.principal(charlie.address),
+                    types.principal(nft_contract.contract_id),
+                    types.principal(nft_contract.contract_id),
+                    types.buff(root_hash),
+                    types.buff(nft_leaf_hash),
+                    types.list([types.tuple({
+                        "hash": types.buff(nft_sib_hash),
+                        "is-left-side": types.bool(true)
+                    })])
+
+                ],
+                alice.address),
+        ]);
+        block.receipts[0].result
+            .expectOk()
+            .expectBool(true);
+
+        // Check that user owns NFT
+        assets = chain.getAssetsMaps().assets[".simple-nft.nft-token"];
+        nft_amount = assets[charlie.address];
+        assertEquals(nft_amount, 1);
+
+
+        // Miner should not be able to withdraw NFT asset a second time
+        block = chain.mineBlock([
+            Tx.contractCall("hyperchains", "withdraw-nft-asset",
+                [
+                    types.uint(1),
+                    types.principal(charlie.address),
+                    types.principal(nft_contract.contract_id),
+                    types.principal(nft_contract.contract_id),
+                    types.buff(root_hash),
+                    types.buff(nft_leaf_hash),
+                    types.list([types.tuple({
+                        "hash": types.buff(nft_sib_hash),
+                        "is-left-side": types.bool(true)
+                    })])
+
+                ],
+                alice.address),
+        ]);
+        // should return (err ERR_WITHDRAWAL_ALREADY_PROCESSED)
+        block.receipts[0].result
+            .expectErr()
+            .expectInt(9);
+
+    },
+});
+
+
+Clarinet.test({
+    name: "Ensure that user can deposit FT & miner can withdraw it",
+    async fn(chain: Chain, accounts: Map<string, Account>, contracts: Map<string, Contract>) {
+
+        // valid miner
+        const alice = accounts.get("wallet_1")!;
+        // invalid miner
+        const bob = accounts.get("wallet_2")!;
+        // user
+        const charlie = accounts.get("wallet_3")!;
+
+        // ft contract
+        const ft_contract = contracts.get("ST1PQHQKV0RJXZFY1DGX8MNSNYVE3VGZJSRTPGZGM.simple-ft")!;
+
+        // set alice as a miner
+        let initialize = chain.mineBlock([
+            Tx.contractCall("hyperchains", "set-hc-miner",
+            [
+                types.principal(alice.address),
+            ],
+            alice.address),
+        ]);
 
         // User should be able to mint a fungible token
         let block = chain.mineBlock([
@@ -510,10 +519,6 @@
                 ],
                 alice.address),
         ]);
-<<<<<<< HEAD
-        assertEquals(block.height, 11);
-=======
->>>>>>> a23bd40c
         block.receipts[0].result
             .expectOk()
             .expectBuff(new Uint8Array([0, 1, 1, 1, 1]));
@@ -585,6 +590,15 @@
 
         // ft contract
         const ft_contract = contracts.get("ST1PQHQKV0RJXZFY1DGX8MNSNYVE3VGZJSRTPGZGM.simple-ft")!;
+
+        // set alice as a miner
+        let initialize = chain.mineBlock([
+            Tx.contractCall("hyperchains", "set-hc-miner",
+            [
+                types.principal(alice.address),
+            ],
+            alice.address),
+        ]);
 
         // User should be able to mint a fungible token
         let block = chain.mineBlock([
@@ -1056,6 +1070,15 @@
         // nft contract id
         const nft_contract = contracts.get("ST1PQHQKV0RJXZFY1DGX8MNSNYVE3VGZJSRTPGZGM.simple-nft")!;
 
+        // set alice as a miner
+        let initialize = chain.mineBlock([
+            Tx.contractCall("hyperchains", "set-hc-miner",
+            [
+                types.principal(alice.address),
+            ],
+            alice.address),
+        ]);
+
         // Miner sets up allowed assets
         let block = chain.mineBlock([
             Tx.contractCall("hyperchains", "setup-allowed-contracts",
@@ -1136,6 +1159,15 @@
         // nft contract id
         const nft_contract = contracts.get("ST1PQHQKV0RJXZFY1DGX8MNSNYVE3VGZJSRTPGZGM.simple-nft")!;
 
+        // set alice as a miner
+        let initialize = chain.mineBlock([
+            Tx.contractCall("hyperchains", "set-hc-miner",
+            [
+                types.principal(alice.address),
+            ],
+            alice.address),
+        ]);
+
         // Miner sets up allowed assets
         let block = chain.mineBlock([
             Tx.contractCall("hyperchains", "setup-allowed-contracts",
@@ -1163,7 +1195,7 @@
                 ],
                 alice.address),
         ]);
-        assertEquals(block.height, 3);
+        assertEquals(block.height, 4);
         block.receipts[0].result
             .expectOk()
             .expectBuff(new Uint8Array([0, 1, 1, 1, 1]));
