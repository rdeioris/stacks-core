--- conflicted
+++ resolved
@@ -13,14 +13,11 @@
 (define-constant ERR_INVALID_MERKLE_ROOT 8)
 (define-constant ERR_WITHDRAWAL_ALREADY_PROCESSED 9)
 (define-constant ERR_VALIDATION_FAILED 10)
-<<<<<<< HEAD
-(define-constant ERR_MINER_ALREADY_SET 20)
-=======
 ;;; The value supplied for `target-chain-tip` does not match the current chain tip.
 (define-constant ERR_INVALID_CHAIN_TIP 11)
 ;;; The contract was called before reaching this-chain height reaches 1.
 (define-constant ERR_CALLED_TOO_EARLY 12)
->>>>>>> 00fff24c
+(define-constant ERR_MINER_ALREADY_SET 20)
 
 ;; Map from Stacks block height to block commit
 (define-map block-commits uint (buff 32))
@@ -188,17 +185,11 @@
 
         (asserts! (try! (as-contract (inner-transfer-nft-asset id tx-sender recipient nft-contract))) (err ERR_TRANSFER_FAILED))
 
-<<<<<<< HEAD
-        (ok (finish-withdraw { withdrawal-leaf-hash: withdrawal-leaf-hash, withdrawal-root-hash: withdrawal-root }))
-    )
-)
-=======
         (asserts! 
           (finish-withdraw { withdrawal-leaf-hash: withdrawal-leaf-hash, withdrawal-root-hash: withdrawal-root })
           (err ERR_WITHDRAWAL_ALREADY_PROCESSED))
         
         (ok true)))
->>>>>>> 00fff24c
 
 ;; A user calls this function to withdraw the specified NFT from this contract. 
 ;; In order for this withdrawal to go through, the given withdrawal must have been included 
@@ -275,17 +266,11 @@
 
         (asserts! (try! (as-contract (inner-transfer-ft-asset amount tx-sender recipient memo ft-contract))) (err ERR_TRANSFER_FAILED))
 
-<<<<<<< HEAD
-        (ok (finish-withdraw { withdrawal-leaf-hash: withdrawal-leaf-hash, withdrawal-root-hash: withdrawal-root }))
-    )
-)
-=======
         (asserts! 
           (finish-withdraw { withdrawal-leaf-hash: withdrawal-leaf-hash, withdrawal-root-hash: withdrawal-root })
           (err ERR_WITHDRAWAL_ALREADY_PROCESSED))
         
         (ok true)))
->>>>>>> 00fff24c
 
 ;; A user can call this function to withdraw some amount of a fungible token asset from the 
 ;; contract and send it to a recipient. 
