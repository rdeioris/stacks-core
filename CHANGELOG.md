# Changelog

All notable changes to this project will be documented in this file.

The format is based on [Keep a Changelog](https://keepachangelog.com/en/1.0.0/),
and this project adheres to the versioning scheme outlined in the [README.md](README.md).

## [Unreleased]

## Added

- Add `disable_retries` mode for events_observer disabling automatic retry on error

## Changed

- Implement faster cost tracker for default cost functions in Clarity
- By default, miners will wait for a new tenure to start for a configurable amount of time after receiving a burn block before
  submitting a block commit. This will reduce the amount of RBF transactions miners are expected to need.
- Add weight threshold and percentages to `StackerDBListener` logs

## [3.1.0.0.6]

## Added

- The `BlockProposal` StackerDB message serialization struct now includes a `server_version` string, which represents the version of the node that the miner is using. ([#5803](https://github.com/stacks-network/stacks-core/pull/5803))
- Add `vrf_seed` to the `/v3/sortitions` rpc endpoint

### Changed

- Miner will stop waiting for signatures on a block if the Stacks tip advances (causing the block it had proposed to be invalid).
- Logging improvements:
  - P2P logs now includes a reason for dropping a peer or neighbor
  - Improvements to how a PeerAddress is logged (human readable format vs hex)
<<<<<<< HEAD
  - Add weight threshold and percentages to `StackerDBListener` logs
- Signer will not allow reorg if more than one block in the current tenure has already been globally approved

=======
>>>>>>> 3a935b5c

### Fixed

- Error responses to /v2/transactions/fees are once again expressed as JSON ([#4145](https://github.com/stacks-network/stacks-core/issues/4145)).

## [3.1.0.0.5]

### Added

- Add miner configuration option `tenure_extend_cost_threshold` to specify the percentage of the tenure budget that must be spent before a time-based tenure extend is attempted
- Add miner configuration option `tenure_extend_wait_timeout_ms` to specify the time to wait before trying to continue a tenure because the next miner did not produce blocks

### Changed

- Miner will include other transactions in blocks with tenure extend transactions (#5760)
- Add `block_rejection_timeout_steps` to miner configuration for defining rejections-based timeouts while waiting for signers response (#5705)
- Miner will not issue a tenure extend until at least half of the block budget has been spent (#5757)
- Miner will issue a tenure extend if the incoming miner has failed to produce a block (#5729)

### Fixed

- Miners who restart their nodes immediately before a winning tenure now correctly detect that
  they won the tenure after their nodes restart ([#5750](https://github.com/stacks-network/stacks-core/issues/5750)).

## [3.1.0.0.4]

### Added

- The stacks-node miner now performs accurate tenure-extensions in certain bitcoin block production
  cases: when a bitcoin block is produced before the previous bitcoin block's Stacks tenure started.
  Previously, the miner had difficulty restarting their missed tenure and extending into the new
  bitcoin block, leading to 1-2 bitcoin blocks of missed Stacks block production.
- The event dispatcher now includes `consensus_hash` in the `/new_block` and `/new_burn_block` payloads. ([#5677](https://github.com/stacks-network/stacks-core/pull/5677))

## Changed

- When a miner reorgs the previous tenure due to a poorly timed block, it can now continue to build blocks on this new chain tip (#5691)

## [3.1.0.0.3]

### Added

- Add `tenure_timeout_secs` to the miner for determining when a time-based tenure extend should be attempted.
- Added configuration option `block_proposal_max_age_secs` under `[connection_options]` to prevent processing stale block proposals

### Changed

- The RPC endpoint `/v3/block_proposal` no longer will evaluate block proposals more than `block_proposal_max_age_secs` old
- When a transaction is dropped due to replace-by-fee, the `/drop_mempool_tx` event observer payload now includes `new_txid`, which is the transaction that replaced this dropped transaction. When a transaction is dropped for other reasons, `new_txid` is `null`. [#5381](https://github.com/stacks-network/stacks-core/pull/5381)
- Nodes will assume that all PoX anchor blocks exist by default, and stall initial block download indefinitely to await their arrival (#5502)

### Fixed

- Signers no longer accept messages for blocks from different reward cycles (#5662)

## [3.1.0.0.2]

### Added

- **SIP-029 consensus rules, activating in epoch 3.1 at block 875,000** (see [SIP-029](https://github.com/stacksgov/sips/blob/main/sips/sip-029/sip-029-halving-alignment.md) for details)
- New RPC endpoints
  - `/v2/clarity/marf/:marf_key_hash`
  - `/v2/clarity/metadata/:principal/:contract_name/:clarity_metadata_key`
- When a proposed block is validated by a node, the block can be validated even when the block version is different than the node's default ([#5539](https://github.com/stacks-network/stacks-core/pull/5539))
- A miner will now generate a tenure-extend when at least 70% of the signers have confirmed that they are willing to allow one, via the new timestamp included in block responses. This allows the miner to refresh its budget in between Bitcoin blocks. ([#5476](https://github.com/stacks-network/stacks-core/discussions/5476))
- Set the epoch to 3.1 in the Clarity DB upon activation.

### Changed

## [3.0.0.0.4]

### Added

### Changed

- Use the same burn view loader in both block validation and block processing

## [3.0.0.0.3]

### Added

### Changed
- Add index for StacksBlockId to nakamoto block headers table (improves node performance)
- Remove the panic for reporting DB deadlocks (just error and continue waiting)
- Add index to `metadata_table` in Clarity DB on `blockhash`
- Add `block_commit_delay_ms` to the config file to control the time to wait after seeing a new burn block, before submitting a block commit, to allow time for the first Nakamoto block of the new tenure to be mined, allowing this miner to avoid the need to RBF the block commit.
- Add `tenure_cost_limit_per_block_percentage` to the miner config file to control the percentage remaining tenure cost limit to consume per nakamoto block.
- Add `/v3/blocks/height/:block_height` rpc endpoint
- If the winning miner of a sortition is committed to the wrong parent tenure, the previous miner can immediately tenure extend and continue mining since the winning miner would never be able to propose a valid block. (#5361)

## [3.0.0.0.2]

### Added

### Changed
- Fixes  a few bugs in the relayer and networking stack
  - detects and deprioritizes unhealthy replicas
  - fixes an issue in the p2p stack which was preventing it from caching the reward set.

## [3.0.0.0.1]

### Changed
- Add index for StacksBlockId to nakamoto block headers table (improves node performance)
- Remove the panic for reporting DB deadlocks (just error and continue waiting)
- Various test fixes for CI (5353, 5368, 5372, 5371, 5380, 5378, 5387, 5396, 5390, 5394)
- Various log fixes:
    - don't say proceeding to mine blocks if not a miner
    - misc. warns downgraded to debugs
- 5391: Update default block proposal timeout to 10 minutes
- 5406: After block rejection, miner pauses
- Docs fixes
    - Fix signer docs link
    - Specify burn block in clarity docs

## [3.0.0.0.0]

### Added

- **Nakamoto consensus rules, activating in epoch 3.0 at block 867,867** (see [SIP-021](https://github.com/stacksgov/sips/blob/main/sips/sip-021/sip-021-nakamoto.md) for details)
- Clarity 3, activating with epoch 3.0
  - Keywords / variable
    - `tenure-height` added
    - `stacks-block-height` added
    - `block-height` removed
  - Functions
    - `get-stacks-block-info?` added
    - `get-tenure-info?` added
    - `get-block-info?` removed
- New RPC endpoints
  - `/v3/blocks/:block_id`
  - `/v3/blocks/upload/`
  - `/v3/signer/:signer_pubkey/:cycle_num`
  - `/v3/sortitions`
  - `/v3/stacker_set/:cycle_num`
  - `/v3/tenures/:block_id`
  - `/v3/tenures/fork_info/:start/:stop`
  - `/v3/tenures/info`
  - `/v3/tenures/tip/:consensus_hash`
- Re-send events to event observers across restarts
- Support custom chain-ids for testing
- Add `replay-block` command to CLI

### Changed

- Strict config file validation (unknown fields will cause the node to fail to start)
- Add optional `timeout_ms` to `events_observer` configuration
- Modified RPC endpoints
  - Include `tenure_height` in `/v2/info` endpoint
  - Include `block_time` and `tenure_height` in `/new/block` event payload
- Various improvements to logging, reducing log spam and improving log messages
- Various improvements and bugfixes

## [2.5.0.0.7]

### Added

- Add warn logs for block validate rejections (#5079)
- Neon mock miner replay (#5060)

### Changed

- Revert BurnchainHeaderHash serialization change (#5094)
- boot_to_epoch_3 in SignerTest should wait for a new commit (#5087)
- Fix block proposal rejection test (#5084)
- Mock signing revamp (#5070)
- Multi miner fixes jude (#5040)
- Remove spurious deadlock condition whenever the sortition DB is opened

## [2.5.0.0.6]

### Changed

- If there is a getchunk/putchunk that fails due to a stale (or future) version NACK, the StackerDB sync state machine should immediately retry sync (#5066)

## [2.5.0.0.5]

### Added

- Added configuration option `connections.antientropy_retry` (#4932)

### Changed

- Set default antientropy_retry to run once per hour (#4935)

## [2.5.0.0.4]

### Added

- Adds the solo stacking scenarios to the stateful property-based testing strategy for PoX-4 (#4725)
- Add signer-key to synthetic stack-aggregation-increase event (#4728)
- Implement the assumed total commit with carry-over (ATC-C) strategy for denying opportunistic Bitcoin miners from mining Stacks at a discount (#4733)
- Adding support for stacks-block-height and tenure-height in Clarity 3 (#4745)
- Preserve PeerNetwork struct when transitioning to 3.0 (#4767)
- Implement singer monitor server error (#4773)
- Pull current stacks signer out into v1 implementation and create placeholder v0 mod (#4778)
- Create new block signature message type for v0 signer (#4787)
- Isolate the rusqlite dependency in stacks-common and clarity behind a cargo feature (#4791)
- Add next_initiative_delay config option to control how frequently the miner checks if a new burnchain block has been processed (#4795)
- Various performance improvements and cleanup

### Changed

- Downgraded log messages about transactions from warning to info (#4697)
- Fix race condition between the signer binary and the /v2/pox endpoint (#4738)
- Make node config mock_miner item hot-swappable (#4743)
- Mandates that a burnchain block header be resolved by a BurnchainHeaderReader, which will resolve a block height to at most one burnchain header (#4748)
- Optional config option to resolve DNS of bootstrap nodes (#4749)
- Limit inventory syncs with new peers (#4750)
- Update /v2/fees/transfer to report the median transaction fee estimate for a STX-transfer of 180 bytes (#4754)
- Reduce connection spamming in stackerdb (#4759)
- Remove deprecated signer cli commands (#4772)
- Extra pair of signer slots got introduced at the epoch 2.5 boundary (#4845, #4868, #4891)
- Never consider Stacks chain tips that are not on the canonical burn chain #4886 (#4893)

### Fixed

- Allow Nakamoto blocks to access the burn block associated with the current tenure (#4333)

## [2.5.0.0.3]

This release fixes a regression in `2.5.0.0.0` from `2.4.0.1.0` caused by git merge

## [2.5.0.0.2]

This release fixes two bugs in `2.5.0.0.0`, correctly setting the activation height for 2.5, and the network peer version.

## [2.5.0.0.0]

This release implements the 2.5 Stacks consensus rules which activates at Bitcoin block `840,360`: primarily the instantiation
of the pox-4 contract. For more details see SIP-021.

This is the first consensus-critical release for Nakamoto. Nodes which do not update before the 2.5 activation height will be forked away from the rest of the network. This release is compatible with 2.4.x chain state directories and does not require resyncing from genesis. The first time a node boots with this version it will perform some database migrations which could lengthen the normal node startup time.

**This is a required release before Nakamoto rules are enabled in 3.0.**

### Timing of Release from 2.5 to 3.0

Activating Nakamoto will include two epochs:

- **Epoch 2.5:** Pox-4 contract is booted up but no Nakamoto consensus rules take effect.
- **Epoch 3:** Nakamoto consensus rules take effect.

### Added

- New RPC endpoint `/v2/stacker_set/{cycle_number}` to fetch stacker sets in PoX-4
- New `/new_pox_anchor` endpoint for broadcasting PoX anchor block processing.
- Stacker bitvec in NakamotoBlock
- New [`pox-4` contract](./stackslib/src/chainstate/stacks/boot/pox-4.clar) that reflects changes in how Stackers are signers in Nakamoto:
  - `stack-stx`, `stack-extend`, `stack-increase` and `stack-aggregation-commit` now include a `signer-key` parameter, which represents the public key used by the Signer. This key is used for determining the signer set in Nakamoto.
  - Functions that include a `signer-key` parameter also include a `signer-sig` parameter to demonstrate that the owner of `signer-key` is approving that particular Stacking operation. For more details, refer to the `verify-signer-key-sig` method in the `pox-4` contract.
  - Signer key authorizations can be added via `set-signer-key-authorization` to omit the need for `signer-key` signatures
  - A `max-amount` field is a field in signer key authorizations and defines the maximum amount of STX that can be locked in a single transaction.
- Added configuration parameters to customize the burn block at which to start processing Stacks blocks, when running on testnet or regtest.
  ```
  [burnchain]
  first_burn_block_height = 2582526
  first_burn_block_timestamp = 1710780828
  first_burn_block_hash = "000000000000001a17c68d43cb577d62074b63a09805e4a07e829ee717507f66"
  ```

### Modified

- `pox-4.aggregation-commit` contains a signing-key parameter (like
  `stack-stx` and `stack-extend`), the signing-key parameter is removed from
  `delegate-*` functions.

## [2.4.0.1.0]

### Added

- When the Clarity library is built with feature flag `developer-mode`, comments
  from the source code are now attached to the `SymbolicExpression` nodes. This
  will be useful for tools that use the Clarity library to analyze and
  manipulate Clarity source code, e.g. a formatter.
- New RPC endpoint at /v2/constant_val to fetch a constant from a contract.
- A new subsystem, called StackerDB, has been added, which allows a set of
  Stacks nodes to store off-chain data on behalf of a specially-crafter smart
  contract. This is an opt-in feature; Stacks nodes explicitly subscribe to
  StackerDB replicas in their config files.
- Message definitions and codecs for Stacker DB, a replicated off-chain DB
  hosted by subscribed Stacks nodes and controlled by smart contracts
- Added 3 new public and regionally diverse bootstrap nodes: est.stacksnodes.org, cet.stacksnodes.org, sgt.stacksnodes.org
- satoshis_per_byte can be changed in the config file and miners will always use
  the most up to date value
- New RPC endpoint at /v2/block_proposal for miner to validate proposed block.
  Only accessible on local loopback interface

In addition, this introduces a set of improvements to the Stacks miner behavior. In
particular:

- The VRF public key can be re-used across node restarts.
- Settings that affect mining are hot-reloaded from the config file. They take
  effect once the file is updated; there is no longer a need to restart the
  node.
- The act of changing the miner settings in the config file automatically
  triggers a subsequent block-build attempt, allowing the operator to force the
  miner to re-try building blocks.
- This adds a new tip-selection algorithm that minimizes block orphans within a
  configurable window of time.
- When configured, the node will automatically stop mining if it is not achieving a
  targeted win rate over a configurable window of blocks.
- When configured, the node will selectively mine transactions from only certain
  addresses, or only of certain types (STX-transfers, contract-publishes,
  contract-calls).
- When configured, the node will optionally only RBF block-commits if it can
  produce a block with strictly more transactions.

### Changed

- `developer-mode` is no longer enabled in the default feature set. This is the correct default behavior, since the stacks-node should NOT build with developer-mode enabled by default. Tools that need to use developer-mode should enable it explicitly.

### Fixed

- The transaction receipts for smart contract publish transactions now indicate
  a result of `(err none)` if the top-level code of the smart contract contained
  runtime error and include details about the error in the `vm_error` field of
  the receipt. Fixes issues #3154, #3328.
- Added config setting `burnchain.wallet_name` which addresses blank wallets no
  longer being created by default in recent bitcoin versions. Fixes issue #3596
- Use the current burnchain tip to lookup UTXOs (Issue #3733)
- The node now gracefully shuts down even if it is in the middle of a handshake with
  bitcoind. Fixes issue #3734.

## [2.4.0.0.4]

This is a high-priority hotfix that addresses a bug in transaction processing which
could impact miner availability.

## [2.4.0.0.3]

This is a high-priority hotfix that addresses a bug in transaction processing which
could impact miner availability.

## [2.4.0.0.2]

This is a hotfix that changes the logging failure behavior from panicking to dropping
the log message (PR #3784).

## [2.4.0.0.4]

This is a high-priority hotfix that addresses a bug in transaction processing which
could impact miner availability.

## [2.4.0.0.3]

This is a high-priority hotfix that addresses a bug in transaction processing which
could impact miner availability.

## [2.4.0.0.2]

This is a hotfix that changes the logging failure behavior from panicking to dropping
the log message (PR #3784).

## [2.4.0.0.1]

This is a minor change to add `txid` fields into the log messages from failing
contract deploys. This will help tools (and users) more easily find the log
messages to determine what went wrong.

## [2.4.0.0.0]

This is a **consensus-breaking** release to revert consensus to PoX, and is the second fork proposed in SIP-022.

- [SIP-022](https://github.com/stacksgov/sips/blob/main/sips/sip-022/sip-022-emergency-pox-fix.md)
- [SIP-024](https://github.com/stacksgov/sips/blob/main/sips/sip-024/sip-024-least-supertype-fix.md)

### Fixed

- PoX is re-enabled and stacking resumes starting at Bitcoin block `791551`
- Peer network id is updated to `0x18000009`
- Adds the type sanitization described in SIP-024

This release is compatible with chainstate directories from 2.1.0.0.x and 2.3.0.0.x

## [2.3.0.0.2]

This is a high-priority hotfix release to address a bug in the
stacks-node miner logic which could impact miner availability.

This release is compatible with chainstate directories from 2.3.0.0.x and 2.1.0.0.x

## [2.3.0.0.1]

This is a hotfix release to update:

- peer version identifier used by the stacks-node p2p network.
- yield interpreter errors in deser_hex

This release is compatible with chainstate directories from 2.3.0.0.x and 2.1.0.0.x

## [2.3.0.0.0]

This is a **consensus-breaking** release to address a Clarity VM bug discovered in 2.2.0.0.1.
Tx and read-only calls to functions with traits as parameters are rejected with unchecked TypeValueError.
Additional context and rationale can be found in [SIP-023](https://github.com/stacksgov/sips/blob/main/sips/sip-023/sip-023-emergency-fix-traits.md).

This release is compatible with chainstate directories from 2.1.0.0.x.

## [2.2.0.0.1]

This is a **consensus-breaking** release to address a bug and DoS vector in pox-2's `stack-increase` function.
Additional context and rationale can be found in [SIP-022](https://github.com/stacksgov/sips/blob/main/sips/sip-022/sip-022-emergency-pox-fix.md).

This release is compatible with chainstate directories from 2.1.0.0.x.

## [2.1.0.0.3]

This is a high-priority hotfix release to address a bug in the
stacks-node miner logic which could impact miner availability. This
release's chainstate directory is compatible with chainstate
directories from 2.1.0.0.2.

## [2.1.0.0.2]

This software update is a hotfix to resolve improper unlock handling
in mempool admission. This release's chainstate directory is
compatible with chainstate directories from 2.1.0.0.1.

### Fixed

- Fix mempool admission logic's improper handling of PoX unlocks. This would
  cause users to get spurious `NotEnoughFunds` rejections when trying to submit
  their transactions (#3623)

## [2.1.0.0.1]

### Fixed

- Handle the case where a bitcoin node returns zero headers (#3588)
- The default value for `always_use_affirmation_maps` is now set to `false`,
  instead of `true`. This was preventing testnet nodes from reaching the chain
  tip with the default configuration.
- Reduce default poll time of the `chain-liveness` thread which reduces the
  possibility that a miner thread will get interrupted (#3610).

## [2.1]

This is a **consensus-breaking** release that introduces a _lot_ of new
functionality. Details on the how and why can be found in [SIP-015](https://github.com/stacksgov/sips/blob/feat/sip-015/sips/sip-015/sip-015-network-upgrade.md),
[SIP-018](https://github.com/MarvinJanssen/sips/blob/feat/signed-structured-data/sips/sip-018/sip-018-signed-structured-data.md),
and [SIP-20](https://github.com/obycode/sips/blob/bitwise-ops/sips/sip-020/sip-020-bitwise-ops.md).

The changelog for this release is a high-level summary of these SIPs.

### Added

- There is a new `.pox-2` contract for implementing proof-of-transfer. This PoX
  contract enables re-stacking while the user's STX are locked, and incrementing
  the amount stacked on top of a locked batch of STX.
- The Clarity function `stx-account` has been added, which returns the account's
  locked and unlocked balances.
- The Clarity functions `principal-destruct` and `principal-construct?`
  functions have been added, which provide the means to convert between a
  `principal` instance and the `buff`s and `string-ascii`s that constitute it.
- The Clarity function `get-burn-block-info?` has been added to support
  fetching the burnchain header hash of _any_ burnchain block starting from the
  sortition height of the Stacks genesis block, and to support fetching the PoX
  addresses and rewards paid by miners for a particular burnchain block height.
- The Clarity function `slice` has been added for obtaining a sub-sequence of a
  `buff`, `string-ascii`, `string-utf8`, or `list`.
- Clarity functions for converting between `string-ascii`, `string-utf8`,
  `uint`, and `int` have been added.
- Clarity functions for converting between big- and little-endian
  `buff` representations of `int` and `uint` have been added.
- The Clarity function `stx-transfer-memo?` has been added, which behaves the
  same as `stx-transfer?` but also takes a memo argument.
- The Clarity function `is-standard` has been added to identify whether or not a
  `principal` instance is a standard or contract principal.
- Clarity functions have been added for converting an arbitrary Clarity type to
  and from its canonical byte string representation.
- The Clarity function `replace-at?` has been added for replacing a single item
  in a `list`, `string-ascii`, `string-utf8`, or `buff`.
- The Clarity global variable `tx-sponsor?` has been added, which evaluates to
  the sponsor of the transaction if the transaction is sponsored.
- The Clarity global variable `chain-id` has been added, which evaluates to the
  4-byte chain ID of this Stacks network.
- The Clarity parser has been rewritten to be about 3x faster than the parser in
  Stacks 2.05.x.x.x.
- Clarity trait semantics have been refined and made more explicit, so as to
  avoid certain corner cases where a trait reference might be downgraded to a
  `principal` in Clarity 1.
  - Trait values can be passed to compatible sub-trait types
  - Traits can be embedded in compound types, e.g. `(optional <my-trait>)`
  - Traits can be assigned to a let-variable
- Fixes to unexpected behavior in traits
  - A trait with duplicate function names is now an error
  - Aliased trait names do not interfere with local trait definitions
- The comparison functions `<`, `<=`, `>`, and `>=` now work on `string-ascii`,
  `string-utf8`, and `buff` based on byte-by-byte comparison (note that this is
  _not_ lexicographic comparison).
- It is now possible to call `delegate-stx` from a burnchain transaction, just
  as it is for `stack-stx` and `transfer-stx`.

### Changed

- The `delegate-stx` function in `.pox-2` can be called while the user's STX are
  locked.
- If a batch of STX is not enough to clinch even a single reward slot, then the
  STX are automatically unlocked at the start of the reward cycle in which they
  are rendered useless in this capacity.
- The PoX sunset has been removed. PoX rewards will continue in perpetuity.
- Support for segwit and taproot addresses (v0 and v1 witness programs) has been
  added for Stacking.
- The Clarity function `get-block-info?` now supports querying a block's total
  burnchain spend by miners who tried to mine it, the spend by the winner, and
  the total block reward (coinbase plus transaction fees).
- A block's coinbase transaction may specify an alternative recipient principal,
  which can be either a standard or contract principal.
- A smart contract transaction can specify which version of Clarity to use. If
  no version is given, then the epoch-default version will be used (in Stacks
  2.1, this is Clarity 2).
- The Stacks node now includes the number of PoX anchor blocks in its
  fork-choice rules. The best Stacks fork is the fork that (1) is on the best
  Bitcoin fork, (2) has the most PoX anchor blocks known, and (3) is the longest.
- On-burnchain operations -- `stack-stx`, `delegate-stx`, and `transfer-stx` --
  can take effect within six (6) burnchain blocks in which they are mined,
  instead of one.
- Transaction fees are debited from accounts _before_ the transaction is
  processed.
- All smart contract analysis errors are now treated as runtime errors, meaning
  that smart contract transactions which don't pass analysis will still be mined
  (so miners get paid for partially validating them).
- The default Clarity version is now 2. Users can opt for version 1 by using
  the new smart contract transaction wire format and explicitly setting version

### Fixed

- The authorization of a `contract-caller` in `.pox-2` for stacking will now
  expire at the user-specified height, if given.
- The Clarity function `principal-of?` now works on mainnet.
- One or more late block-commits no longer result in the miner losing its
  sortition weight.
- Documentation will indicate explicitly which Clarity version introduced each
  keyword or function.

## [2.05.0.6.0]

### Changed

- The `/v2/neighbors` endpoint now reports a node's bootstrap peers, so other
  nodes can find high-quality nodes to boot from (#3401)
- If there are two or more Stacks chain tips that are tied for the canonical
  tip, the node deterministically chooses one _independent_ of the arrival order
  (#3419).
- If Stacks blocks for a different fork arrive out-of-order and, in doing so,
  constitute a better fork than the fork the node considers canonical, the node
  will update the canonical Stacks tip pointer in the sortition DB before
  processing the next sortition (#3419).

### Fixed

- The node keychain no longer maintains any internal state, but instead derives
  keys based on the chain tip the miner is building off of. This prevents the
  node from accidentally producing an invalid block that reuses a microblock
  public key hash (#3387).
- If a node mines an invalid block for some reason, it will no longer stall
  forever. Instead, it will detect that its last-mined block is not the chain
  tip, and resume mining (#3406).

## [2.05.0.5.0]

### Changed

- The new minimum Rust version is 1.61
- The act of walking the mempool will now cache address nonces in RAM and to a
  temporary mempool table used for the purpose, instead of unconditionally
  querying them from the chainstate MARF. This builds upon improvements to mempool
  goodput over 2.05.0.4.0 (#3337).
- The node and miner implementation has been refactored to remove write-lock
  contention that can arise when the node's chains-coordinator thread attempts to store and
  process newly-discovered (or newly-mined) blocks, and when the node's relayer
  thread attempts to mine a new block. In addition, the miner logic has been
  moved to a separate thread in order to avoid starving the relayer thread (which
  must handle block and transaction propagation, as well as block-processing).
  The refactored miner thread will be preemptively terminated and restarted
  by the arrival of new Stacks blocks or burnchain blocks, which further
  prevents the miner from holding open write-locks in the underlying
  chainstate databases when there is new chain data to discover (which would
  invalidate the miner's work anyway). (#3335).

### Fixed

- Fixed `pow` documentation in Clarity (#3338).
- Backported unit tests that were omitted in the 2.05.0.3.0 release (#3348).

## [2.05.0.4.0]

### Fixed

- Denormalize the mempool database so as to remove a `LEFT JOIN` from the SQL
  query for choosing transactions in order by estimated fee rate. This
  drastically speeds up mempool transaction iteration in the miner (#3314)

## [2.05.0.3.0]

### Added

- Added prometheus output for "transactions in last block" (#3138).
- Added environment variable STACKS_LOG_FORMAT_TIME to set the time format
  stacks-node uses for logging. (#3219)
  Example: STACKS_LOG_FORMAT_TIME="%Y-%m-%d %H:%M:%S" cargo stacks-node
- Added mock-miner sample config (#3225)

### Changed

- Updates to the logging of transaction events (#3139).
- Moved puppet-chain to `./contrib/tools` directory and disabled compiling by default (#3200)

### Fixed

- Make it so that a new peer private key in the config file will propagate to
  the peer database (#3165).
- Fixed default miner behavior regarding block assembly
  attempts. Previously, the miner would only attempt to assemble a
  larger block after their first attempt (by Bitcoin RBF) if new
  microblock or block data arrived. This changes the miner to always
  attempt a second block assembly (#3184).
- Fixed a bug in the node whereby the node would encounter a deadlock when
  processing attachment requests before the P2P thread had started (#3236).
- Fixed a bug in the P2P state machine whereby it would not absorb all transient errors
  from sockets, but instead propagate them to the outer caller. This would lead
  to a node crash in nodes connected to event observers, which expect the P2P
  state machine to only report fatal errors (#3228)
- Spawn the p2p thread before processing number of sortitions. Fixes issue (#3216) where sync from genesis paused (#3236)
- Drop well-formed "problematic" transactions that result in miner performance degradation (#3212)
- Ignore blocks that include problematic transactions

## [2.05.0.2.1]

### Fixed

- Fixed a security bug in the SPV client whereby the chain work was not being
  considered at all when determining the canonical Bitcoin fork. The SPV client
  now only accepts a new Bitcoin fork if it has a higher chain work than any other
  previously-seen chain (#3152).

## [2.05.0.2.0]

### IMPORTANT! READ THIS FIRST

Please read the following **WARNINGs** in their entirety before upgrading.

WARNING: Please be aware that using this node on chainstate prior to this release will cause
the node to spend **up to 30 minutes** migrating the data to a new schema.
Depending on the storage medium, this may take even longer.

WARNING: This migration process cannot be interrupted. If it is, the chainstate
will be **irrecovarably corrupted and require a sync from genesis.**

WARNING: You will need **at least 2x the disk space** for the migration to work.
This is because a copy of the chainstate will be made in the same directory in
order to apply the new schema.

It is highly recommended that you **back up your chainstate** before running
this version of the software on it.

### Changed

- The MARF implementation will now defer calculating the root hash of a new trie
  until the moment the trie is committed to disk. This avoids gratuitous hash
  calculations, and yields a performance improvement of anywhere between 10x and
  200x (#3041).
- The MARF implementation will now store tries to an external file for instances
  where the tries are expected to exceed the SQLite page size (namely, the
  Clarity database). This improves read performance by a factor of 10x to 14x
  (#3059).
- The MARF implementation may now cache trie nodes in RAM if directed to do so
  by an environment variable (#3042).
- Sortition processing performance has been improved by about an order of
  magnitude, by avoiding a slew of expensive database reads (#3045).
- Updated chains coordinator so that before a Stacks block or a burn block is processed,
  an event is sent through the event dispatcher. This fixes #3015.
- Expose a node's public key and public key hash160 (i.e. what appears in
  /v2/neighbors) via the /v2/info API endpoint (#3046)
- Reduced the default subsequent block attempt timeout from 180 seconds to 30
  seconds, based on benchmarking the new MARF performance data during a period
  of network congestion (#3098)
- The `blockstack-core` binary has been renamed to `stacks-inspect`.
  This binary provides CLI tools for chain and mempool inspection.

### Fixed

- The AtlasDB previously could lose `AttachmentInstance` data during shutdown
  or crashes (#3082). This release resolves that.

## [2.05.0.1.0]

### Added

- A new fee estimator intended to produce fewer over-estimates, by having less
  sensitivity to outliers. Its characteristic features are: 1) use a window to
  forget past estimates instead of exponential averaging, 2) use weighted
  percentiles, so that bigger transactions influence the estimates more, 3)
  assess empty space in blocks as having paid the "minimum fee", so that empty
  space is accounted for, 4) use random "fuzz" so that in busy times the fees can
  change dynamically. (#2972)
- Implements anti-entropy protocol for querying transactions from other
  nodes' mempools. Before, nodes wouldn't sync mempool contents with one another.
  (#2884)
- Structured logging in the mining code paths. This will shine light
  on what happens to transactions (successfully added, skipped or errored) that the
  miner considers while buildings blocks. (#2975)
- Added the mined microblock event, which includes information on transaction
  events that occurred in the course of mining (will provide insight
  on whether a transaction was successfully added to the block,
  skipped, or had a processing error). (#2975)
- For v2 endpoints, can now specify the `tip` parameter to `latest`. If
  `tip=latest`, the node will try to run the query off of the latest tip. (#2778)
- Adds the /v2/headers endpoint, which returns a sequence of SIP-003-encoded
  block headers and consensus hashes (see the ExtendedStacksHeader struct that
  this PR adds to represent this data). (#2862)
- Adds the /v2/data_var endpoint, which returns a contract's data variable
  value and a MARF proof of its existence. (#2862)
- Fixed a bug in the unconfirmed state processing logic that could lead to a
  denial of service (node crash) for nodes that mine microblocks (#2970)
- Added prometheus metric that tracks block fullness by logging the percentage of each
  cost dimension that is consumed in a given block (#3025).

### Changed

- Updated the mined block event. It now includes information on transaction
  events that occurred in the course of mining (will provide insight
  on whether a transaction was successfully added to the block,
  skipped, or had a processing error). (#2975)
- Updated some of the logic in the block assembly for the miner and the follower
  to consolidate similar logic. Added functions `setup_block` and `finish_block`.
  (#2946)
- Makes the p2p state machine more reactive to newly-arrived
  `BlocksAvailable` and `MicroblocksAvailable` messages for block and microblock
  streams that this node does not have. If such messages arrive during an inventory
  sync, the p2p state machine will immediately transition from the inventory sync
  work state to the block downloader work state, and immediately proceed to fetch
  the available block or microblock stream. (#2862)
- Nodes will push recently-obtained blocks and microblock streams to outbound
  neighbors if their cached inventories indicate that they do not yet have them
  (#2986).
- Nodes will no longer perform full inventory scans on their peers, except
  during boot-up, in a bid to minimize block-download stalls (#2986).
- Nodes will process sortitions in parallel to downloading the Stacks blocks for
  a reward cycle, instead of doing these tasks sequentially (#2986).
- The node's runloop will coalesce and expire stale requests to mine blocks on
  top of parent blocks that are no longer the chain tip (#2969).
- Several database indexes have been updated to avoid table scans, which
  significantly improves most RPC endpoint speed and cuts node spin-up time in
  half (#2989, #3005).
- Fixed a rare denial-of-service bug whereby a node that processes a very deep
  burnchain reorg can get stuck, and be rendered unable to process further
  sortitions. This has never happened in production, but it can be replicated in
  tests (#2989).
- Updated what indices are created, and ensures that indices are created even
  after the database is initialized (#3029).

### Fixed

- Updates the lookup key for contracts in the pessimistic cost estimator. Before, contracts
  published by different principals with the same name would have had the same
  key in the cost estimator. (#2984)
- Fixed a few prometheus metrics to be more accurate compared to `/v2` endpoints
  when polling data (#2987)
- Fixed an error message from the type-checker that shows up when the type of a
  parameter refers to a trait defined in the same contract (#3064).

## [2.05.0.0.0]

This software update is a consensus changing release and the
implementation of the proposed cost changes in SIP-012. This release's
chainstate directory is compatible with chainstate directories from
2.0.11.4.0. However, this release is only compatible with chainstate
directories before the 2.05 consensus changes activate (Bitcoin height
713,000). If you run a 2.00 stacks-node beyond this point, and wish to
run a 2.05 node afterwards, you must start from a new chainstate
directory.

### Added

- At height 713,000 a new `costs-2` contract will be launched by the
  Stacks boot address.

### Changed

- Stacks blocks whose parents are mined >= 713,000 will use default costs
  from the new `costs-2` contract.
- Stacks blocks whose parents are mined >= 713,000 will use the real
  serialized length of Clarity values as the cost inputs to several methods
  that previously used the maximum possible size for the associated types.
- Stacks blocks whose parents are mined >= 713,000 will use the new block
  limit defined in SIP-012.

### Fixed

- Miners are now more aggressive in calculating their block limits
  when confirming microblocks (#2916)

## [2.0.11.4.0]

This software update is a point-release to change the transaction
selection logic in the default miner to prioritize by an estimated fee
rate instead of raw fee. This release's chainstate directory is
compatible with chainstate directories from 2.0.11.3.0.

### Added

- FeeEstimator and CostEstimator interfaces. These can be controlled
  via node configuration options. See the `README.md` for more
  information on the configuration.
- New fee rate estimation endpoint `/v2/fees/transaction` (#2872). See
  `docs/rpc/openapi.yaml` for more information.

### Changed

- Prioritize transaction inclusion in blocks by estimated fee rates (#2859).
- MARF sqlite connections will now use `mmap`'ed connections with up to 256MB
  space (#2869).

## [2.0.11.3.0]

This software update is a point-release to change the transaction selection
logic in the default miner to prioritize by fee instead of nonce sequence. This
release's chainstate directory is compatible with chainstate directories from
2.0.11.2.0.

## Added

- The node will enforce a soft deadline for mining a block, so that a node
  operator can control how frequently their node attempts to mine a block
  regardless of how congested the mempool is. The timeout parameters are
  controlled in the `[miner]` section of the node's config file (#2823).

## Changed

- Prioritize transaction inclusion in the mempool by transaction fee (#2823).

## [2.0.11.2.0]

NOTE: This change resets the `testnet`. Users running a testnet node will need
to reset their chain states.

### Added

- `clarity-cli` will now also print a serialized version of the resulting
  output from `eval` and `execute` commands. This serialization is in
  hexademical string format and supports integration with other tools. (#2684)
- The creation of a Bitcoin wallet with BTC version `> 0.19` is now supported
  on a private testnet. (#2647)
- `lcov`-compatible coverage reporting has been added to `clarity-cli` for
  Clarity contract testing. (#2592)
- The `README.md` file has new documentation about the release process. (#2726)

### Changed

- This change resets the testnet. (#2742)
- Caching has been added to speed up `/v2/info` responses. (#2746)

### Fixed

- PoX syncing will only look back to the reward cycle prior to divergence,
  instead of looking back over all history. This will speed up running a
  follower node. (#2746)
- The UTXO staleness check is re-ordered so that it occurs before the RBF-limit
  check. This way, if stale UTXOs reached the "RBF limit" a miner will recover
  by resetting the UTXO cache. (#2694)
- Microblock events were being sent to the event observer when microblock data
  was received by a peer, but were not emitted if the node mined the
  microblocks itself. This made something like the private-testnet setup
  incapable of emitting microblock events. Microblock events are now sent
  even when self-mined. (#2653)
- A bug is fixed in the mocknet/helium miner that would lead to a panic if a
  burn block occurred without a sortition in it. (#2711)
- Two bugs that caused problems syncing with the bitcoin chain during a
  bitcoin reorg have been fixed (#2771, #2780).
- Documentation is fixed in cases where string and buffer types are allowed
  but not covered in the documentation. (#2676)

## [2.0.11.1.0]

This software update is our monthly release. It introduces fixes and features for both developers and miners.
This release's chainstate directory is compatible with chainstate directories from 2.0.11.0.0.

## Added

- `/new_microblock` endpoint to notify event observers when a valid microblock
  has been received (#2571).
- Added new features to `clarity-cli` (#2597)
- Exposing new mining-related metrics in prometheus (#2664)
  - Miner's computed relative miner score as a percentage
  - Miner's computed commitment, the min of their previous commitment and their median commitment
  - Miner's current median commitment
- Add `key-for-seed` command to the `stacks-node` binary - outputs the associated secret key hex string
  and WIF formatted secret key for a given "seed" value (#2658).

## Changed

- Improved mempool walk order (#2514).
- Renamed database `tx_tracking.db` to `tx_tracking.sqlite` (#2666).

## Fixed

- Alter the miner to prioritize spending the most recent UTXO when building a transaction,
  instead of the largest UTXO. In the event of a tie, it uses the smallest UTXO first (#2661).
- Fix trait rpc lookups for implicitly implemented traits (#2602).
- Fix `v2/pox` endpoint, broken on Mocknet (#2634).
- Align cost limits on mocknet, testnet and mainnet (#2660).
- Log peer addresses in the HTTP server (#2667)
- Mine microblocks if there are no recent unprocessed Stacks blocks

## [2.0.11.0.0]

The chainstate directory has been restructured in this release. It is not
compatible with prior chainstate directories.

## Added

- `/drop_mempool_tx` endpoint to notify event observers when a mempool
  transaction has been removed the mempool.
- `"reward_slot_holders"` field to the `new_burn_block` event
- CTRL-C handler for safe shutdown of `stacks-node`
- Log transactions in local db table via setting env `STACKS_TRANSACTION_LOG=1`
- New prometheus metrics for mempool transaction processing times and
  outstanding mempool transactions
- New RPC endpoint with path `/v2/traits/contractAddr/contractName/traitContractName
/traitContractAddr/traitName` to determine whether a given trait is implemented
  within the specified contract (either explicitly or implicitly).
- Re-activate the Atlas network for propagating and storing transaction
  attachments. This re-enables off-chain BNS name storage.
- Re-activate microblock mining.

## Changed

- Improved chainstate directory layout
- Improved node boot up time
- Better handling of flash blocks
- The `/v2/pox` RPC endpoint was updated to include more useful
  information about the current and next PoX cycles. For details, see
  `docs/rpc-endpoints.md`

## Fixed

- Fixed faulty logic in the mempool that was still treating the transaction fee
  as a fee rate, which prevented replace-by-fee from working as expected.

## [2.0.10.0.1]

This is a low-priority hotfix release to address a bug in the deserialization logic. The
chainstate directory of 2.0.10.0.1 is compatible with 2.0.10. This release also begins the
usage of the versioning scheme outlined in the [README.md](README.md).

## [2.0.10]

This is a low-priority hotfix release to address two bugs in the block downloader. The
chainstate directory of 2.0.10 is compatible with 2.0.9. If booting up a node from genesis, or
an existing node has stalled in downloading blocks, this hotfix is necessary for your
node.

## Fixed

- Bug in microblocks inventory vector calculation that included invalidated microblocks
  as present bit. This bug will impact nodes booting up from genesis, but not affect nodes
  currently running at the chain tip (#2518).
- Bug in microblocks downloader logic that would cause the stacks-node to fail to wake-up
  to process newly arrived microblocks in certain instances (#2491).

## [2.0.9]

This is a hotfix release for improved handling of arriving Stacks blocks through
both the RPC interface and the P2P ineterface. The chainstate directory of
2.0.9 is compatible with the 2.0.8 chainstate.

## Fixed

- TOCTTOU bug fixed in the chain processing logic that, which now ensures that
  an arriving Stacks block is processed at most once.

## [2.0.8] - 2021-03-02

This is a hotfix release for improved handling of static analysis storage and
improved `at-block` behavior. The chainstate directory of 2.0.8 is compatible with
the 2.0.7 chainstate.

## Fixed

- Improved static analysis storage
- `at-block` behavior in `clarity-cli` and unit tests (no changes in `stacks-node`
  behavior).

## [2.0.7] - 2021-02-26

This is an emergency hotfix that prevents the node from accidentally deleting
valid block data if its descendant microblock stream is invalid for some reason.

## Fixed

- Do not delete a valid parent Stacks block.

## [2.0.6] - 2021-02-15

The database schema has not changed since 2.0.5, so when spinning up a
2.0.6 node from a 2.0.5 chainstate, you do not need to use a fresh
working directory. Earlier versions' chainstate directories are
incompatible, however.

### Fixed

- Miner RBF logic has two "fallback" logic changes. First, if the RBF
  logic has increased fees by more than 50%, do not submit a new
  transaction. Second, fix the "same chainstate hash" fallback check.
- Winning block txid lookups in the SortitionDB have been corrected
  to use the txid during the lookup.
- The miner will no longer attempt to mine a new Stacks block if it receives a
  microblock in a discontinuous microblock stream.

## [2.0.5] - 2021-02-12

The database schema has changed since 2.0.4, so when spinning up a 2.0.5
node from an earlier chainstate, you must use a fresh working directory.

### Added

- Miner heuristic for handling relatively large or computationally
  expensive transactions: such transactions will be dropped from the
  mempool to prevent miners from re-attempting them once they fail.
  Miners can also now continue processing transactions that are
  behind those transactions in the mempool "queue".

### Fixed

- Miner block assembly now uses the correct block limit available via
  the node config
- `tx_fees_streamed_produced` fees are included in miner coinbase
  events for event observers
- SQLite indexes are now correctly created on database instantion

### Changed

- STX unlock events are now sent over the events endpoint bundled
  into an associated unlock transaction
- Atlas attachments networking endpoints are disabled for this
  release, while networking issues are addressed in the
  implementation

## [2.0.4] - 2021-02-07

### Changed

- Atlas attachments networking endpoints are disabled for this
  release, while networking issues are addressed in the
  implementation.

## [2.0.3] - 2021-02-04

### Added

- `stacks-node --mine-at-height` commandline option, which tells the
  `stacks-node` not to mine until it has synchronized to the given
  Stacks block height
- A new RPC endpoint `/v2/blocks/upload/{consensus_hash}` that accepts
  an uploaded a Stacks block for a given sortition

### Changed

- Enabled WAL mode for the chainstate databases. This allows much more
  concurrency in the `stacks-node`, and improves network performance
  across the board. **NOTE:** _This changed the database schema, any
  running node would need to re-initialize their nodes from a new chain
  state when upgrading_.
- Default value `wait_time_for_microblocks`: from 60s to 30s
- The mempool now performs more transfer semantics checks before admitting
  a transaction (e.g., reject if origin = recipient): see issue #2354
- Improved the performance of the code that handles `GetBlocksInv` p2p
  messages by an order of magnitude.
- Improved the performance of the block-downloader's block and
  microblock search code by a factor of 5x.

### Fixed

- Miner mempool querying now works across short-lived forks: see issue #2389
- JSON deserialization for high-depth JSON objects
- Atlas attachment serving: see PR #2390
- Address issues #2379, #2356, #2347, #2346. The tracking of the
  `LeaderBlockCommit` operations inflight is improved, drastically
  reducing the number of block commit rejections. When
  a`LeaderBlockCommit` is not included in the Bitcoin block it was
  targeting, it is condemned to be rejected, per the Stacks
  consensus. To avoid wasting BTC, the miner now tries to send its
  next `LeaderBlockCommit` operations using the UTXOs of the previous
  transaction with a replacement by fee. The fee increase increments
  can be configured with the setting `rbf_fee_increment`.<|MERGE_RESOLUTION|>--- conflicted
+++ resolved
@@ -31,12 +31,8 @@
 - Logging improvements:
   - P2P logs now includes a reason for dropping a peer or neighbor
   - Improvements to how a PeerAddress is logged (human readable format vs hex)
-<<<<<<< HEAD
   - Add weight threshold and percentages to `StackerDBListener` logs
 - Signer will not allow reorg if more than one block in the current tenure has already been globally approved
-
-=======
->>>>>>> 3a935b5c
 
 ### Fixed
 
