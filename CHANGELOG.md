--- conflicted
+++ resolved
@@ -10,18 +10,12 @@
 ### Added
 
 - Added new `ValidateRejectCode` values to the `/v3/block_proposal` endpoint
-<<<<<<< HEAD
 - Added `StateMachineUpdateContent::V1` to support a vector of `StacksTransaction` expected to be replayed in subsequent Stacks blocks
-=======
->>>>>>> 5efe1653
 
 ### Changed
 
 - Reduce the default `block_rejection_timeout_steps` configuration so that miners will retry faster when blocks fail to reach 70% approved or 30% rejected.
-<<<<<<< HEAD
-=======
 - Added index for `next_ready_nakamoto_block()` which improves block processing performance.
->>>>>>> 5efe1653
 - Added a new field, `parent_burn_block_hash`, to the payload that is included in the `/new_burn_block` event observer payload.
 
 ## [3.1.0.0.8]
