--- conflicted
+++ resolved
@@ -12,6 +12,7 @@
 - Add fee information to transaction log ending with "success" or "skipped", while building a new block
 - When a miner's config file is updated (ie with a new fee rate), a new block commit is issued using
   the new values ([#5924](https://github.com/stacks-network/stacks-core/pull/5924))
+- Add `txindex` configuration option enabling the storage (and querying via api) of transactions. Note: the old STACKS_TRANSACTION_LOG environment var configuration is no more available.
 
 ### Changed
 
@@ -39,11 +40,7 @@
 
 - The `BlockProposal` StackerDB message serialization struct now includes a `server_version` string, which represents the version of the node that the miner is using. ([#5803](https://github.com/stacks-network/stacks-core/pull/5803))
 - Add `vrf_seed` to the `/v3/sortitions` rpc endpoint
-<<<<<<< HEAD
-- Add `txindex` configuration option enabling the storage (and querying via api) of transactions. Note: the old STACKS_TRANSACTION_LOG environment var configuration is no more available.
-=======
 - Added hot-reloading of `burnchain.burn_fee_cap` from a miner's config file ([#5857](https://github.com/stacks-network/stacks-core/pull/5857))
->>>>>>> ba818863
 
 ### Changed
 
