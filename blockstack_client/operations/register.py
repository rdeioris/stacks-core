--- conflicted
+++ resolved
@@ -22,21 +22,6 @@
 """
 
 from binascii import hexlify
-<<<<<<< HEAD
-
-import os
-import sys
-
-# Hack around absolute paths
-current_dir = os.path.abspath(os.path.dirname(__file__))
-parent_dir = os.path.abspath(current_dir + "/../")
-if parent_dir not in sys.path:
-    sys.path.insert(0, parent_dir)
-
-from config import *
-from scripts import *
-from logger import get_logger
-=======
 from ..scripts import (
     hash256_trunc128,
     blockstack_script_to_hex,
@@ -50,7 +35,6 @@
     DEFAULT_DUST_FEE, DEFAULT_OP_RETURN_FEE,
     BLOCKSTACK_BURN_ADDRESS)
 from ..logger import get_logger
->>>>>>> 486c35b3
 
 import virtualchain
 log = get_logger("blockstack-server")
