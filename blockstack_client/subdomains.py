#!/usr/bin/env python2
# -*- coding: utf-8 -*-
"""
    Blockstack-client
    ~~~~~
    copyright: (c) 2017 by Blockstack.org

    This file is part of Blockstack-client.

    Blockstack-client is free software: you can redistribute it and/or modify
    it under the terms of the GNU General Public License as published by
    the Free Software Foundation, either version 3 of the License, or
    (at your option) any later version.

    Blockstack-client is distributed in the hope that it will be useful,
    but WITHOUT ANY WARRANTY; without even the implied warranty of
    MERCHANTABILITY or FITNESS FOR A PARTICULAR PURPOSE.  See the
    GNU General Public License for more details.
    You should have received a copy of the GNU General Public License
    along with Blockstack-client. If not, see <http://www.gnu.org/licenses/>.
"""

import sqlite3

import base64, copy, re, binascii
import ecdsa, hashlib
import keylib
import virtualchain

from multiprocessing import Pool

from itertools import izip
<<<<<<< HEAD
from blockstack_client import gaia, storage, config, proxy, schemas, constants
=======
from blockstack_client import storage, config, proxy, schemas, constants
>>>>>>> 486c35b3
from blockstack_client import zonefile as bs_zonefile
from blockstack_client import user as user_db
from blockstack_client.backend import safety
from blockstack_client.logger import get_logger
import blockstack_zones

from subdomain_registrar import util as subdomain_util
from subdomain_registrar.util import (SUBDOMAIN_ZF_PARTS, SUBDOMAIN_ZF_PIECE, 
                                      SUBDOMAIN_SIG, SUBDOMAIN_PUBKEY, SUBDOMAIN_N)

log = get_logger()

SUBDOMAINS_FIRST_BLOCK = 478872

class DomainNotOwned(Exception):
    pass
class SubdomainNotFound(Exception):
    pass
class SubdomainAlreadyExists(Exception):
    def __init__(self, subdomain, domain):
        self.subdomain = subdomain
        self.domain = domain
        super(SubdomainAlreadyExists, self).__init__(
            "Subdomain already exists: {}.{}".format(subdomain, domain))

class Subdomain(object):
    def __init__(self, domain, subdomain_name, address, n, zonefile_str, sig=None, last_txid=None):
        self.subdomain_name = subdomain_name
        self.domain = domain
        self.address = address
        self.n = n
        self.zonefile_str = zonefile_str
        self.sig = sig
        self.last_txid = last_txid

    def get_fqn(self):
        return "{}.{}".format(self.subdomain_name, self.domain)

    def pack_subdomain(self):
        """ Returns subdomain packed into a list of strings
            Also defines the canonical order for signing!
            ADDR, N, ZF_PARTS, IN_ORDER_PIECES, (? SIG)
        """
        output = []
        output.append(txt_encode_key_value(SUBDOMAIN_PUBKEY, 
                                           self.address))
        output.append(txt_encode_key_value(SUBDOMAIN_N, "{}".format(self.n)))
        
        encoded_zf = base64.b64encode(self.zonefile_str)
        # let's pack into 250 byte strings -- the entry "zf99=" eliminates 5 useful bytes,
        # and the max is 255.
        n_pieces = (len(encoded_zf) / 250) + 1
        if len(encoded_zf) % 250 == 0:
            n_pieces -= 1
        output.append(txt_encode_key_value(SUBDOMAIN_ZF_PARTS, "{}".format(n_pieces)))
        for i in range(n_pieces):
            start = i * 250
            piece_len = min(250, len(encoded_zf[start:]))
            assert piece_len != 0
            piece = encoded_zf[start:(start+piece_len)]
            output.append(txt_encode_key_value(SUBDOMAIN_ZF_PIECE % i, piece))

        if self.sig is not None:
            output.append(txt_encode_key_value(SUBDOMAIN_SIG, self.sig))

        return output

    def add_signature(self, privkey):
        plaintext = self.get_plaintext_to_sign()
        self.sig = sign(privkey, plaintext)

    def verify_signature(self, pubkey):
        return verify(pubkey, self.get_plaintext_to_sign(), self.sig)

    def as_zonefile_entry(self):
        d = { "name" : self.subdomain_name,
              "txt" : self.pack_subdomain() }
        return d

    def get_plaintext_to_sign(self):
        as_strings = self.pack_subdomain()
        if self.sig is not None:
            as_strings = as_strings[:-1]
        return ",".join(as_strings)

    @staticmethod
    def parse_subdomain_record(domain_name, rec):
        txt_entry = rec['txt']
        if not isinstance(txt_entry, list):
            raise subdomain_util.ParseError("Tried to parse a TXT record with only a single <character-string>")
        entries = {}
        for item in txt_entry:
            if isinstance(item, unicode):
                item = str(item)
            first_equal = item.index("=")
            key = item[:first_equal]
            value = item[first_equal + 1:]
            value = value.replace("\\=", "=") # escape equals
            assert key not in entries
            entries[key] = value

        pubkey = entries[SUBDOMAIN_PUBKEY]
        n = entries[SUBDOMAIN_N]
        if SUBDOMAIN_SIG in entries:
            sig = entries[SUBDOMAIN_SIG]
        else:
            sig = None
        zonefile_parts = int(entries[SUBDOMAIN_ZF_PARTS])
        b64_zonefile = "".join([ entries[SUBDOMAIN_ZF_PIECE % zf_index] for
                                 zf_index in range(zonefile_parts) ])

        return Subdomain(domain_name, rec['name'], pubkey, int(n),
                         base64.b64decode(b64_zonefile), sig)

class SubdomainDB(object):
    def __init__(self):
        self.subdomain_table = "subdomain_records"
        self.status_table = "domains_last_seen"
        self.conn = sqlite3.connect(config.get_subdomains_db_path())
        self._create_tables()

    def get_subdomain_entry(self, fqn):
        """
        Returns a subdomain object corresponding to the fully-qualified name
        """
        get_cmd = "SELECT * FROM {} WHERE fully_qualified_subdomain=?".format(
            self.subdomain_table)
        cursor = self.conn.cursor()
        cursor.execute(get_cmd, (fqn,))
        try:
            (name, n, encoded_pubkey, zonefile_str, sig, txid) = cursor.fetchone()
        except:
            raise SubdomainNotFound(fqn)
        if sig == '':
            sig = None
        else:
            sig = str(sig)

        name = str(name)
        is_subdomain = is_address_subdomain(name)
        if is_subdomain:
            (subdomain_name, domain_name) = is_subdomain[1]
        else:
            raise Exception("Subdomain DB lookup returned bad subdomain result {}".format(name))

        return Subdomain(domain_name, subdomain_name, str(encoded_pubkey), int(n), str(zonefile_str), sig, txid)

    def get_all_subdomains(self, above_seq = None):
        if above_seq:
            get_cmd = "SELECT fully_qualified_subdomain FROM {} WHERE sequence >= ?"
        else:
            get_cmd = "SELECT fully_qualified_subdomain FROM {}"
        get_cmd = get_cmd.format(self.subdomain_table)
        cursor = self.conn.cursor()
        if above_seq:
            cursor.execute(get_cmd, (above_seq,))
        else:
            cursor.execute(get_cmd)
        try:
            return [ x[0] for x in cursor.fetchall() ]
        except:
            return []

    def get_subdomains_owned_by_address(self, owner):
        get_cmd = "SELECT fully_qualified_subdomain FROM {} WHERE owner = ?".format(
            self.subdomain_table)
        cursor = self.conn.cursor()
        cursor.execute(get_cmd, (owner,))
        try:
            return [ x[0] for x in cursor.fetchall() ]
        except:
            return []

    def initialize_db(self):
        return self.update(full_refresh=True)

    def update(self, full_refresh=False):
        if full_refresh:
            self._drop_tables()
            self._create_tables()
            last_block = 0
            if not constants.BLOCKSTACK_TESTNET:
                last_block = SUBDOMAINS_FIRST_BLOCK
        else:
            last_block = self.last_seen()
            if not constants.BLOCKSTACK_TESTNET:
                last_block = max(last_block, SUBDOMAINS_FIRST_BLOCK)

        core_last_block = proxy.getinfo()['last_block_processed']
        log.debug("Fetching zonefiles in range ({}, {})".format(
            last_block + 1, core_last_block))
        if core_last_block < last_block + 1:
            return

        zonefiles_in_blocks = proxy.get_zonefiles_by_block(last_block + 1,
                                                           core_last_block)
        if 'error' in zonefiles_in_blocks:
            log.error("Error fetching zonefile info: {}".format(zonefiles_in_blocks))
            return
        core_last_block = min(zonefiles_in_blocks['last_block'],
                              core_last_block)
        zonefiles_info = zonefiles_in_blocks['zonefile_info']
        if len(zonefiles_info) == 0:
            return
        zonefiles_info.sort( key = lambda a : a['block_height'] )
        domains, hashes, blockids, txids = map( list,
                                                zip(* [ ( x['name'], x['zonefile_hash'],
                                                          x['block_height'],
                                                          x['txid'] )
                                                        for x in zonefiles_info ]))
        zf_dict = {}
        zonefiles_to_fetch_per = 100
        for offset in range(0, len(hashes)/zonefiles_to_fetch_per + 1):
            lower = offset * zonefiles_to_fetch_per
            upper = min(lower + zonefiles_to_fetch_per, len(hashes))
            zf_resp = proxy.get_zonefiles(
                None, hashes[lower:upper], proxy = proxy.get_default_proxy())
            if 'zonefiles' not in zf_resp:
                log.error("Couldn't get zonefiles from proxy {}".format(zf_resp))
                return
            zf_dict.update( zf_resp['zonefiles'] )
        if len(zf_dict) == 0:
            return
        could_not_find = []
        zonefiles = []
        for ix, zf_hash in enumerate(hashes):
            if zf_hash not in zf_dict:
                could_not_find.append(ix)
            else:
                zonefiles.append(zf_dict[zf_hash])
        could_not_find.sort(reverse=True)
        for ix in could_not_find:
            del domains[ix]
            del hashes[ix]
            del blockids[ix]
            del txids[ix]

        _build_subdomain_db(domains, zonefiles, self, txids)

        last_block = core_last_block

        self._set_last_seen(last_block)

    def __setitem__(self, fqn, subdomain_obj):
        assert isinstance(subdomain_obj, Subdomain)
        is_subdomain = is_address_subdomain(fqn)
        if is_subdomain:
            (subdomain_name, domain_name) = is_subdomain[1]
        else:
            raise Exception("Must give fully qualified name: given: {}".format(fqn))

        assert subdomain_name == subdomain_obj.subdomain_name
        assert domain_name == subdomain_obj.domain

        write_cmd = """INSERT OR REPLACE INTO {} VALUES
                       (?, ?, ?, ?, ?, ?) """.format(self.subdomain_table)
        cursor = self.conn.cursor()
        cursor.execute(write_cmd,
                       (fqn,
                        subdomain_obj.n,
                        subdomain_obj.address,
                        subdomain_obj.zonefile_str,
                        subdomain_obj.sig,
                        subdomain_obj.last_txid))
        self.conn.commit()

    def __getitem__(self, fqn):
        return self.get_subdomain_entry(fqn)

    def __contains__(self, fqn):
        try:
            _ = self[fqn]
            return True
        except SubdomainNotFound:
            return False

    def _set_last_seen(self, block):
        write_cmd = """INSERT INTO {} VALUES (?)""".format(self.status_table)
        cursor = self.conn.cursor()
        cursor.execute(write_cmd, (block,))
        self.conn.commit()

    def last_seen(self):
        get_cmd = """SELECT * FROM {} ORDER BY lastBlock DESC LIMIT 1""".format(
            self.status_table)
        cursor = self.conn.cursor()
        cursor.execute(get_cmd)
        try:
            last_block = cursor.fetchone()[0]
        except:
            return 0
        return int(last_block)

    def get_last_index(self):
        """
        Returns the last sequence number for the subdomain DB.
        WARNING: this is specific to *this* instance, and *this* DB,
        if you use this, it should *only* be as an optimization.
        """
        get_cmd = """SELECT sequence FROM {} ORDER BY sequence DESC LIMIT 1""".format(
            self.subdomain_table)
        cursor = self.conn.cursor()
        cursor.execute(get_cmd)
        try:
            last_seq = cursor.fetchone()[0]
        except:
            return 0
        return int(last_seq)

    def _drop_tables(self):
        drop_cmd = "DROP TABLE IF EXISTS {};"
        cursor = self.conn.cursor()
        cursor.execute(drop_cmd.format(self.subdomain_table))
        cursor.execute(drop_cmd.format(self.status_table))

    def _create_tables(self):
        create_cmd = """CREATE TABLE IF NOT EXISTS {} (
        fully_qualified_subdomain TEXT PRIMARY KEY,
        sequence INTEGER,
        owner TEXT,
        zonefile TEXT,
        signature TEXT,
        last_txid TEXT);
        """.format(self.subdomain_table)
        create_status_cmd = """CREATE TABLE IF NOT EXISTS {} (
        lastBlock INTEGER);""".format(
            self.status_table)
        cursor = self.conn.cursor()
        cursor.execute(create_cmd)
        cursor.execute(create_status_cmd)


def parse_zonefile_subdomains(domain, zonefile_json):
    registrar_urls = []

    if "txt" in zonefile_json:
        subdomains = [ Subdomain.parse_subdomain_record(domain, x) for x in zonefile_json["txt"]
                       if subdomain_util.is_subdomain_record(x) ]
    else:
        subdomains = []

    return subdomains

def is_address_subdomain(fqa):
    """
    Tests whether fqa is a subdomain.
    @fqa must be a string
    If it isn't, returns False.
    If it is, returns True and a tuple (subdomain_name, domain)
    """
    if re.match(schemas.OP_SUBDOMAIN_NAME_PATTERN, fqa) == None:
        return False
    pieces = fqa.split(".")
    if len(pieces) == 3:
        subd_name = pieces[0]
        if len(subd_name) < 1:
            return False
        domain  = fqa[len(subd_name) + 1:]
        error = safety.check_valid_name(domain)
        if error:
            return False
        return (True, (subd_name, domain))
    return False

def _transition_valid(from_sub_record, to_sub_record):
    if from_sub_record.n + 1 != to_sub_record.n:
        log.warn("Failed subdomain {} transition because of N:{}->{}".format(
            to_sub_record.get_fqn() , from_sub_record.n, to_sub_record.n))
        return False
    if not to_sub_record.verify_signature(from_sub_record.address):
        log.warn("Failed subdomain {} transition because of signature failure".format(
            to_sub_record.get_fqn()))
        return False
    return True

def _build_subdomain_db(domain_fqas, zonefiles, subdomain_db = None, txids = None):
    if subdomain_db is None:
        subdomain_db = {}
    if txids is None:
        txids = [None for x in zonefiles]
    for zf, domain_fqa, txid in zip(zonefiles, domain_fqas, txids):
        if isinstance(zf, dict):
            assert "zonefile" not in zf
            zf_json = zf
        else:
            assert isinstance(zf, (str, unicode))
            zf_json = bs_zonefile.decode_name_zonefile(domain_fqa, zf)
            assert "zonefile" not in zf_json

        subdomains = parse_zonefile_subdomains(domain_fqa, zf_json)

        for subdomain in subdomains:
            if txid:
                subdomain.last_txid = txid
            if subdomain.get_fqn() in subdomain_db:
                previous = subdomain_db[subdomain.get_fqn()]
                if _transition_valid(previous, subdomain):
                    subdomain_db[subdomain.get_fqn()] = subdomain
                else:
                    log.warn("Failed subdomain transition for {} on N:{}->{}".format(
                        subdomain.get_fqn(), previous.n, subdomain.n))
            else:
                if subdomain.n != 0:
                    log.warn("First sight of subdomain {} with N={}".format(
                        subdomain.get_fqn(), subdomain.n))
                    continue
                subdomain_db[subdomain.get_fqn()] = subdomain
    return subdomain_db

def issue_zonefile(domain_fqa, user_data_txt):
    from blockstack_client.rpc import local_api_connect
    rpc = local_api_connect()
    assert rpc
    try:
        resp = rpc.backend_update(domain_fqa, user_data_txt, None)
    except Exception as e:
        log.exception(e)
        return {'error': 'Exception submitting zonefile for update'}
    return resp

def add_subdomains(subdomains, domain_fqa):
    """
    subdomains => list Subdomain objects to add
    domain_fqa => fully qualified domain name to add the subdomain to.
                  - must be owned by the Core's wallet
                  - must not already have a subdomain associated with it
    """

    assert isinstance(subdomains, list)

    # get domain's current zonefile
    zf_resp = bs_zonefile.get_name_zonefile(domain_fqa)
    if 'error' in zf_resp:
        log.error(zf_resp)
        raise Exception(zf_resp['error'])
    zonefile_json = zf_resp['zonefile']

    def filter_by(x, y):
        try:
            resolve_subdomain(x, y)
            return False
        except SubdomainNotFound as e:
            return True

    zf_txt, subdomains_failed = subdomain_util.add_subdomains(
        subdomains, domain_fqa, zonefile_json, filter_by)
    if len(subdomains_failed) > 0:
        raise SubdomainAlreadyExists(subdomains[subdomains_failed[0]], domain_fqa)
    return issue_zonefile(domain_fqa, zf_txt)

def get_subdomain_info(subdomain, domain_fqa, use_cache = True):
    if not use_cache:
<<<<<<< HEAD
        zonefiles = gaia.list_zonefile_history(domain_fqa)
=======
        from blockstack_client import data
        zonefiles = data.list_zonefile_history(domain_fqa)
>>>>>>> 486c35b3
        subdomain_db = _build_subdomain_db([domain_fqa for z in zonefiles], zonefiles)
    else:
        subdomain_db = SubdomainDB()
        subdomain_db.update()
    try:
        subdomain_obj = subdomain_db["{}.{}".format(subdomain, domain_fqa)]
    except Exception as e:
        log.exception(e)
        log.error("Raising SubdomainNotFound({}) from exception {}".format(subdomain, e))
        raise SubdomainNotFound(subdomain)

    return subdomain_obj

def resolve_subdomain(subdomain, domain_fqa, use_cache = True):
    subdomain_obj = get_subdomain_info(subdomain, domain_fqa, use_cache = use_cache)
    return subdomain_record_to_profile(subdomain_obj)

def subdomain_record_to_profile(my_rec):
    owner_addr = my_rec.address

    assert isinstance(my_rec.zonefile_str, (str, unicode))

    parsed_zf = bs_zonefile.decode_name_zonefile(my_rec.subdomain_name, my_rec.zonefile_str)
    urls = user_db.user_zonefile_urls(parsed_zf)

    # try to get pubkey from zonefile, or default to ``owner`` pubkey
    user_data_pubkey = None
    try:
        user_data_pubkey = user_db.user_zonefile_data_pubkey(parsed_zf)
        if user_data_pubkey is not None:
            user_data_pubkey = str(user_data_pubkey)
    except ValueError:
        pass # no pubkey defined in zonefile

    try:
        user_profile = storage.get_mutable_data(
            None, [user_data_pubkey], blockchain_id=None,
            data_addresses=[owner_addr],
            urls=urls, drivers=None, decode=True,
        )
    except:
        user_profile = None

    if user_profile is None:
        user_profile = {'error' :
                        'Error fetching the data for subdomain {}'.format(my_rec.get_fqn())}

    data = { 'profile' : user_profile,
             'zonefile' : parsed_zf }
    return data

def get_subdomains_owned_by_address(address):
    db = SubdomainDB()
    db.update()
    return db.get_subdomains_owned_by_address(address)

##
# Aaron: what follows is verification and signing code for subdomains.
#   because subdomains are ownable by either a single-sig *address* or
#   a multi-sig *address*, the sign/verify process has to be 'bitcoin-like'
#   the data to be verified is hashed, and then verified using one of two
#   processes:
#
#       multi-sig: parse b64 signature blob as a scriptSig, parse out the
#                  redeem script portion and sigs, verify with OPCHECKMULTISIG
#                  verify redeem script matches owner address.
#       single-sig: parse b64 signature blob as a scriptSig, parse out the
#                   pubkey and sig, verify like OPCHECKSIG.
#                   verify pubkey matches owner address.
##

def verify(address, plaintext, scriptSigb64):
    assert isinstance(address, str)

    scriptSig = base64.b64decode(scriptSigb64)
    hash_hex = binascii.hexlify(hashlib.sha256(plaintext).digest())

    vb = keylib.b58check.b58check_version_byte(address)

    if vb == 0:
        return verify_singlesig(address, hash_hex, scriptSig)
    elif vb == 5:
        return verify_multisig(address, hash_hex, scriptSig)
    else:
        raise NotImplementedError("Addresses must be single-sig (version-byte = 0) or multi-sig (version-byte = 5)")

def sign(sk, plaintext):
    """
    This returns a signature of the given plaintext with the given SK.
    This is in the form of a p2pkh scriptSig
    """
    privkey_hex = sk.to_hex()
    hash_hex = binascii.hexlify(hashlib.sha256(plaintext).digest())
    b64sig = virtualchain.ecdsalib.sign_digest(hash_hex, privkey_hex)
    sighex = binascii.hexlify(base64.b64decode(b64sig))
    pubkey_hex = sk.public_key().to_hex()
    return base64.b64encode(virtualchain.btc_script_serialize([sighex, pubkey_hex]))

def verify_singlesig(address, hash_hex, scriptSig):
    sighex, pubkey_hex = virtualchain.btc_script_deserialize(scriptSig)
    # verify pubkey_hex corresponds to address
    if keylib.ECPublicKey(pubkey_hex).address() != address:
        log.warn(("Address {} does not match the public key in the" +
                  " provided scriptSig: provided pubkey = {}").format(
                      address, pubkey_hex))
        return False

    sig64 = base64.b64encode(binascii.unhexlify(sighex))

    return virtualchain.ecdsalib.verify_digest(hash_hex, pubkey_hex, sig64)

def sign_multisig(hash_hex, redeem_script, secret_keys):
    assert len(redeem_script) > 0
    m, pk_hexes = virtualchain.parse_multisig_redeemscript(redeem_script)

    privs = {}
    for sk in secret_keys:
        pk = virtualchain.ecdsalib.ecdsa_private_key(sk).public_key().to_hex()

        compressed_pubkey = keylib.key_formatting.compress(pk)
        uncompressed_pubkey = keylib.key_formatting.decompress(pk)

        privs[compressed_pubkey] = sk
        privs[uncompressed_pubkey] = sk

    used_keys, sigs = [],[]
    for pk in pk_hexes:
        if pk not in privs:
            continue
        if len(used_keys) == m:
            break
        assert pk not in used_keys, 'Tried to reuse key {}'.format(pk)

        sk_hex = privs[pk]
        used_keys.append(pk)

        b64sig = virtualchain.ecdsalib.sign_digest(hash_hex, sk_hex)
        sighex = binascii.hexlify(base64.b64decode(b64sig))
        sigs.append(sighex)

    assert len(used_keys) == m, 'Missing private keys (used {}, required {})'.format(len(used_keys), m)
    return base64.b64encode(virtualchain.btc_script_serialize([None] + sigs + [redeem_script]))


def verify_multisig(address, hash_hex, scriptSig):
    script_parts = virtualchain.btc_script_deserialize(scriptSig)
    if len(script_parts) < 2:
        log.warn("Verfiying multisig failed, couldn't grab script parts")
        return False
    redeem_script = script_parts[-1]
    script_sigs = script_parts[1:-1]

    if virtualchain.btc_make_p2sh_address(redeem_script) != address:
        log.warn(("Address {} does not match the public key in the" +
                  " provided scriptSig: provided redeemscript = {}").format(
                      address, redeem_script))
        return False

    m, pk_hexes = virtualchain.parse_multisig_redeemscript(redeem_script)
    if len(script_sigs) != m:
        log.warn("Failed to validate multi-sig, not correct number of signatures: have {}, require {}".format(
            len(script_sigs), m))
        return False

    cur_pk = 0
    for cur_sig in script_sigs:
        sig64 = base64.b64encode(binascii.unhexlify(cur_sig))
        sig_passed = False
        while not sig_passed:
            if cur_pk >= len(pk_hexes):
                log.warn("Failed to validate multi-signature, ran out of pks to check")
                return False
            sig_passed = virtualchain.ecdsalib.verify_digest(hash_hex, pk_hexes[cur_pk], sig64)
            cur_pk += 1

    return True

def encode_pubkey_entry(key):
    """
    key should be a key object, right now this means 
        keylib.ECPrivateKey or
        keylib.ECPublicKey
    """
    if isinstance(key, keylib.ECPrivateKey):
        pubkey = key.public_key()
    elif isinstance(key, keylib.ECPublicKey):
        pubkey = key
    else:
        raise NotImplementedError("No support for this key type")

    addr = pubkey.address()

    return "{}".format(addr)


def txt_encode_key_value(key, value):
    return "{}={}".format(key,
                          value.replace("=", "\\="))



def get_update_nameops(block):
    nameops_at = proxy.get_nameops_affected_at(block)
    return [ str(n['name']) for n in nameops_at if n['opcode'] == "NAME_UPDATE" ]<|MERGE_RESOLUTION|>--- conflicted
+++ resolved
@@ -30,11 +30,7 @@
 from multiprocessing import Pool
 
 from itertools import izip
-<<<<<<< HEAD
-from blockstack_client import gaia, storage, config, proxy, schemas, constants
-=======
 from blockstack_client import storage, config, proxy, schemas, constants
->>>>>>> 486c35b3
 from blockstack_client import zonefile as bs_zonefile
 from blockstack_client import user as user_db
 from blockstack_client.backend import safety
@@ -487,12 +483,8 @@
 
 def get_subdomain_info(subdomain, domain_fqa, use_cache = True):
     if not use_cache:
-<<<<<<< HEAD
+        from blockstack_client import gaia
         zonefiles = gaia.list_zonefile_history(domain_fqa)
-=======
-        from blockstack_client import data
-        zonefiles = data.list_zonefile_history(domain_fqa)
->>>>>>> 486c35b3
         subdomain_db = _build_subdomain_db([domain_fqa for z in zonefiles], zonefiles)
     else:
         subdomain_db = SubdomainDB()
