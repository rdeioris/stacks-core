// Copyright (C) 2013-2020 Blockstack PBC, a public benefit corporation
// Copyright (C) 2020 Stacks Open Internet Foundation
//
// This program is free software: you can redistribute it and/or modify
// it under the terms of the GNU General Public License as published by
// the Free Software Foundation, either version 3 of the License, or
// (at your option) any later version.
//
// This program is distributed in the hope that it will be useful,
// but WITHOUT ANY WARRANTY; without even the implied warranty of
// MERCHANTABILITY or FITNESS FOR A PARTICULAR PURPOSE.  See the
// GNU General Public License for more details.
//
// You should have received a copy of the GNU General Public License
// along with this program.  If not, see <http://www.gnu.org/licenses/>.

<<<<<<< HEAD
#[cfg(test)]
use rstest::rstest;
#[cfg(test)]
use rstest_reuse::{self, *};
use vm::analysis::errors::CheckErrors;
use vm::analysis::type_checker::tests::{contracts::type_check, mem_type_check};
use vm::analysis::{contract_interface_builder::build_contract_interface, AnalysisDatabase};
use vm::ast::errors::ParseErrors;
use vm::ast::{build_ast, parse};
use vm::database::MemoryBackingStore;
use vm::types::{QualifiedContractIdentifier, TypeSignature};
use vm::ClarityVersion;
=======
use crate::vm::analysis::errors::CheckErrors;
use crate::vm::analysis::mem_type_check;
use crate::vm::analysis::type_check;
use crate::vm::analysis::{contract_interface_builder::build_contract_interface, AnalysisDatabase};
use crate::vm::ast::errors::ParseErrors;
use crate::vm::ast::{build_ast, parse};
use crate::vm::database::MemoryBackingStore;
use crate::vm::types::{QualifiedContractIdentifier, TypeSignature};
>>>>>>> 9dd09ab7

#[template]
#[rstest]
#[case(ClarityVersion::Clarity1)]
#[case(ClarityVersion::Clarity2)]
fn test_clarity_versions_trait_checker(#[case] version: ClarityVersion) {}

#[apply(test_clarity_versions_trait_checker)]
fn test_dynamic_dispatch_by_defining_trait(#[case] version: ClarityVersion) {
    let dispatching_contract_src = "(define-trait trait-1 (
            (get-1 (uint) (response uint uint))))
        (define-public (wrapped-get-1 (contract <trait-1>))
            (contract-call? contract get-1 u0))";
    let target_contract_src = "(define-public (get-1 (x uint)) (ok u1))";

    let dispatching_contract_id =
        QualifiedContractIdentifier::local("dispatching-contract").unwrap();
    let target_contract_id = QualifiedContractIdentifier::local("target-contract").unwrap();

    let mut dispatching_contract =
        parse(&dispatching_contract_id, dispatching_contract_src, version).unwrap();
    let mut target_contract = parse(&target_contract_id, target_contract_src, version).unwrap();
    let mut marf = MemoryBackingStore::new();
    let mut db = marf.as_analysis_db();

    db.execute(|db| {
        type_check(
            &dispatching_contract_id,
            &mut dispatching_contract,
            db,
            true,
        )?;
        type_check(&target_contract_id, &mut target_contract, db, true)
    })
    .unwrap();
}

#[apply(test_clarity_versions_trait_checker)]
fn test_incomplete_impl_trait_1(#[case] version: ClarityVersion) {
    let contract_defining_trait = "(define-trait trait-1 (
            (get-1 (uint) (response uint uint))
            (get-2 (uint) (response uint uint))
            (get-3 (uint) (response uint uint))))";
    let impl_contract = "(impl-trait .defun.trait-1)
        (define-public (get-1 (x uint)) (ok u1))";
    let def_contract_id = QualifiedContractIdentifier::local("defun").unwrap();
    let impl_contract_id = QualifiedContractIdentifier::local("implem").unwrap();
    let mut c1 = parse(&def_contract_id, contract_defining_trait, version).unwrap();
    let mut c3 = parse(&impl_contract_id, impl_contract, version).unwrap();
    let mut marf = MemoryBackingStore::new();
    let mut db = marf.as_analysis_db();
    let err = db
        .execute(|db| {
            type_check(&def_contract_id, &mut c1, db, true).unwrap();
            type_check(&impl_contract_id, &mut c3, db, true)
        })
        .unwrap_err();
    match err.err {
        CheckErrors::BadTraitImplementation(_, _) => {}
        _ => panic!("{:?}", err),
    }
}

#[apply(test_clarity_versions_trait_checker)]
fn test_incomplete_impl_trait_2(#[case] version: ClarityVersion) {
    let contract_defining_trait = "(define-trait trait-1 (
            (get-1 (uint) (response uint uint))
            (get-2 (uint) (response uint uint))
            (get-3 (uint) (response uint uint))))";
    let impl_contract = "(impl-trait .defun.trait-1)
        (define-public (get-1 (x uint)) (ok u1))
        (define-public (get-2 (x uint)) (ok u1))";
    let def_contract_id = QualifiedContractIdentifier::local("defun").unwrap();
    let impl_contract_id = QualifiedContractIdentifier::local("implem").unwrap();
    let mut c1 = parse(&def_contract_id, contract_defining_trait, version).unwrap();
    let mut c3 = parse(&impl_contract_id, impl_contract, version).unwrap();
    let mut marf = MemoryBackingStore::new();
    let mut db = marf.as_analysis_db();
    let err = db
        .execute(|db| {
            type_check(&def_contract_id, &mut c1, db, true).unwrap();
            type_check(&impl_contract_id, &mut c3, db, true)
        })
        .unwrap_err();
    match err.err {
        CheckErrors::BadTraitImplementation(_, _) => {}
        _ => panic!("{:?}", err),
    }
}

#[apply(test_clarity_versions_trait_checker)]
fn test_impl_trait_arg_admission_1(#[case] version: ClarityVersion) {
    let contract_defining_trait = "(define-trait trait-1 (
            (get-1 ((list 10 uint)) (response uint uint))))";
    let impl_contract = "(impl-trait .defun.trait-1)
        (define-public (get-1 (x (list 5 uint))) (ok u1))";
    let def_contract_id = QualifiedContractIdentifier::local("defun").unwrap();
    let impl_contract_id = QualifiedContractIdentifier::local("implem").unwrap();
    let mut c1 = parse(&def_contract_id, contract_defining_trait, version).unwrap();
    let mut c3 = parse(&impl_contract_id, impl_contract, version).unwrap();
    let mut marf = MemoryBackingStore::new();
    let mut db = marf.as_analysis_db();
    let err = db
        .execute(|db| {
            type_check(&def_contract_id, &mut c1, db, true).unwrap();
            type_check(&impl_contract_id, &mut c3, db, true)
        })
        .unwrap_err();
    match err.err {
        CheckErrors::BadTraitImplementation(_, _) => {}
        _ => panic!("{:?}", err),
    }
}

#[apply(test_clarity_versions_trait_checker)]
fn test_impl_trait_arg_admission_2(#[case] version: ClarityVersion) {
    let contract_defining_trait = "(define-trait trait-1 (
            (get-1 ((list 5 uint)) (response uint uint))))";
    let impl_contract = "(impl-trait .defun.trait-1)
        (define-public (get-1 (x (list 15 uint))) (ok u1))";
    let def_contract_id = QualifiedContractIdentifier::local("defun").unwrap();
    let impl_contract_id = QualifiedContractIdentifier::local("implem").unwrap();
    let mut c1 = parse(&def_contract_id, contract_defining_trait, version).unwrap();
    let mut c3 = parse(&impl_contract_id, impl_contract, version).unwrap();
    let mut marf = MemoryBackingStore::new();
    let mut db = marf.as_analysis_db();
    db.execute(|db| {
        type_check(&def_contract_id, &mut c1, db, true).unwrap();
        type_check(&impl_contract_id, &mut c3, db, true)
    })
    .unwrap();
}

#[apply(test_clarity_versions_trait_checker)]
fn test_impl_trait_arg_admission_3(#[case] version: ClarityVersion) {
    let contract_defining_trait = "(define-trait trait-1 (
            (get-1 ((list 5 uint)) (response uint uint))))";
    let impl_contract = "(impl-trait .defun.trait-1)
        (define-public (get-1 (x (list 5 uint))) (ok u1))";
    let def_contract_id = QualifiedContractIdentifier::local("defun").unwrap();
    let impl_contract_id = QualifiedContractIdentifier::local("implem").unwrap();
    let mut c1 = parse(&def_contract_id, contract_defining_trait, version).unwrap();
    let mut c3 = parse(&impl_contract_id, impl_contract, version).unwrap();
    let mut marf = MemoryBackingStore::new();
    let mut db = marf.as_analysis_db();
    db.execute(|db| {
        type_check(&def_contract_id, &mut c1, db, true).unwrap();
        type_check(&impl_contract_id, &mut c3, db, true)
    })
    .unwrap();
}

#[apply(test_clarity_versions_trait_checker)]
fn test_complete_impl_trait(#[case] version: ClarityVersion) {
    let contract_defining_trait = "(define-trait trait-1 (
            (get-1 (uint) (response uint uint))
            (get-2 (uint) (response uint uint))
            (get-3 (uint) (response uint uint))))";
    let impl_contract = "(impl-trait .defun.trait-1)
        (define-public (get-1 (x uint)) (ok u1))
        (define-public (get-2 (x uint)) (ok u1))
        (define-public (get-3 (x uint)) (ok u1))";
    let def_contract_id = QualifiedContractIdentifier::local("defun").unwrap();
    let impl_contract_id = QualifiedContractIdentifier::local("implem").unwrap();
    let mut c1 = parse(&def_contract_id, contract_defining_trait, version).unwrap();
    let mut c3 = parse(&impl_contract_id, impl_contract, version).unwrap();
    let mut marf = MemoryBackingStore::new();
    let mut db = marf.as_analysis_db();
    db.execute(|db| {
        type_check(&def_contract_id, &mut c1, db, true).unwrap();
        type_check(&impl_contract_id, &mut c3, db, true)
    })
    .unwrap();
}

#[apply(test_clarity_versions_trait_checker)]
fn test_complete_impl_trait_mixing_readonly(#[case] version: ClarityVersion) {
    let contract_defining_trait = "(define-trait trait-1 (
            (get-1 (uint) (response uint uint))
            (get-2 (uint) (response uint uint))
            (get-3 (uint) (response uint uint))))";
    let impl_contract = "(impl-trait .defun.trait-1)
        (define-public (get-1 (x uint)) (ok u1))
        (define-read-only (get-2 (x uint)) (ok u1))
        (define-read-only (get-3 (x uint)) (ok u1))";
    let def_contract_id = QualifiedContractIdentifier::local("defun").unwrap();
    let impl_contract_id = QualifiedContractIdentifier::local("implem").unwrap();
    let mut c1 = parse(&def_contract_id, contract_defining_trait, version).unwrap();
    let mut c3 = parse(&impl_contract_id, impl_contract, version).unwrap();
    let mut marf = MemoryBackingStore::new();
    let mut db = marf.as_analysis_db();
    db.execute(|db| {
        type_check(&def_contract_id, &mut c1, db, true).unwrap();
        type_check(&impl_contract_id, &mut c3, db, true)
    })
    .unwrap();
}

#[apply(test_clarity_versions_trait_checker)]
fn test_get_trait_reference_from_tuple(#[case] version: ClarityVersion) {
    let dispatching_contract_src = "(define-trait trait-1 (
            (get-1 (uint) (response uint uint))))
        (define-public (wrapped-get-1 (wrapped-contract (tuple (contract <trait-1>))))
            (contract-call? (get contract wrapped-contract) get-1 u0))";
    let target_contract_src = "(define-public (get-1 (x uint)) (ok u1))";

    let dispatching_contract_id =
        QualifiedContractIdentifier::local("dispatching-contract").unwrap();
    let target_contract_id = QualifiedContractIdentifier::local("target-contract").unwrap();

    let mut dispatching_contract =
        parse(&dispatching_contract_id, dispatching_contract_src, version).unwrap();
    let mut target_contract = parse(&target_contract_id, target_contract_src, version).unwrap();
    let mut marf = MemoryBackingStore::new();
    let mut db = marf.as_analysis_db();

    let err = db
        .execute(|db| {
            type_check(
                &dispatching_contract_id,
                &mut dispatching_contract,
                db,
                true,
            )?;
            type_check(&target_contract_id, &mut target_contract, db, true)
        })
        .unwrap_err();
    match err.err {
        CheckErrors::ContractCallExpectName => {}
        _ => panic!("{:?}", err),
    }
}

#[apply(test_clarity_versions_trait_checker)]
fn test_dynamic_dispatch_by_defining_and_impl_trait(#[case] version: ClarityVersion) {
    let dispatching_contract_src = "(define-trait trait-1 (
            (get-1 (uint) (response uint uint))))
        (impl-trait .dispatching-contract.trait-1)
        (define-public (wrapped-get-1 (contract <trait-1>))
            (contract-call? contract get-1 u0))
        (define-public (get-1 (x uint)) (ok u1))";

    let dispatching_contract_id =
        QualifiedContractIdentifier::local("dispatching-contract").unwrap();

    let mut dispatching_contract =
        parse(&dispatching_contract_id, dispatching_contract_src, version).unwrap();
    let mut marf = MemoryBackingStore::new();
    let mut db = marf.as_analysis_db();

    let err = db
        .execute(|db| {
            type_check(
                &dispatching_contract_id,
                &mut dispatching_contract,
                db,
                true,
            )
        })
        .unwrap_err();
    match err.err {
        CheckErrors::TraitReferenceUnknown(_) => {}
        _ => panic!("{:?}", err),
    }
}

#[apply(test_clarity_versions_trait_checker)]
fn test_define_map_storing_trait_references(#[case] version: ClarityVersion) {
    let dispatching_contract_src = "(define-trait trait-1 (
            (get-1 (uint) (response uint uint))))
        (define-map kv-store { key: uint } { value: <trait-1> })";

    let dispatching_contract_id =
        QualifiedContractIdentifier::local("dispatching-contract").unwrap();

    let err = build_ast(
        &dispatching_contract_id,
        dispatching_contract_src,
        &mut (),
        version,
    )
    .unwrap_err();

    match err.err {
        ParseErrors::TraitReferenceNotAllowed => {}
        _ => panic!("{:?}", err),
    }
}

#[apply(test_clarity_versions_trait_checker)]
fn test_cycle_in_traits_1_contract(#[case] version: ClarityVersion) {
    let dispatching_contract_src = "(define-trait trait-1 (
            (get-1 (<trait-2>) (response uint uint))))
        (define-trait trait-2 (
            (get-2 (<trait-1>) (response uint uint))))";

    let dispatching_contract_id =
        QualifiedContractIdentifier::local("dispatching-contract").unwrap();

    let err = build_ast(
        &dispatching_contract_id,
        dispatching_contract_src,
        &mut (),
        version,
    )
    .unwrap_err();
    match err.err {
        ParseErrors::CircularReference(_) => {}
        _ => panic!("{:?}", err),
    }
}

#[apply(test_clarity_versions_trait_checker)]
fn test_cycle_in_traits_2_contracts(#[case] version: ClarityVersion) {
    let dispatching_contract_src = "(use-trait trait-2 .target-contract.trait-2)
        (define-trait trait-1 (
            (get-1 (<trait-2>) (response uint uint))))";
    let target_contract_src = "(use-trait trait-1 .dispatching-contract.trait-1)
        (define-trait trait-2 (
            (get-2 (<trait-1>) (response uint uint))))";

    let dispatching_contract_id =
        QualifiedContractIdentifier::local("dispatching-contract").unwrap();
    let target_contract_id = QualifiedContractIdentifier::local("target-contract").unwrap();

    let mut dispatching_contract =
        parse(&dispatching_contract_id, dispatching_contract_src, version).unwrap();
    let mut target_contract = parse(&target_contract_id, target_contract_src, version).unwrap();
    let mut marf = MemoryBackingStore::new();
    let mut db = marf.as_analysis_db();

    let err = db
        .execute(|db| {
            type_check(
                &dispatching_contract_id,
                &mut dispatching_contract,
                db,
                true,
            )?;
            type_check(&target_contract_id, &mut target_contract, db, true)
        })
        .unwrap_err();
    match err.err {
        CheckErrors::NoSuchContract(_) => {}
        _ => panic!("{:?}", err),
    }
}

#[apply(test_clarity_versions_trait_checker)]
fn test_dynamic_dispatch_unknown_method(#[case] version: ClarityVersion) {
    let dispatching_contract_src = "(define-trait trait-1 (
            (get-1 (uint) (response uint uint))))
        (define-public (wrapped-get-1 (contract <trait-1>))
            (contract-call? contract get-2 u0))";
    let target_contract_src = "(define-public (get-1 (x uint)) (ok u1))";

    let dispatching_contract_id =
        QualifiedContractIdentifier::local("dispatching-contract").unwrap();
    let target_contract_id = QualifiedContractIdentifier::local("target-contract").unwrap();

    let mut dispatching_contract =
        parse(&dispatching_contract_id, dispatching_contract_src, version).unwrap();
    let mut target_contract = parse(&target_contract_id, target_contract_src, version).unwrap();
    let mut marf = MemoryBackingStore::new();
    let mut db = marf.as_analysis_db();

    let err = db
        .execute(|db| {
            type_check(
                &dispatching_contract_id,
                &mut dispatching_contract,
                db,
                true,
            )?;
            type_check(&target_contract_id, &mut target_contract, db, true)
        })
        .unwrap_err();
    match err.err {
        CheckErrors::TraitMethodUnknown(_, _) => {}
        _ => panic!("{:?}", err),
    }
}

#[apply(test_clarity_versions_trait_checker)]
fn test_nested_literal_implicitly_compliant(#[case] version: ClarityVersion) {
    let dispatching_contract_src = "(define-trait trait-1 (
            (get-1 (uint) (response uint uint))))
        (define-public (wrapped-get-1 (contract <trait-1>))
            (contract-call? contract get-1 u0))";
    let nested_target_contract_src = "(define-public (get-1 (x uint)) (ok u1))";
    let target_contract_src =
        "(define-public (get-1 (x uint)) (contract-call? .dispatching-contract wrapped-get-1 .nested-target-contract))";

    let dispatching_contract_id =
        QualifiedContractIdentifier::local("dispatching-contract").unwrap();
    let target_contract_id = QualifiedContractIdentifier::local("target-contract").unwrap();
    let nested_target_contract_id =
        QualifiedContractIdentifier::local("nested-target-contract").unwrap();

    let mut dispatching_contract =
        parse(&dispatching_contract_id, dispatching_contract_src, version).unwrap();
    let mut target_contract = parse(&target_contract_id, target_contract_src, version).unwrap();
    let mut nested_target_contract = parse(
        &nested_target_contract_id,
        nested_target_contract_src,
        version,
    )
    .unwrap();

    let mut marf = MemoryBackingStore::new();
    let mut db = marf.as_analysis_db();

    db.execute(|db| {
        type_check(
            &dispatching_contract_id,
            &mut dispatching_contract,
            db,
            true,
        )?;
        type_check(
            &nested_target_contract_id,
            &mut nested_target_contract,
            db,
            true,
        )?;
        type_check(&target_contract_id, &mut target_contract, db, true)
    })
    .unwrap();
}

#[apply(test_clarity_versions_trait_checker)]
fn test_passing_trait_reference_instances(#[case] version: ClarityVersion) {
    let dispatching_contract_src = "(define-trait trait-1 (
            (get-1 (uint) (response uint uint))))
        (define-public (wrapped-get-1 (contract <trait-1>))
            (internal-get-1 contract))
        (define-public (internal-get-1 (contract <trait-1>))
            (ok u1))";

    let dispatching_contract_id =
        QualifiedContractIdentifier::local("dispatching-contract").unwrap();

    let mut dispatching_contract =
        parse(&dispatching_contract_id, dispatching_contract_src, version).unwrap();
    let mut marf = MemoryBackingStore::new();
    let mut db = marf.as_analysis_db();

    db.execute(|db| {
        type_check(
            &dispatching_contract_id,
            &mut dispatching_contract,
            db,
            true,
        )
    })
    .unwrap();
}

#[apply(test_clarity_versions_trait_checker)]
fn test_passing_nested_trait_reference_instances(#[case] version: ClarityVersion) {
    let dispatching_contract_src = "(define-trait trait-1 (
            (get-1 (uint) (response uint uint))))
        (define-public (wrapped-get-1 (value bool) (contract <trait-1>))
            (let ((amount u0))
              (internal-get-1 contract)))
        (define-public (internal-get-1 (contract <trait-1>))
            (ok u1))";

    let dispatching_contract_id =
        QualifiedContractIdentifier::local("dispatching-contract").unwrap();

    let mut dispatching_contract =
        parse(&dispatching_contract_id, dispatching_contract_src, version).unwrap();
    let mut marf = MemoryBackingStore::new();
    let mut db = marf.as_analysis_db();

    db.execute(|db| {
        type_check(
            &dispatching_contract_id,
            &mut dispatching_contract,
            db,
            true,
        )
    })
    .unwrap();
}

#[apply(test_clarity_versions_trait_checker)]
fn test_dynamic_dispatch_collision_trait(#[case] version: ClarityVersion) {
    let contract_defining_trait_src = "(define-trait trait-1 (
            (get-1 (uint) (response uint uint))))";
    let dispatching_contract_src = "(use-trait trait-1 .contract-defining-trait.trait-1)
        (define-trait trait-1 (
            (get-1 (uint) (response uint uint))))
        (define-public (wrapped-get-1 (contract <trait-1>))
            (contract-call? contract get-1 u0))";

    let contract_defining_trait_id =
        QualifiedContractIdentifier::local("contract-defining-trait").unwrap();
    let dispatching_contract_id =
        QualifiedContractIdentifier::local("dispatching-contract").unwrap();

    let _contract_defining_trait = parse(
        &contract_defining_trait_id,
        contract_defining_trait_src,
        version,
    )
    .unwrap();
    let err = build_ast(
        &dispatching_contract_id,
        dispatching_contract_src,
        &mut (),
        version,
    )
    .unwrap_err();
    match err.err {
        ParseErrors::NameAlreadyUsed(_) => {}
        _ => panic!("{:?}", err),
    }
}

#[apply(test_clarity_versions_trait_checker)]
fn test_dynamic_dispatch_collision_defined_trait(#[case] version: ClarityVersion) {
    let dispatching_contract_src = "(define-trait trait-1 (
            (get-1 (uint) (response uint uint))))
        (define-trait trait-1 (
            (get-1 (int) (response uint uint))))
        (define-public (wrapped-get-1 (contract <trait-1>))
            (contract-call? contract get-1 u0))";

    let dispatching_contract_id =
        QualifiedContractIdentifier::local("dispatching-contract").unwrap();

    let err = build_ast(
        &dispatching_contract_id,
        dispatching_contract_src,
        &mut (),
        version,
    )
    .unwrap_err();
    match err.err {
        ParseErrors::NameAlreadyUsed(_) => {}
        _ => panic!("{:?}", err),
    }
}

#[apply(test_clarity_versions_trait_checker)]
fn test_dynamic_dispatch_collision_imported_trait(#[case] version: ClarityVersion) {
    let contract_defining_trait_src = "(define-trait trait-1 (
            (get-1 (uint) (response uint uint))))
         (define-trait trait-2 (
            (get-1 (uint) (response uint uint))))";
    let dispatching_contract_src = "(use-trait trait-1 .contract-defining-trait.trait-1)
        (use-trait trait-1 .contract-defining-trait.trait-2)
        (define-public (wrapped-get-1 (contract <trait-1>))
            (contract-call? contract get-1 u0))";

    let contract_defining_trait_id =
        QualifiedContractIdentifier::local("contract-defining-trait").unwrap();
    let dispatching_contract_id =
        QualifiedContractIdentifier::local("dispatching-contract").unwrap();

    let _contract_defining_trait = parse(
        &contract_defining_trait_id,
        contract_defining_trait_src,
        version,
    )
    .unwrap();
    let err = build_ast(
        &dispatching_contract_id,
        dispatching_contract_src,
        &mut (),
        version,
    )
    .unwrap_err();
    match err.err {
        ParseErrors::NameAlreadyUsed(_) => {}
        _ => panic!("{:?}", err),
    }
}

#[apply(test_clarity_versions_trait_checker)]
fn test_dynamic_dispatch_importing_non_existant_trait(#[case] version: ClarityVersion) {
    let contract_defining_trait_src = "(define-trait trait-1 (
            (get-1 (uint) (response uint uint))))";
    let dispatching_contract_src = "(use-trait trait-1 .contract-defining-trait.trait-2)
        (define-public (wrapped-get-1 (contract <trait-1>))
            (contract-call? contract get-1 u0))";
    let target_contract_src = "(impl-trait .contract-defining-trait.trait-2)
        (define-public (get-1 (x uint)) (ok u1))";

    let contract_defining_trait_id =
        QualifiedContractIdentifier::local("contract-defining-trait").unwrap();
    let dispatching_contract_id =
        QualifiedContractIdentifier::local("dispatching-contract").unwrap();
    let target_contract_id = QualifiedContractIdentifier::local("target-contract").unwrap();

    let mut contract_defining_trait = parse(
        &contract_defining_trait_id,
        contract_defining_trait_src,
        version,
    )
    .unwrap();
    let mut dispatching_contract =
        parse(&dispatching_contract_id, dispatching_contract_src, version).unwrap();
    let mut target_contract = parse(&target_contract_id, target_contract_src, version).unwrap();
    let mut marf = MemoryBackingStore::new();
    let mut db = marf.as_analysis_db();

    let err = db
        .execute(|db| {
            type_check(
                &contract_defining_trait_id,
                &mut contract_defining_trait,
                db,
                true,
            )?;
            type_check(
                &dispatching_contract_id,
                &mut dispatching_contract,
                db,
                true,
            )?;
            type_check(&target_contract_id, &mut target_contract, db, true)
        })
        .unwrap_err();
    match err.err {
        CheckErrors::TraitReferenceUnknown(_) => {}
        _ => panic!("{:?}", err),
    }
}

#[apply(test_clarity_versions_trait_checker)]
fn test_dynamic_dispatch_importing_trait(#[case] version: ClarityVersion) {
    let contract_defining_trait_src = "(define-trait trait-1 (
            (get-1 (uint) (response uint uint))))";
    let dispatching_contract_src = "(use-trait trait-1 .contract-defining-trait.trait-1)
        (define-public (wrapped-get-1 (contract <trait-1>))
            (contract-call? contract get-1 u0))";
    let target_contract_src = "(impl-trait .contract-defining-trait.trait-1)
        (define-public (get-1 (x uint)) (ok u1))";

    let contract_defining_trait_id =
        QualifiedContractIdentifier::local("contract-defining-trait").unwrap();
    let dispatching_contract_id =
        QualifiedContractIdentifier::local("dispatching-contract").unwrap();
    let target_contract_id = QualifiedContractIdentifier::local("target-contract").unwrap();

    let mut contract_defining_trait = parse(
        &contract_defining_trait_id,
        contract_defining_trait_src,
        version,
    )
    .unwrap();
    let mut dispatching_contract =
        parse(&dispatching_contract_id, dispatching_contract_src, version).unwrap();
    let mut target_contract = parse(&target_contract_id, target_contract_src, version).unwrap();
    let mut marf = MemoryBackingStore::new();
    let mut db = marf.as_analysis_db();

    db.execute(|db| {
        type_check(
            &contract_defining_trait_id,
            &mut contract_defining_trait,
            db,
            true,
        )?;
        type_check(
            &dispatching_contract_id,
            &mut dispatching_contract,
            db,
            true,
        )?;
        type_check(&target_contract_id, &mut target_contract, db, true)
    })
    .unwrap();
}

#[apply(test_clarity_versions_trait_checker)]
fn test_dynamic_dispatch_including_nested_trait(#[case] version: ClarityVersion) {
    let contract_defining_nested_trait_src = "(define-trait trait-a (
        (get-a (uint) (response uint uint))))";
    let contract_defining_trait_src = "(use-trait trait-Z .contract-defining-nested-trait.trait-a)
        (define-trait trait-1 (
            (get-1 (<trait-Z>) (response uint uint))))";
    let dispatching_contract_src = "(use-trait trait-Y .contract-defining-nested-trait.trait-a)
         (use-trait trait-X .contract-defining-trait.trait-1)
         (define-public (wrapped-get-1 (contract <trait-X>) (nested-contract <trait-Y>))
            (contract-call? contract get-1 nested-contract))";
    let target_contract_src = "(use-trait trait-X .contract-defining-nested-trait.trait-a)
        (define-public (get-1 (nested-contract <trait-X>))
            (contract-call? nested-contract get-a u0))";
    let target_nested_contract_src = "(define-public (get-a (x uint)) (ok u99))";

    let contract_defining_trait_id =
        QualifiedContractIdentifier::local("contract-defining-trait").unwrap();
    let dispatching_contract_id =
        QualifiedContractIdentifier::local("dispatching-contract").unwrap();
    let target_contract_id = QualifiedContractIdentifier::local("target-contract").unwrap();
    let contract_defining_nested_trait_id =
        QualifiedContractIdentifier::local("contract-defining-nested-trait").unwrap();
    let target_nested_contract_id =
        QualifiedContractIdentifier::local("target-nested-contract").unwrap();

    let mut contract_defining_trait = parse(
        &contract_defining_trait_id,
        contract_defining_trait_src,
        version,
    )
    .unwrap();
    let mut dispatching_contract =
        parse(&dispatching_contract_id, dispatching_contract_src, version).unwrap();
    let mut target_contract = parse(&target_contract_id, target_contract_src, version).unwrap();
    let mut contract_defining_nested_trait = parse(
        &contract_defining_nested_trait_id,
        contract_defining_nested_trait_src,
        version,
    )
    .unwrap();
    let mut target_nested_contract = parse(
        &target_nested_contract_id,
        target_nested_contract_src,
        version,
    )
    .unwrap();
    let mut marf = MemoryBackingStore::new();
    let mut db = marf.as_analysis_db();

    db.execute(|db| {
        type_check(
            &contract_defining_nested_trait_id,
            &mut contract_defining_nested_trait,
            db,
            true,
        )?;
        type_check(
            &contract_defining_trait_id,
            &mut contract_defining_trait,
            db,
            true,
        )?;
        type_check(
            &dispatching_contract_id,
            &mut dispatching_contract,
            db,
            true,
        )?;
        type_check(&target_contract_id, &mut target_contract, db, true)?;
        type_check(
            &target_nested_contract_id,
            &mut target_nested_contract,
            db,
            true,
        )
    })
    .unwrap();
}

#[apply(test_clarity_versions_trait_checker)]
fn test_dynamic_dispatch_including_wrong_nested_trait(#[case] version: ClarityVersion) {
    let contract_defining_nested_trait_src = "(define-trait trait-a (
        (get-a (uint) (response uint uint))))";
    let contract_defining_trait_src = "(use-trait trait-a .contract-defining-nested-trait.trait-a)
        (define-trait trait-1 (
            (get-1 (<trait-a>) (response uint uint))))";
    let dispatching_contract_src = "(use-trait trait-1 .contract-defining-trait.trait-1)
         (use-trait trait-a .contract-defining-trait.trait-a)
         (define-public (wrapped-get-1 (contract <trait-1>) (nested-contract <trait-1>))
            (contract-call? contract get-1 nested-contract))";
    let target_contract_src = "(use-trait trait-a .contract-defining-nested-trait.trait-a)
        (define-public (get-1 (nested-contract <trait-a>))
            (contract-call? nested-contract get-a u0))";
    let target_nested_contract_src = "(define-public (get-a (x uint)) (ok u99))";

    let contract_defining_trait_id =
        QualifiedContractIdentifier::local("contract-defining-trait").unwrap();
    let dispatching_contract_id =
        QualifiedContractIdentifier::local("dispatching-contract").unwrap();
    let target_contract_id = QualifiedContractIdentifier::local("target-contract").unwrap();
    let contract_defining_nested_trait_id =
        QualifiedContractIdentifier::local("contract-defining-nested-trait").unwrap();
    let target_nested_contract_id =
        QualifiedContractIdentifier::local("target-nested-contract").unwrap();

    let mut contract_defining_trait = parse(
        &contract_defining_trait_id,
        contract_defining_trait_src,
        version,
    )
    .unwrap();
    let mut dispatching_contract =
        parse(&dispatching_contract_id, dispatching_contract_src, version).unwrap();
    let mut target_contract = parse(&target_contract_id, target_contract_src, version).unwrap();
    let mut contract_defining_nested_trait = parse(
        &contract_defining_nested_trait_id,
        contract_defining_nested_trait_src,
        version,
    )
    .unwrap();
    let mut target_nested_contract = parse(
        &target_nested_contract_id,
        target_nested_contract_src,
        version,
    )
    .unwrap();
    let mut marf = MemoryBackingStore::new();
    let mut db = marf.as_analysis_db();

    let err = db
        .execute(|db| {
            type_check(
                &contract_defining_nested_trait_id,
                &mut contract_defining_nested_trait,
                db,
                true,
            )?;
            type_check(
                &contract_defining_trait_id,
                &mut contract_defining_trait,
                db,
                true,
            )?;
            type_check(
                &dispatching_contract_id,
                &mut dispatching_contract,
                db,
                true,
            )?;
            type_check(&target_contract_id, &mut target_contract, db, true)?;
            type_check(
                &target_nested_contract_id,
                &mut target_nested_contract,
                db,
                true,
            )
        })
        .unwrap_err();
    match err.err {
        CheckErrors::TypeError(
            TypeSignature::TraitReferenceType(_),
            TypeSignature::TraitReferenceType(_),
        ) => {}
        _ => panic!("{:?}", err),
    }
}

#[apply(test_clarity_versions_trait_checker)]
fn test_dynamic_dispatch_mismatched_args(#[case] version: ClarityVersion) {
    let dispatching_contract_src = "(define-trait trait-1 (
            (get-1 (int) (response uint uint))))
        (define-public (wrapped-get-1 (contract <trait-1>))
            (contract-call? contract get-1 u0))";
    let target_contract_src = "(impl-trait .dispatching-contract.trait-1)
        (define-public (get-1 (x uint)) (ok u1))";

    let dispatching_contract_id =
        QualifiedContractIdentifier::local("dispatching-contract").unwrap();
    let target_contract_id = QualifiedContractIdentifier::local("target-contract").unwrap();

    let mut dispatching_contract =
        parse(&dispatching_contract_id, dispatching_contract_src, version).unwrap();
    let mut target_contract = parse(&target_contract_id, target_contract_src, version).unwrap();
    let mut marf = MemoryBackingStore::new();
    let mut db = marf.as_analysis_db();

    let err = db
        .execute(|db| {
            type_check(
                &dispatching_contract_id,
                &mut dispatching_contract,
                db,
                true,
            )?;
            type_check(&target_contract_id, &mut target_contract, db, true)
        })
        .unwrap_err();
    match err.err {
        CheckErrors::TypeError(_, _) => {}
        _ => panic!("{:?}", err),
    }
}

#[apply(test_clarity_versions_trait_checker)]
fn test_dynamic_dispatch_mismatched_returns(#[case] version: ClarityVersion) {
    let dispatching_contract_src = "(define-trait trait-1 (
            (get-1 (uint) (response uint uint))))
        (define-public (wrapped-get-1 (contract <trait-1>))
            (contract-call? contract get-1 u0))";
    let target_contract_src = "(impl-trait .dispatching-contract.trait-1)
        (define-public (get-1 (x uint)) (ok \"buffer\"))";

    let dispatching_contract_id =
        QualifiedContractIdentifier::local("dispatching-contract").unwrap();
    let target_contract_id = QualifiedContractIdentifier::local("target-contract").unwrap();

    let mut dispatching_contract =
        parse(&dispatching_contract_id, dispatching_contract_src, version).unwrap();
    let mut target_contract = parse(&target_contract_id, target_contract_src, version).unwrap();
    let mut marf = MemoryBackingStore::new();
    let mut db = marf.as_analysis_db();

    let err = db
        .execute(|db| {
            type_check(
                &dispatching_contract_id,
                &mut dispatching_contract,
                db,
                true,
            )?;
            type_check(&target_contract_id, &mut target_contract, db, true)
        })
        .unwrap_err();
    match err.err {
        CheckErrors::BadTraitImplementation(_, _) => {}
        _ => panic!("{:?}", err),
    }
}

#[apply(test_clarity_versions_trait_checker)]
fn test_bad_call_with_trait(#[case] version: ClarityVersion) {
    let contract_defining_trait = "(define-trait trait-1 (
            (get-1 (uint) (response uint uint))))";
    let dispatching_contract = "(use-trait trait-1 .defun.trait-1)
        (define-public (wrapped-get-1 (contract <trait-1>))
            (contract-call? contract get-1 u0))";
    let impl_contract = "(impl-trait .defun.trait-1)
        (define-public (get-1 (x uint)) (ok u1))";
    let caller_contract = // Should error.
        "(define-constant contract .implem)
         (define-public (foo-bar)
           (contract-call? .dispatch wrapped-get-1 contract))";
    let def_contract_id = QualifiedContractIdentifier::local("defun").unwrap();
    let disp_contract_id = QualifiedContractIdentifier::local("dispatch").unwrap();
    let impl_contract_id = QualifiedContractIdentifier::local("implem").unwrap();
    let call_contract_id = QualifiedContractIdentifier::local("call").unwrap();
    let mut c1 = parse(&def_contract_id, contract_defining_trait, version).unwrap();
    let mut c2 = parse(&disp_contract_id, dispatching_contract, version).unwrap();
    let mut c3 = parse(&impl_contract_id, impl_contract, version).unwrap();
    let mut c4 = parse(&call_contract_id, caller_contract, version).unwrap();
    let mut marf = MemoryBackingStore::new();
    let mut db = marf.as_analysis_db();
    let err = db
        .execute(|db| {
            type_check(&def_contract_id, &mut c1, db, true).unwrap();
            type_check(&disp_contract_id, &mut c2, db, true).unwrap();
            type_check(&impl_contract_id, &mut c3, db, true).unwrap();
            type_check(&call_contract_id, &mut c4, db, true)
        })
        .unwrap_err();
    match err.err {
        CheckErrors::TypeError(_, _) => {}
        _ => panic!("{:?}", err),
    }
}

#[apply(test_clarity_versions_trait_checker)]
fn test_good_call_with_trait(#[case] version: ClarityVersion) {
    let contract_defining_trait = "(define-trait trait-1 (
            (get-1 (uint) (response uint uint))))";
    let dispatching_contract = "(use-trait trait-1 .defun.trait-1)
        (define-public (wrapped-get-1 (contract <trait-1>))
            (contract-call? contract get-1 u0))";
    let impl_contract = "(impl-trait .defun.trait-1)
        (define-public (get-1 (x uint)) (ok u1))";
    let caller_contract = "(define-public (foo-bar)
           (contract-call? .dispatch wrapped-get-1 .implem))";
    let def_contract_id = QualifiedContractIdentifier::local("defun").unwrap();
    let disp_contract_id = QualifiedContractIdentifier::local("dispatch").unwrap();
    let impl_contract_id = QualifiedContractIdentifier::local("implem").unwrap();
    let call_contract_id = QualifiedContractIdentifier::local("call").unwrap();
    let mut c1 = parse(&def_contract_id, contract_defining_trait, version).unwrap();
    let mut c2 = parse(&disp_contract_id, dispatching_contract, version).unwrap();
    let mut c3 = parse(&impl_contract_id, impl_contract, version).unwrap();
    let mut c4 = parse(&call_contract_id, caller_contract, version).unwrap();
    let mut marf = MemoryBackingStore::new();
    let mut db = marf.as_analysis_db();

    println!("c4: {:?}", c4);

    db.execute(|db| {
        type_check(&def_contract_id, &mut c1, db, true).unwrap();
        type_check(&disp_contract_id, &mut c2, db, true).unwrap();
        type_check(&impl_contract_id, &mut c3, db, true).unwrap();
        type_check(&call_contract_id, &mut c4, db, true)
    })
    .unwrap();
}

#[apply(test_clarity_versions_trait_checker)]
fn test_good_call_2_with_trait(#[case] version: ClarityVersion) {
    let contract_defining_trait = "(define-trait trait-1 (
            (get-1 (uint) (response uint uint))))";
    let dispatching_contract = "(use-trait trait-2 .defun.trait-1)
        (define-public (wrapped-get-1 (contract <trait-2>))
            (contract-call? contract get-1 u0))";
    let impl_contract = "(impl-trait .defun.trait-1)
        (define-public (get-1 (x uint)) (ok u1))";
    let caller_contract = "(use-trait trait-2 .defun.trait-1)
         (define-public (foo-bar (contract <trait-2>))
           (contract-call? .dispatch wrapped-get-1 contract))";
    let def_contract_id = QualifiedContractIdentifier::local("defun").unwrap();
    let disp_contract_id = QualifiedContractIdentifier::local("dispatch").unwrap();
    let impl_contract_id = QualifiedContractIdentifier::local("implem").unwrap();
    let call_contract_id = QualifiedContractIdentifier::local("call").unwrap();
    let mut c1 = parse(&def_contract_id, contract_defining_trait, version).unwrap();
    let mut c2 = parse(&disp_contract_id, dispatching_contract, version).unwrap();
    let mut c3 = parse(&impl_contract_id, impl_contract, version).unwrap();
    let mut c4 = parse(&call_contract_id, caller_contract, version).unwrap();
    let mut marf = MemoryBackingStore::new();
    let mut db = marf.as_analysis_db();

    println!("c4: {:?}", c4);

    db.execute(|db| {
        type_check(&def_contract_id, &mut c1, db, true).unwrap();
        type_check(&disp_contract_id, &mut c2, db, true).unwrap();
        type_check(&impl_contract_id, &mut c3, db, true).unwrap();
        type_check(&call_contract_id, &mut c4, db, true)
    })
    .unwrap();
}

#[apply(test_clarity_versions_trait_checker)]
fn test_dynamic_dispatch_pass_literal_principal_as_trait_in_user_defined_functions(
    #[case] version: ClarityVersion,
) {
    let contract_defining_trait_src = "(define-trait trait-1 (
            (get-1 (uint) (response uint uint))))";
    let dispatching_contract_src = "(use-trait trait-1 .contract-defining-trait.trait-1)
        (define-public (wrapped-get-1 (contract <trait-1>))
            (contract-call? contract get-1 u0))
        (print (wrapped-get-1 .target-contract))";
    let target_contract_src = "(impl-trait .contract-defining-trait.trait-1)
        (define-public (get-1 (x uint)) (ok u1))";

    let contract_defining_trait_id =
        QualifiedContractIdentifier::local("contract-defining-trait").unwrap();
    let dispatching_contract_id =
        QualifiedContractIdentifier::local("dispatching-contract").unwrap();
    let target_contract_id = QualifiedContractIdentifier::local("target-contract").unwrap();

    let mut contract_defining_trait = parse(
        &contract_defining_trait_id,
        contract_defining_trait_src,
        version,
    )
    .unwrap();
    let mut dispatching_contract =
        parse(&dispatching_contract_id, dispatching_contract_src, version).unwrap();
    let mut target_contract = parse(&target_contract_id, target_contract_src, version).unwrap();
    let mut marf = MemoryBackingStore::new();
    let mut db = marf.as_analysis_db();

    db.execute(|db| {
        type_check(
            &contract_defining_trait_id,
            &mut contract_defining_trait,
            db,
            true,
        )?;
        type_check(&target_contract_id, &mut target_contract, db, true)?;
        type_check(
            &dispatching_contract_id,
            &mut dispatching_contract,
            db,
            true,
        )
    })
    .unwrap();
}

#[apply(test_clarity_versions_trait_checker)]
fn test_dynamic_dispatch_pass_bound_principal_as_trait_in_user_defined_functions(
    #[case] version: ClarityVersion,
) {
    let contract_defining_trait_src = "(define-trait trait-1 (
            (get-1 (uint) (response uint uint))))";
    let dispatching_contract_src = "(use-trait trait-1 .contract-defining-trait.trait-1)
        (define-public (wrapped-get-1 (contract <trait-1>))
            (contract-call? contract get-1 u0))
        (let ((p .target-contract))
            (print (wrapped-get-1 p)))";
    let target_contract_src = "(impl-trait .contract-defining-trait.trait-1)
        (define-public (get-1 (x uint)) (ok u1))";

    let contract_defining_trait_id =
        QualifiedContractIdentifier::local("contract-defining-trait").unwrap();
    let dispatching_contract_id =
        QualifiedContractIdentifier::local("dispatching-contract").unwrap();
    let target_contract_id = QualifiedContractIdentifier::local("target-contract").unwrap();

    let mut contract_defining_trait = parse(
        &contract_defining_trait_id,
        contract_defining_trait_src,
        version,
    )
    .unwrap();
    let mut dispatching_contract =
        parse(&dispatching_contract_id, dispatching_contract_src, version).unwrap();
    let mut target_contract = parse(&target_contract_id, target_contract_src, version).unwrap();
    let mut marf = MemoryBackingStore::new();
    let mut db = marf.as_analysis_db();

    let err = db
        .execute(|db| {
            type_check(
                &contract_defining_trait_id,
                &mut contract_defining_trait,
                db,
                true,
            )?;
            type_check(&target_contract_id, &mut target_contract, db, true)?;
            type_check(
                &dispatching_contract_id,
                &mut dispatching_contract,
                db,
                true,
            )
        })
        .unwrap_err();
    match err.err {
        CheckErrors::TypeError(_, _) => {}
        _ => panic!("{:?}", err),
    }
}

#[apply(test_clarity_versions_trait_checker)]
fn test_contract_of_good(#[case] version: ClarityVersion) {
    let contract_defining_trait = "(define-trait trait-1 (
            (get-1 (uint) (response uint uint))))";
    let dispatching_contract = "(use-trait trait-2 .defun.trait-1)
        (define-public (wrapped-get-1 (contract <trait-2>))
            (ok (contract-of contract)))";
    let def_contract_id = QualifiedContractIdentifier::local("defun").unwrap();
    let disp_contract_id = QualifiedContractIdentifier::local("dispatch").unwrap();
    let mut c1 = parse(&def_contract_id, contract_defining_trait, version).unwrap();
    let mut c2 = parse(&disp_contract_id, dispatching_contract, version).unwrap();
    let mut marf = MemoryBackingStore::new();
    let mut db = marf.as_analysis_db();

    db.execute(|db| {
        type_check(&def_contract_id, &mut c1, db, true).unwrap();
        type_check(&disp_contract_id, &mut c2, db, true)
    })
    .unwrap();
}

#[apply(test_clarity_versions_trait_checker)]
fn test_contract_of_wrong_type(#[case] version: ClarityVersion) {
    let contract_defining_trait = "(define-trait trait-1 (
            (get-1 (uint) (response uint uint))))";
    let dispatching_contract_principal = "(use-trait trait-2 .defun.trait-1)
        (define-public (wrapped-get-1 (contract principal))
            (ok (contract-of contract)))";
    let dispatching_contract_int = "(use-trait trait-2 .defun.trait-1)
        (define-public (wrapped-get-1 (contract int))
            (ok (contract-of contract)))";
    let dispatching_contract_uint = "(use-trait trait-2 .defun.trait-1)
        (define-public (wrapped-get-1 (contract uint))
            (ok (contract-of contract)))";
    let dispatching_contract_bool = "(use-trait trait-2 .defun.trait-1)
        (define-public (wrapped-get-1 (contract bool))
            (ok (contract-of contract)))";
    let dispatching_contract_list = "(use-trait trait-2 .defun.trait-1)
        (define-public (wrapped-get-1 (contract (list 10 uint)))
            (ok (contract-of contract)))";
    let dispatching_contract_buff = "(use-trait trait-2 .defun.trait-1)
        (define-public (wrapped-get-1 (contract (buff 10)))
            (ok (contract-of contract)))";
    let dispatching_contract_tuple = "(use-trait trait-2 .defun.trait-1)
        (define-public (wrapped-get-1 (contract (tuple (index uint) (value int))))
            (ok (contract-of contract)))";
    let def_contract_id = QualifiedContractIdentifier::local("defun").unwrap();
    let disp_contract_id = QualifiedContractIdentifier::local("dispatch").unwrap();
    let mut c_trait = parse(&def_contract_id, contract_defining_trait, version).unwrap();
    let mut c_principal =
        parse(&disp_contract_id, dispatching_contract_principal, version).unwrap();
    let mut c_int = parse(&disp_contract_id, dispatching_contract_int, version).unwrap();
    let c_uint = parse(&disp_contract_id, dispatching_contract_uint, version).unwrap();
    let c_bool = parse(&disp_contract_id, dispatching_contract_bool, version).unwrap();
    let c_list = parse(&disp_contract_id, dispatching_contract_list, version).unwrap();
    let c_buff = parse(&disp_contract_id, dispatching_contract_buff, version).unwrap();
    let c_tuple = parse(&disp_contract_id, dispatching_contract_tuple, version).unwrap();
    let mut marf = MemoryBackingStore::new();
    let mut db = marf.as_analysis_db();

    let err_principal = db
        .execute(|db| {
            type_check(&def_contract_id, &mut c_trait, db, true).unwrap();
            type_check(&disp_contract_id, &mut c_principal, db, true)
        })
        .unwrap_err();
    match err_principal.err {
        CheckErrors::TraitReferenceUnknown(_) => {}
        _ => panic!("{:?}", err_principal),
    }
    let err_int = db
        .execute(|db| {
            type_check(&def_contract_id, &mut c_trait, db, true).unwrap();
            type_check(&disp_contract_id, &mut c_int, db, true)
        })
        .unwrap_err();
    match err_int.err {
        CheckErrors::TraitReferenceUnknown(_) => {}
        _ => panic!("{:?}", err_int),
    }
    let err_uint = db
        .execute(|db| {
            type_check(&def_contract_id, &mut c_trait, db, true).unwrap();
            type_check(&disp_contract_id, &mut c_int, db, true)
        })
        .unwrap_err();
    match err_uint.err {
        CheckErrors::TraitReferenceUnknown(_) => {}
        _ => panic!("{:?}", err_uint),
    }
    let err_bool = db
        .execute(|db| {
            type_check(&def_contract_id, &mut c_trait, db, true).unwrap();
            type_check(&disp_contract_id, &mut c_int, db, true)
        })
        .unwrap_err();
    match err_bool.err {
        CheckErrors::TraitReferenceUnknown(_) => {}
        _ => panic!("{:?}", err_bool),
    }
    let err_list = db
        .execute(|db| {
            type_check(&def_contract_id, &mut c_trait, db, true).unwrap();
            type_check(&disp_contract_id, &mut c_int, db, true)
        })
        .unwrap_err();
    match err_list.err {
        CheckErrors::TraitReferenceUnknown(_) => {}
        _ => panic!("{:?}", err_list),
    }
    let err_buff = db
        .execute(|db| {
            type_check(&def_contract_id, &mut c_trait, db, true).unwrap();
            type_check(&disp_contract_id, &mut c_int, db, true)
        })
        .unwrap_err();
    match err_buff.err {
        CheckErrors::TraitReferenceUnknown(_) => {}
        _ => panic!("{:?}", err_buff),
    }
    let err_tuple = db
        .execute(|db| {
            type_check(&def_contract_id, &mut c_trait, db, true).unwrap();
            type_check(&disp_contract_id, &mut c_int, db, true)
        })
        .unwrap_err();
    match err_tuple.err {
        CheckErrors::TraitReferenceUnknown(_) => {}
        _ => panic!("{:?}", err_tuple),
    }
}

#[apply(test_clarity_versions_trait_checker)]
fn test_return_trait_with_contract_of(#[case] version: ClarityVersion) {
    let dispatching_contract_src = "(define-trait trait-1 (
            (get-1 (uint) (response uint uint))))
        (define-public (wrapped-get-1 (contract <trait-1>))
            (begin
                (unwrap-panic (contract-call? contract get-1 u0))
                (ok (contract-of contract))))";
    let target_contract_src = "(define-public (get-1 (x uint)) (ok u1))";

    let dispatching_contract_id =
        QualifiedContractIdentifier::local("dispatching-contract").unwrap();
    let target_contract_id = QualifiedContractIdentifier::local("target-contract").unwrap();

    let mut dispatching_contract =
        parse(&dispatching_contract_id, dispatching_contract_src, version).unwrap();
    let mut target_contract = parse(&target_contract_id, target_contract_src, version).unwrap();
    let mut marf = MemoryBackingStore::new();
    let mut db = marf.as_analysis_db();

    db.execute(|db| {
        type_check(
            &dispatching_contract_id,
            &mut dispatching_contract,
            db,
            true,
        )?;
        type_check(&target_contract_id, &mut target_contract, db, true)
    })
    .unwrap();
}

#[apply(test_clarity_versions_trait_checker)]
fn test_return_trait_with_contract_of_wrapped_in_begin(#[case] version: ClarityVersion) {
    let dispatching_contract_src = "(define-trait trait-1 (
            (get-1 (uint) (response uint uint))))
        (define-public (wrapped-get-1 (contract <trait-1>))
            (begin
                (unwrap-panic (contract-call? contract get-1 u0))
                (ok (contract-of contract))))";
    let target_contract_src = "(define-public (get-1 (x uint)) (ok u1))";

    let dispatching_contract_id =
        QualifiedContractIdentifier::local("dispatching-contract").unwrap();
    let target_contract_id = QualifiedContractIdentifier::local("target-contract").unwrap();

    let mut dispatching_contract =
        parse(&dispatching_contract_id, dispatching_contract_src, version).unwrap();
    let mut target_contract = parse(&target_contract_id, target_contract_src, version).unwrap();
    let mut marf = MemoryBackingStore::new();
    let mut db = marf.as_analysis_db();

    db.execute(|db| {
        type_check(
            &dispatching_contract_id,
            &mut dispatching_contract,
            db,
            true,
        )?;
        type_check(&target_contract_id, &mut target_contract, db, true)
    })
    .unwrap();
}

#[apply(test_clarity_versions_trait_checker)]
fn test_return_trait_with_contract_of_wrapped_in_let(#[case] version: ClarityVersion) {
    let dispatching_contract_src = "(define-trait trait-1 (
            (get-1 (uint) (response uint uint))))
        (define-public (wrapped-get-1 (contract <trait-1>))
            (let ((val u0))
                (unwrap-panic (contract-call? contract get-1 val))
                (ok (contract-of contract))))";
    let target_contract_src = "(define-public (get-1 (x uint)) (ok u1))";

    let dispatching_contract_id =
        QualifiedContractIdentifier::local("dispatching-contract").unwrap();
    let target_contract_id = QualifiedContractIdentifier::local("target-contract").unwrap();

    let mut dispatching_contract =
        parse(&dispatching_contract_id, dispatching_contract_src, version).unwrap();
    let mut target_contract = parse(&target_contract_id, target_contract_src, version).unwrap();
    let mut marf = MemoryBackingStore::new();
    let mut db = marf.as_analysis_db();

    db.execute(|db| {
        type_check(
            &dispatching_contract_id,
            &mut dispatching_contract,
            db,
            true,
        )?;
        type_check(&target_contract_id, &mut target_contract, db, true)
    })
    .unwrap();
}

#[apply(test_clarity_versions_trait_checker)]
fn test_trait_contract_not_found(#[case] version: ClarityVersion) {
    let trait_contract_src = "(define-trait my-trait
        ((hello (int) (response uint uint)))
    )
    (define-private (pass-trait (a <my-trait>))
        (print a)
    )
    (define-public (call-it)
        (ok (pass-trait .impl-contract))
    )";
    let impl_contract_src = "(define-public (hello (a int))
    (ok u0)
)";

    let trait_contract_id = QualifiedContractIdentifier::local("trait-contract").unwrap();
    let impl_contract_id = QualifiedContractIdentifier::local("impl-contract").unwrap();

    let mut impl_contract = parse(&impl_contract_id, impl_contract_src, version).unwrap();
    let mut trait_contract = parse(&trait_contract_id, trait_contract_src, version).unwrap();
    let mut marf = MemoryBackingStore::new();
    let mut db = marf.as_analysis_db();

    let err = db
        .execute(|db| {
            type_check(&impl_contract_id, &mut impl_contract, db, true)?;
            type_check(&trait_contract_id, &mut trait_contract, db, true)
        })
        .unwrap_err();
    match err.err {
        CheckErrors::NoSuchContract(contract) => assert!(contract.ends_with(".trait-contract")),
        _ => panic!("{:?}", err),
    }
}<|MERGE_RESOLUTION|>--- conflicted
+++ resolved
@@ -14,29 +14,19 @@
 // You should have received a copy of the GNU General Public License
 // along with this program.  If not, see <http://www.gnu.org/licenses/>.
 
-<<<<<<< HEAD
 #[cfg(test)]
 use rstest::rstest;
 #[cfg(test)]
 use rstest_reuse::{self, *};
-use vm::analysis::errors::CheckErrors;
-use vm::analysis::type_checker::tests::{contracts::type_check, mem_type_check};
-use vm::analysis::{contract_interface_builder::build_contract_interface, AnalysisDatabase};
-use vm::ast::errors::ParseErrors;
-use vm::ast::{build_ast, parse};
-use vm::database::MemoryBackingStore;
-use vm::types::{QualifiedContractIdentifier, TypeSignature};
-use vm::ClarityVersion;
-=======
+
 use crate::vm::analysis::errors::CheckErrors;
-use crate::vm::analysis::mem_type_check;
 use crate::vm::analysis::type_check;
 use crate::vm::analysis::{contract_interface_builder::build_contract_interface, AnalysisDatabase};
 use crate::vm::ast::errors::ParseErrors;
 use crate::vm::ast::{build_ast, parse};
 use crate::vm::database::MemoryBackingStore;
 use crate::vm::types::{QualifiedContractIdentifier, TypeSignature};
->>>>>>> 9dd09ab7
+use crate::vm::ClarityVersion;
 
 #[template]
 #[rstest]
@@ -68,8 +58,9 @@
             &mut dispatching_contract,
             db,
             true,
+            &version
         )?;
-        type_check(&target_contract_id, &mut target_contract, db, true)
+        type_check(&target_contract_id, &mut target_contract, db, true, &version)
     })
     .unwrap();
 }
@@ -90,8 +81,8 @@
     let mut db = marf.as_analysis_db();
     let err = db
         .execute(|db| {
-            type_check(&def_contract_id, &mut c1, db, true).unwrap();
-            type_check(&impl_contract_id, &mut c3, db, true)
+            type_check(&def_contract_id, &mut c1, db, true, &version).unwrap();
+            type_check(&impl_contract_id, &mut c3, db, true, &version)
         })
         .unwrap_err();
     match err.err {
@@ -117,8 +108,8 @@
     let mut db = marf.as_analysis_db();
     let err = db
         .execute(|db| {
-            type_check(&def_contract_id, &mut c1, db, true).unwrap();
-            type_check(&impl_contract_id, &mut c3, db, true)
+            type_check(&def_contract_id, &mut c1, db, true, &version).unwrap();
+            type_check(&impl_contract_id, &mut c3, db, true, &version)
         })
         .unwrap_err();
     match err.err {
@@ -141,8 +132,8 @@
     let mut db = marf.as_analysis_db();
     let err = db
         .execute(|db| {
-            type_check(&def_contract_id, &mut c1, db, true).unwrap();
-            type_check(&impl_contract_id, &mut c3, db, true)
+            type_check(&def_contract_id, &mut c1, db, true, &version).unwrap();
+            type_check(&impl_contract_id, &mut c3, db, true, &version)
         })
         .unwrap_err();
     match err.err {
@@ -164,8 +155,8 @@
     let mut marf = MemoryBackingStore::new();
     let mut db = marf.as_analysis_db();
     db.execute(|db| {
-        type_check(&def_contract_id, &mut c1, db, true).unwrap();
-        type_check(&impl_contract_id, &mut c3, db, true)
+        type_check(&def_contract_id, &mut c1, db, true, &version).unwrap();
+        type_check(&impl_contract_id, &mut c3, db, true, &version)
     })
     .unwrap();
 }
@@ -183,8 +174,8 @@
     let mut marf = MemoryBackingStore::new();
     let mut db = marf.as_analysis_db();
     db.execute(|db| {
-        type_check(&def_contract_id, &mut c1, db, true).unwrap();
-        type_check(&impl_contract_id, &mut c3, db, true)
+        type_check(&def_contract_id, &mut c1, db, true, &version).unwrap();
+        type_check(&impl_contract_id, &mut c3, db, true, &version)
     })
     .unwrap();
 }
@@ -206,8 +197,8 @@
     let mut marf = MemoryBackingStore::new();
     let mut db = marf.as_analysis_db();
     db.execute(|db| {
-        type_check(&def_contract_id, &mut c1, db, true).unwrap();
-        type_check(&impl_contract_id, &mut c3, db, true)
+        type_check(&def_contract_id, &mut c1, db, true, &version).unwrap();
+        type_check(&impl_contract_id, &mut c3, db, true, &version)
     })
     .unwrap();
 }
@@ -229,8 +220,8 @@
     let mut marf = MemoryBackingStore::new();
     let mut db = marf.as_analysis_db();
     db.execute(|db| {
-        type_check(&def_contract_id, &mut c1, db, true).unwrap();
-        type_check(&impl_contract_id, &mut c3, db, true)
+        type_check(&def_contract_id, &mut c1, db, true, &version).unwrap();
+        type_check(&impl_contract_id, &mut c3, db, true, &version)
     })
     .unwrap();
 }
@@ -260,8 +251,9 @@
                 &mut dispatching_contract,
                 db,
                 true,
+                &version
             )?;
-            type_check(&target_contract_id, &mut target_contract, db, true)
+            type_check(&target_contract_id, &mut target_contract, db, true, &version)
         })
         .unwrap_err();
     match err.err {
@@ -294,6 +286,7 @@
                 &mut dispatching_contract,
                 db,
                 true,
+                &version
             )
         })
         .unwrap_err();
@@ -375,8 +368,9 @@
                 &mut dispatching_contract,
                 db,
                 true,
+                &version
             )?;
-            type_check(&target_contract_id, &mut target_contract, db, true)
+            type_check(&target_contract_id, &mut target_contract, db, true, &version)
         })
         .unwrap_err();
     match err.err {
@@ -410,8 +404,9 @@
                 &mut dispatching_contract,
                 db,
                 true,
+                &version
             )?;
-            type_check(&target_contract_id, &mut target_contract, db, true)
+            type_check(&target_contract_id, &mut target_contract, db, true, &version)
         })
         .unwrap_err();
     match err.err {
@@ -455,14 +450,16 @@
             &mut dispatching_contract,
             db,
             true,
+            &version
         )?;
         type_check(
             &nested_target_contract_id,
             &mut nested_target_contract,
             db,
             true,
+            &version
         )?;
-        type_check(&target_contract_id, &mut target_contract, db, true)
+        type_check(&target_contract_id, &mut target_contract, db, true, &version)
     })
     .unwrap();
 }
@@ -490,6 +487,7 @@
             &mut dispatching_contract,
             db,
             true,
+            &version
         )
     })
     .unwrap();
@@ -519,6 +517,7 @@
             &mut dispatching_contract,
             db,
             true,
+            &version
         )
     })
     .unwrap();
@@ -653,14 +652,16 @@
                 &mut contract_defining_trait,
                 db,
                 true,
+                &version
             )?;
             type_check(
                 &dispatching_contract_id,
                 &mut dispatching_contract,
                 db,
                 true,
+                &version
             )?;
-            type_check(&target_contract_id, &mut target_contract, db, true)
+            type_check(&target_contract_id, &mut target_contract, db, true, &version)
         })
         .unwrap_err();
     match err.err {
@@ -703,14 +704,16 @@
             &mut contract_defining_trait,
             db,
             true,
+            &version
         )?;
         type_check(
             &dispatching_contract_id,
             &mut dispatching_contract,
             db,
             true,
+            &version
         )?;
-        type_check(&target_contract_id, &mut target_contract, db, true)
+        type_check(&target_contract_id, &mut target_contract, db, true, &version)
     })
     .unwrap();
 }
@@ -771,25 +774,29 @@
             &mut contract_defining_nested_trait,
             db,
             true,
+            &version
         )?;
         type_check(
             &contract_defining_trait_id,
             &mut contract_defining_trait,
             db,
             true,
+            &version
         )?;
         type_check(
             &dispatching_contract_id,
             &mut dispatching_contract,
             db,
             true,
+            &version
         )?;
-        type_check(&target_contract_id, &mut target_contract, db, true)?;
+        type_check(&target_contract_id, &mut target_contract, db, true, &version)?;
         type_check(
             &target_nested_contract_id,
             &mut target_nested_contract,
             db,
             true,
+            &version
         )
     })
     .unwrap();
@@ -852,25 +859,29 @@
                 &mut contract_defining_nested_trait,
                 db,
                 true,
+                &version
             )?;
             type_check(
                 &contract_defining_trait_id,
                 &mut contract_defining_trait,
                 db,
                 true,
+                &version
             )?;
             type_check(
                 &dispatching_contract_id,
                 &mut dispatching_contract,
                 db,
                 true,
+                &version
             )?;
-            type_check(&target_contract_id, &mut target_contract, db, true)?;
+            type_check(&target_contract_id, &mut target_contract, db, true, &version)?;
             type_check(
                 &target_nested_contract_id,
                 &mut target_nested_contract,
                 db,
                 true,
+                &version
             )
         })
         .unwrap_err();
@@ -909,8 +920,9 @@
                 &mut dispatching_contract,
                 db,
                 true,
+                &version
             )?;
-            type_check(&target_contract_id, &mut target_contract, db, true)
+            type_check(&target_contract_id, &mut target_contract, db, true, &version)
         })
         .unwrap_err();
     match err.err {
@@ -945,8 +957,9 @@
                 &mut dispatching_contract,
                 db,
                 true,
+                &version
             )?;
-            type_check(&target_contract_id, &mut target_contract, db, true)
+            type_check(&target_contract_id, &mut target_contract, db, true, &version)
         })
         .unwrap_err();
     match err.err {
@@ -980,10 +993,10 @@
     let mut db = marf.as_analysis_db();
     let err = db
         .execute(|db| {
-            type_check(&def_contract_id, &mut c1, db, true).unwrap();
-            type_check(&disp_contract_id, &mut c2, db, true).unwrap();
-            type_check(&impl_contract_id, &mut c3, db, true).unwrap();
-            type_check(&call_contract_id, &mut c4, db, true)
+            type_check(&def_contract_id, &mut c1, db, true, &version).unwrap();
+            type_check(&disp_contract_id, &mut c2, db, true, &version).unwrap();
+            type_check(&impl_contract_id, &mut c3, db, true, &version).unwrap();
+            type_check(&call_contract_id, &mut c4, db, true, &version)
         })
         .unwrap_err();
     match err.err {
@@ -1017,10 +1030,10 @@
     println!("c4: {:?}", c4);
 
     db.execute(|db| {
-        type_check(&def_contract_id, &mut c1, db, true).unwrap();
-        type_check(&disp_contract_id, &mut c2, db, true).unwrap();
-        type_check(&impl_contract_id, &mut c3, db, true).unwrap();
-        type_check(&call_contract_id, &mut c4, db, true)
+        type_check(&def_contract_id, &mut c1, db, true, &version).unwrap();
+        type_check(&disp_contract_id, &mut c2, db, true, &version).unwrap();
+        type_check(&impl_contract_id, &mut c3, db, true, &version).unwrap();
+        type_check(&call_contract_id, &mut c4, db, true, &version)
     })
     .unwrap();
 }
@@ -1051,10 +1064,10 @@
     println!("c4: {:?}", c4);
 
     db.execute(|db| {
-        type_check(&def_contract_id, &mut c1, db, true).unwrap();
-        type_check(&disp_contract_id, &mut c2, db, true).unwrap();
-        type_check(&impl_contract_id, &mut c3, db, true).unwrap();
-        type_check(&call_contract_id, &mut c4, db, true)
+        type_check(&def_contract_id, &mut c1, db, true, &version).unwrap();
+        type_check(&disp_contract_id, &mut c2, db, true, &version).unwrap();
+        type_check(&impl_contract_id, &mut c3, db, true, &version).unwrap();
+        type_check(&call_contract_id, &mut c4, db, true, &version)
     })
     .unwrap();
 }
@@ -1096,13 +1109,15 @@
             &mut contract_defining_trait,
             db,
             true,
+            &version
         )?;
-        type_check(&target_contract_id, &mut target_contract, db, true)?;
+        type_check(&target_contract_id, &mut target_contract, db, true, &version)?;
         type_check(
             &dispatching_contract_id,
             &mut dispatching_contract,
             db,
             true,
+            &version
         )
     })
     .unwrap();
@@ -1147,13 +1162,15 @@
                 &mut contract_defining_trait,
                 db,
                 true,
+                &version
             )?;
-            type_check(&target_contract_id, &mut target_contract, db, true)?;
+            type_check(&target_contract_id, &mut target_contract, db, true, &version)?;
             type_check(
                 &dispatching_contract_id,
                 &mut dispatching_contract,
                 db,
                 true,
+                &version
             )
         })
         .unwrap_err();
@@ -1178,8 +1195,8 @@
     let mut db = marf.as_analysis_db();
 
     db.execute(|db| {
-        type_check(&def_contract_id, &mut c1, db, true).unwrap();
-        type_check(&disp_contract_id, &mut c2, db, true)
+        type_check(&def_contract_id, &mut c1, db, true, &version).unwrap();
+        type_check(&disp_contract_id, &mut c2, db, true, &version)
     })
     .unwrap();
 }
@@ -1225,8 +1242,8 @@
 
     let err_principal = db
         .execute(|db| {
-            type_check(&def_contract_id, &mut c_trait, db, true).unwrap();
-            type_check(&disp_contract_id, &mut c_principal, db, true)
+            type_check(&def_contract_id, &mut c_trait, db, true, &version).unwrap();
+            type_check(&disp_contract_id, &mut c_principal, db, true, &version)
         })
         .unwrap_err();
     match err_principal.err {
@@ -1235,8 +1252,8 @@
     }
     let err_int = db
         .execute(|db| {
-            type_check(&def_contract_id, &mut c_trait, db, true).unwrap();
-            type_check(&disp_contract_id, &mut c_int, db, true)
+            type_check(&def_contract_id, &mut c_trait, db, true, &version).unwrap();
+            type_check(&disp_contract_id, &mut c_int, db, true, &version)
         })
         .unwrap_err();
     match err_int.err {
@@ -1245,8 +1262,8 @@
     }
     let err_uint = db
         .execute(|db| {
-            type_check(&def_contract_id, &mut c_trait, db, true).unwrap();
-            type_check(&disp_contract_id, &mut c_int, db, true)
+            type_check(&def_contract_id, &mut c_trait, db, true, &version).unwrap();
+            type_check(&disp_contract_id, &mut c_int, db, true, &version)
         })
         .unwrap_err();
     match err_uint.err {
@@ -1255,8 +1272,8 @@
     }
     let err_bool = db
         .execute(|db| {
-            type_check(&def_contract_id, &mut c_trait, db, true).unwrap();
-            type_check(&disp_contract_id, &mut c_int, db, true)
+            type_check(&def_contract_id, &mut c_trait, db, true, &version).unwrap();
+            type_check(&disp_contract_id, &mut c_int, db, true, &version)
         })
         .unwrap_err();
     match err_bool.err {
@@ -1265,8 +1282,8 @@
     }
     let err_list = db
         .execute(|db| {
-            type_check(&def_contract_id, &mut c_trait, db, true).unwrap();
-            type_check(&disp_contract_id, &mut c_int, db, true)
+            type_check(&def_contract_id, &mut c_trait, db, true, &version).unwrap();
+            type_check(&disp_contract_id, &mut c_int, db, true, &version)
         })
         .unwrap_err();
     match err_list.err {
@@ -1275,8 +1292,8 @@
     }
     let err_buff = db
         .execute(|db| {
-            type_check(&def_contract_id, &mut c_trait, db, true).unwrap();
-            type_check(&disp_contract_id, &mut c_int, db, true)
+            type_check(&def_contract_id, &mut c_trait, db, true, &version).unwrap();
+            type_check(&disp_contract_id, &mut c_int, db, true, &version)
         })
         .unwrap_err();
     match err_buff.err {
@@ -1285,8 +1302,8 @@
     }
     let err_tuple = db
         .execute(|db| {
-            type_check(&def_contract_id, &mut c_trait, db, true).unwrap();
-            type_check(&disp_contract_id, &mut c_int, db, true)
+            type_check(&def_contract_id, &mut c_trait, db, true, &version).unwrap();
+            type_check(&disp_contract_id, &mut c_int, db, true, &version)
         })
         .unwrap_err();
     match err_tuple.err {
@@ -1321,8 +1338,9 @@
             &mut dispatching_contract,
             db,
             true,
+            &version
         )?;
-        type_check(&target_contract_id, &mut target_contract, db, true)
+        type_check(&target_contract_id, &mut target_contract, db, true, &version)
     })
     .unwrap();
 }
@@ -1353,8 +1371,9 @@
             &mut dispatching_contract,
             db,
             true,
+            &version
         )?;
-        type_check(&target_contract_id, &mut target_contract, db, true)
+        type_check(&target_contract_id, &mut target_contract, db, true, &version)
     })
     .unwrap();
 }
@@ -1385,8 +1404,9 @@
             &mut dispatching_contract,
             db,
             true,
+            &version
         )?;
-        type_check(&target_contract_id, &mut target_contract, db, true)
+        type_check(&target_contract_id, &mut target_contract, db, true, &version)
     })
     .unwrap();
 }
@@ -1416,8 +1436,8 @@
 
     let err = db
         .execute(|db| {
-            type_check(&impl_contract_id, &mut impl_contract, db, true)?;
-            type_check(&trait_contract_id, &mut trait_contract, db, true)
+            type_check(&impl_contract_id, &mut impl_contract, db, true, &version)?;
+            type_check(&trait_contract_id, &mut trait_contract, db, true, &version)
         })
         .unwrap_err();
     match err.err {
