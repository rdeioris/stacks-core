// Copyright (C) 2013-2020 Blockstack PBC, a public benefit corporation
// Copyright (C) 2020 Stacks Open Internet Foundation
//
// This program is free software: you can redistribute it and/or modify
// it under the terms of the GNU General Public License as published by
// the Free Software Foundation, either version 3 of the License, or
// (at your option) any later version.
//
// This program is distributed in the hope that it will be useful,
// but WITHOUT ANY WARRANTY; without even the implied warranty of
// MERCHANTABILITY or FITNESS FOR A PARTICULAR PURPOSE.  See the
// GNU General Public License for more details.
//
// You should have received a copy of the GNU General Public License
// along with this program.  If not, see <http://www.gnu.org/licenses/>.

pub mod analysis_db;
pub mod arithmetic_checker;
pub mod contract_interface_builder;
#[allow(clippy::result_large_err)]
pub mod errors;
pub mod read_only_checker;
pub mod trait_checker;
pub mod type_checker;
pub mod types;

use stacks_common::types::StacksEpochId;

pub use self::analysis_db::AnalysisDatabase;
use self::arithmetic_checker::ArithmeticOnlyChecker;
use self::contract_interface_builder::build_contract_interface;
pub use self::errors::{CheckError, CheckErrors, CheckResult};
use self::read_only_checker::ReadOnlyChecker;
use self::trait_checker::TraitChecker;
use self::type_checker::v2_05::TypeChecker as TypeChecker2_05;
use self::type_checker::v2_1::TypeChecker as TypeChecker2_1;
pub use self::types::{AnalysisPass, ContractAnalysis};
use crate::vm::ast::{build_ast_with_rules, ASTRules};
use crate::vm::costs::LimitedCostTracker;
<<<<<<< HEAD
#[cfg(feature = "sqlite")]
=======
#[cfg(feature = "canonical")]
>>>>>>> aede2034
use crate::vm::database::MemoryBackingStore;
use crate::vm::database::STORE_CONTRACT_SRC_INTERFACE;
use crate::vm::representations::SymbolicExpression;
use crate::vm::types::{QualifiedContractIdentifier, TypeSignature};
use crate::vm::ClarityVersion;

/// Used by CLI tools like the docs generator. Not used in production
<<<<<<< HEAD
#[cfg(feature = "sqlite")]
=======
#[cfg(feature = "canonical")]
>>>>>>> aede2034
pub fn mem_type_check(
    snippet: &str,
    version: ClarityVersion,
    epoch: StacksEpochId,
) -> CheckResult<(Option<TypeSignature>, ContractAnalysis)> {
    let contract_identifier = QualifiedContractIdentifier::transient();
    let mut contract = build_ast_with_rules(
        &contract_identifier,
        snippet,
        &mut (),
        version,
        epoch,
        ASTRules::PrecheckSize,
    )
    .map_err(|_| CheckErrors::Expects("Failed to build AST".into()))?
    .expressions;

    let mut marf = MemoryBackingStore::new();
    let mut analysis_db = marf.as_analysis_db();
    let cost_tracker = LimitedCostTracker::new_free();
    match run_analysis(
        &QualifiedContractIdentifier::transient(),
        &mut contract,
        &mut analysis_db,
        false,
        cost_tracker,
        epoch,
        version,
        true,
    ) {
        Ok(x) => {
            // return the first type result of the type checker
            let first_type = x
                .type_map
                .as_ref()
                .ok_or_else(|| CheckErrors::Expects("Should be non-empty".into()))?
                .get_type_expected(
                    x.expressions
                        .last()
                        .ok_or_else(|| CheckErrors::Expects("Should be non-empty".into()))?,
                )
                .cloned();
            Ok((first_type, x))
        }
        Err((e, _)) => Err(e),
    }
}

// Legacy function
// The analysis is not just checking type.
#[cfg(test)]
pub fn type_check(
    contract_identifier: &QualifiedContractIdentifier,
    expressions: &mut [SymbolicExpression],
    analysis_db: &mut AnalysisDatabase,
    insert_contract: bool,
    epoch: &StacksEpochId,
    version: &ClarityVersion,
) -> CheckResult<ContractAnalysis> {
    run_analysis(
        contract_identifier,
        expressions,
        analysis_db,
        insert_contract,
        // for the type check tests, the cost tracker's epoch doesn't
        //  matter: the costs in those tests are all free anyways.
        LimitedCostTracker::new_free(),
        *epoch,
        *version,
        true,
    )
    .map_err(|(e, _cost_tracker)| e)
}

pub fn run_analysis(
    contract_identifier: &QualifiedContractIdentifier,
    expressions: &[SymbolicExpression],
    analysis_db: &mut AnalysisDatabase,
    save_contract: bool,
    cost_tracker: LimitedCostTracker,
    epoch: StacksEpochId,
    version: ClarityVersion,
    build_type_map: bool,
) -> Result<ContractAnalysis, (CheckError, LimitedCostTracker)> {
    let mut contract_analysis = ContractAnalysis::new(
        contract_identifier.clone(),
        expressions.to_vec(),
        cost_tracker,
        epoch,
        version,
    );
    let result = analysis_db.execute(|db| {
        ReadOnlyChecker::run_pass(&epoch, &mut contract_analysis, db)?;
        match epoch {
            StacksEpochId::Epoch20 | StacksEpochId::Epoch2_05 => {
                TypeChecker2_05::run_pass(&epoch, &mut contract_analysis, db, build_type_map)
            }
            StacksEpochId::Epoch21
            | StacksEpochId::Epoch22
            | StacksEpochId::Epoch23
            | StacksEpochId::Epoch24
            | StacksEpochId::Epoch25
            | StacksEpochId::Epoch30 => {
                TypeChecker2_1::run_pass(&epoch, &mut contract_analysis, db, build_type_map)
            }
            StacksEpochId::Epoch10 => {
                return Err(CheckErrors::Expects(
                    "Epoch 1.0 is not a valid epoch for analysis".into(),
                )
                .into())
            }
        }?;
        TraitChecker::run_pass(&epoch, &mut contract_analysis, db)?;
        ArithmeticOnlyChecker::check_contract_cost_eligible(&mut contract_analysis);

        if STORE_CONTRACT_SRC_INTERFACE {
            let interface = build_contract_interface(&contract_analysis)?;
            contract_analysis.contract_interface = Some(interface);
        }
        if save_contract {
            db.insert_contract(contract_identifier, &contract_analysis)?;
        }
        Ok(())
    });
    match result {
        Ok(_) => Ok(contract_analysis),
        Err(e) => Err((e, contract_analysis.take_contract_cost_tracker())),
    }
}

#[cfg(test)]
mod tests;<|MERGE_RESOLUTION|>--- conflicted
+++ resolved
@@ -37,11 +37,7 @@
 pub use self::types::{AnalysisPass, ContractAnalysis};
 use crate::vm::ast::{build_ast_with_rules, ASTRules};
 use crate::vm::costs::LimitedCostTracker;
-<<<<<<< HEAD
-#[cfg(feature = "sqlite")]
-=======
 #[cfg(feature = "canonical")]
->>>>>>> aede2034
 use crate::vm::database::MemoryBackingStore;
 use crate::vm::database::STORE_CONTRACT_SRC_INTERFACE;
 use crate::vm::representations::SymbolicExpression;
@@ -49,11 +45,7 @@
 use crate::vm::ClarityVersion;
 
 /// Used by CLI tools like the docs generator. Not used in production
-<<<<<<< HEAD
-#[cfg(feature = "sqlite")]
-=======
 #[cfg(feature = "canonical")]
->>>>>>> aede2034
 pub fn mem_type_check(
     snippet: &str,
     version: ClarityVersion,
