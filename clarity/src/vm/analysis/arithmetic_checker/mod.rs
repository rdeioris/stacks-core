--- conflicted
+++ resolved
@@ -208,12 +208,8 @@
             | Modulo | Power | Sqrti | Log2 | BitwiseXor | And | Or | Not | Equals | If
             | ConsSome | ConsOkay | ConsError | DefaultTo | UnwrapRet | UnwrapErrRet | IsOkay
             | IsNone | Asserts | Unwrap | UnwrapErr | IsErr | IsSome | TryRet | ToUInt | ToInt
-<<<<<<< HEAD
-            | Len | Begin | TupleMerge | NoOp => {
-=======
             | Len | Begin | TupleMerge | BitwiseOr | BitwiseAnd | BitwiseXor2
-            | BitwiseNot | BitwiseLShift | BitwiseRShift => {
->>>>>>> da9b8856
+            | BitwiseNot | BitwiseLShift | BitwiseRShift | NoOp => {
                 // Check all arguments.
                 self.check_all(args)
             }
