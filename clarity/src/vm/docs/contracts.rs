use crate::vm::analysis::{mem_type_check, ContractAnalysis};
use crate::vm::docs::{get_input_type_string, get_output_type_string, get_signature};
use crate::vm::types::{FunctionType, Value};

use std::collections::{BTreeMap, HashMap, HashSet};
use std::iter::FromIterator;

use crate::types::StacksEpochId;
use crate::vm::ast::{build_ast_with_rules, ASTRules};
use crate::vm::contexts::GlobalContext;
use crate::vm::costs::LimitedCostTracker;
use crate::vm::database::MemoryBackingStore;
use crate::vm::types::QualifiedContractIdentifier;
use crate::vm::version::ClarityVersion;
use crate::vm::{self, ContractContext};

use stacks_common::consts::CHAIN_ID_TESTNET;

const DOCS_GENERATION_EPOCH: StacksEpochId = StacksEpochId::Epoch2_05;

#[derive(Serialize)]
pub struct ContractRef {
    public_functions: Vec<FunctionRef>,
    read_only_functions: Vec<FunctionRef>,
    error_codes: Vec<ErrorCode>,
}

#[derive(Serialize)]
struct FunctionRef {
    name: String,
    input_type: String,
    output_type: String,
    signature: String,
    description: String,
}

#[derive(Serialize)]
struct ErrorCode {
    name: String,
    #[serde(rename = "type")]
    value_type: String,
    value: String,
}

pub struct ContractSupportDocs {
    pub descriptions: HashMap<&'static str, &'static str>,
    pub skip_func_display: HashSet<&'static str>,
}

fn make_func_ref(func_name: &str, func_type: &FunctionType, description: &str) -> FunctionRef {
    let input_type = get_input_type_string(func_type);
    let output_type = get_output_type_string(func_type);
    let signature = get_signature(func_name, func_type)
        .expect("BUG: failed to build signature for boot contract");
    FunctionRef {
        input_type,
        output_type,
        signature,
        name: func_name.to_string(),
        description: description.to_string(),
    }
}

fn get_constant_value(var_name: &str, contract_content: &str) -> Value {
    let to_eval = format!("{}\n{}", contract_content, var_name);
    doc_execute(&to_eval)
        .expect("BUG: failed to evaluate contract for constant value")
        .expect("BUG: failed to return constant value")
}

fn doc_execute(program: &str) -> Result<Option<Value>, vm::Error> {
    let contract_id = QualifiedContractIdentifier::transient();
    let mut contract_context = ContractContext::new(contract_id.clone(), ClarityVersion::Clarity2);
    let mut marf = MemoryBackingStore::new();
    let conn = marf.as_clarity_db();
    let mut global_context = GlobalContext::new(
        false,
        CHAIN_ID_TESTNET,
        conn,
        LimitedCostTracker::new_free(),
        DOCS_GENERATION_EPOCH,
    );
    global_context.execute(|g| {
<<<<<<< HEAD
        let parsed = vm::ast::build_ast(
            &contract_id,
            program,
            &mut (),
            ClarityVersion::latest(),
            StacksEpochId::latest(),
        )?
        .expressions;
        vm::eval_all(&parsed, &mut contract_context, g, None)
=======
        let parsed = build_ast_with_rules(&contract_id, program, &mut (), ASTRules::PrecheckSize)?
            .expressions;
        vm::eval_all(&parsed, &mut contract_context, g)
>>>>>>> 9d897256
    })
}

pub fn make_docs(content: &str, support_docs: &ContractSupportDocs) -> ContractRef {
    let (_, contract_analysis) =
        mem_type_check(content, ClarityVersion::latest(), StacksEpochId::latest())
            .expect("BUG: failed to type check boot contract");

    let ContractAnalysis {
        public_function_types,
        read_only_function_types,
        variable_types,
        ..
    } = contract_analysis;
    let public_functions: Vec<_> = public_function_types
        .iter()
        .filter(|(func_name, _)| !support_docs.skip_func_display.contains(func_name.as_str()))
        .map(|(func_name, func_type)| {
            let description = support_docs
                .descriptions
                .get(func_name.as_str())
                .expect(&format!("BUG: no description for {}", func_name.as_str()));
            make_func_ref(func_name, func_type, description)
        })
        .collect();

    let read_only_functions: Vec<_> = read_only_function_types
        .iter()
        .filter(|(func_name, _)| !support_docs.skip_func_display.contains(func_name.as_str()))
        .map(|(func_name, func_type)| {
            let description = support_docs
                .descriptions
                .get(func_name.as_str())
                .expect(&format!("BUG: no description for {}", func_name.as_str()));
            make_func_ref(func_name, func_type, description)
        })
        .collect();

    let ecode_names = variable_types
        .iter()
        .filter_map(|(var_name, _)| {
            if var_name.starts_with("ERR_") {
                Some(format!("{}: {}", var_name.as_str(), var_name.as_str()))
            } else {
                None
            }
        })
        .collect::<Vec<_>>()
        .join(", ");
    let ecode_to_eval = format!("{}\n {{ {} }}", content, ecode_names);
    let ecode_result = doc_execute(&ecode_to_eval)
        .expect("BUG: failed to evaluate contract for constant value")
        .expect("BUG: failed to return constant value")
        .expect_tuple();

    let error_codes = variable_types
        .iter()
        .filter_map(|(var_name, type_signature)| {
            if var_name.starts_with("ERR_") {
                let value = ecode_result
                    .get(var_name)
                    .expect("BUG: failed to fetch tuple entry from ecode output")
                    .to_string();
                Some(ErrorCode {
                    name: var_name.to_string(),
                    value,
                    value_type: type_signature.to_string(),
                })
            } else {
                None
            }
        })
        .collect();

    ContractRef {
        public_functions,
        read_only_functions,
        error_codes,
    }
}

/// Produce a set of documents for multiple contracts, supplied as a list of `(contract_name, contract_content)` pairs,
///  and a map from `contract_name` to corresponding `ContractSupportDocs`
pub fn produce_docs_refs<A: AsRef<str>, B: AsRef<str>>(
    contracts: &[(A, B)],
    support_docs: &HashMap<&str, ContractSupportDocs>,
) -> BTreeMap<String, ContractRef> {
    let mut docs = BTreeMap::new();

    for (contract_name, content) in contracts.iter() {
        if let Some(contract_support) = support_docs.get(contract_name.as_ref()) {
            let contract_ref = make_docs(content.as_ref(), contract_support);

            docs.insert(contract_name.as_ref().to_string(), contract_ref);
        }
    }

    docs
}<|MERGE_RESOLUTION|>--- conflicted
+++ resolved
@@ -81,21 +81,16 @@
         DOCS_GENERATION_EPOCH,
     );
     global_context.execute(|g| {
-<<<<<<< HEAD
-        let parsed = vm::ast::build_ast(
+        let parsed = vm::ast::build_ast_with_rules(
             &contract_id,
             program,
             &mut (),
             ClarityVersion::latest(),
             StacksEpochId::latest(),
+            ASTRules::PrecheckSize
         )?
         .expressions;
         vm::eval_all(&parsed, &mut contract_context, g, None)
-=======
-        let parsed = build_ast_with_rules(&contract_id, program, &mut (), ASTRules::PrecheckSize)?
-            .expressions;
-        vm::eval_all(&parsed, &mut contract_context, g)
->>>>>>> 9d897256
     })
 }
 
