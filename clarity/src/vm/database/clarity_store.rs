--- conflicted
+++ resolved
@@ -110,73 +110,27 @@
     fn get_contract_hash(
         &mut self,
         contract: &QualifiedContractIdentifier,
-<<<<<<< HEAD
     ) -> Result<(StacksBlockId, Sha512Trunc256Sum)>;
-
-    fn insert_metadata(&mut self, contract: &QualifiedContractIdentifier, key: &str, value: &str);
-=======
-    ) -> Result<(StacksBlockId, Sha512Trunc256Sum)> {
-        let key = make_contract_hash_key(contract);
-        let contract_commitment = self
-            .get(&key)?
-            .map(|x| ContractCommitment::deserialize(&x))
-            .ok_or_else(|| CheckErrors::NoSuchContract(contract.to_string()))?;
-        let ContractCommitment {
-            block_height,
-            hash: contract_hash,
-        } = contract_commitment?;
-        let bhh = self.get_block_at_height(block_height)
-            .ok_or_else(|| InterpreterError::Expect("Should always be able to map from height to block hash when looking up contract information.".into()))?;
-        Ok((bhh, contract_hash))
-    }
 
     fn insert_metadata(
         &mut self,
         contract: &QualifiedContractIdentifier,
         key: &str,
         value: &str,
-    ) -> Result<()> {
-        let bhh = self.get_open_chain_tip();
-        SqliteConnection::insert_metadata(
-            self.get_side_store(),
-            &bhh,
-            &contract.to_string(),
-            key,
-            value,
-        )
-    }
->>>>>>> d063a74a
+    ) -> Result<()>;
 
     fn get_metadata(
         &mut self,
         contract: &QualifiedContractIdentifier,
         key: &str,
-<<<<<<< HEAD
     ) -> Result<Option<String>>;
-=======
-    ) -> Result<Option<String>> {
-        let (bhh, _) = self.get_contract_hash(contract)?;
-        SqliteConnection::get_metadata(self.get_side_store(), &bhh, &contract.to_string(), key)
-    }
->>>>>>> d063a74a
 
     fn get_metadata_manual(
         &mut self,
         at_height: u32,
         contract: &QualifiedContractIdentifier,
         key: &str,
-<<<<<<< HEAD
     ) -> Result<Option<String>>;
-=======
-    ) -> Result<Option<String>> {
-        let bhh = self.get_block_at_height(at_height)
-            .ok_or_else(|| {
-                warn!("Unknown block height when manually querying metadata"; "block_height" => at_height);
-                RuntimeErrorType::BadBlockHeight(at_height.to_string())
-            })?;
-        SqliteConnection::get_metadata(self.get_side_store(), &bhh, &contract.to_string(), key)
-    }
->>>>>>> d063a74a
 
     fn put_all_metadata(
         &mut self,
@@ -282,70 +236,6 @@
     fn put_all(&mut self, mut _items: Vec<(String, String)>) -> Result<()> {
         panic!("NullBackingStore cannot put")
     }
-<<<<<<< HEAD
-=======
-}
-
-pub struct MemoryBackingStore {
-    side_store: Connection,
-}
-
-impl Default for MemoryBackingStore {
-    fn default() -> Self {
-        MemoryBackingStore::new()
-    }
-}
-
-impl MemoryBackingStore {
-    #[allow(clippy::unwrap_used)]
-    pub fn new() -> MemoryBackingStore {
-        let side_store = SqliteConnection::memory().unwrap();
-
-        let mut memory_marf = MemoryBackingStore { side_store };
-
-        memory_marf.as_clarity_db().initialize();
-
-        memory_marf
-    }
-
-    pub fn as_clarity_db(&mut self) -> ClarityDatabase {
-        ClarityDatabase::new(self, &NULL_HEADER_DB, &NULL_BURN_STATE_DB)
-    }
-
-    pub fn as_analysis_db(&mut self) -> AnalysisDatabase {
-        AnalysisDatabase::new(self)
-    }
-}
-
-impl ClarityBackingStore for MemoryBackingStore {
-    fn set_block_hash(&mut self, bhh: StacksBlockId) -> InterpreterResult<StacksBlockId> {
-        Err(RuntimeErrorType::UnknownBlockHeaderHash(BlockHeaderHash(bhh.0)).into())
-    }
-
-    fn get(&mut self, key: &str) -> Result<Option<String>> {
-        SqliteConnection::get(self.get_side_store(), key)
-    }
-
-    fn get_with_proof(&mut self, key: &str) -> Result<Option<(String, Vec<u8>)>> {
-        Ok(SqliteConnection::get(self.get_side_store(), key)?.map(|x| (x, vec![])))
-    }
-
-    fn get_side_store(&mut self) -> &Connection {
-        &self.side_store
-    }
-
-    fn get_block_at_height(&mut self, height: u32) -> Option<StacksBlockId> {
-        if height == 0 {
-            Some(StacksBlockId([255; 32]))
-        } else {
-            None
-        }
-    }
-
-    fn get_open_chain_tip(&mut self) -> StacksBlockId {
-        StacksBlockId([255; 32])
-    }
->>>>>>> d063a74a
 
     fn get_contract_hash(
         &mut self,
@@ -359,7 +249,7 @@
         _contract: &QualifiedContractIdentifier,
         _key: &str,
         _value: &str,
-    ) {
+    ) -> Result<()> {
         panic!("NullBackingStore cannot insert_metadata")
     }
 
@@ -371,7 +261,6 @@
         panic!("NullBackingStore cannot get_metadata")
     }
 
-<<<<<<< HEAD
     fn get_metadata_manual(
         &mut self,
         _at_height: u32,
@@ -379,12 +268,5 @@
         _key: &str,
     ) -> Result<Option<String>> {
         panic!("NullBackingStore cannot get_metadata_manual")
-=======
-    fn put_all(&mut self, items: Vec<(String, String)>) -> Result<()> {
-        for (key, value) in items.into_iter() {
-            SqliteConnection::put(self.get_side_store(), &key, &value)?;
-        }
-        Ok(())
->>>>>>> d063a74a
     }
 }