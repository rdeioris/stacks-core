// Copyright (C) 2013-2020 Blockstack PBC, a public benefit corporation
// Copyright (C) 2020 Stacks Open Internet Foundation
//
// This program is free software: you can redistribute it and/or modify
// it under the terms of the GNU General Public License as published by
// the Free Software Foundation, either version 3 of the License, or
// (at your option) any later version.
//
// This program is distributed in the hope that it will be useful,
// but WITHOUT ANY WARRANTY; without even the implied warranty of
// MERCHANTABILITY or FITNESS FOR A PARTICULAR PURPOSE.  See the
// GNU General Public License for more details.
//
// You should have received a copy of the GNU General Public License
// along with this program.  If not, see <http://www.gnu.org/licenses/>.

<<<<<<< HEAD
use std::error::Error as ErrorTrait;
use std::string::FromUtf8Error;
=======
>>>>>>> 14d439f7
use std::{error, fmt};

#[cfg(feature = "canonical")]
use rusqlite::Error as SqliteError;
use serde_json::Error as SerdeJSONErr;
use stacks_common::types::chainstate::BlockHeaderHash;

use super::ast::errors::ParseErrors;
pub use crate::vm::analysis::errors::{
    check_argument_count, check_arguments_at_least, check_arguments_at_most, CheckErrors,
};
use crate::vm::ast::errors::ParseError;
use crate::vm::contexts::StackTrace;
use crate::vm::costs::CostErrors;
use crate::vm::types::Value;

#[derive(Debug)]
pub struct IncomparableError<T> {
    pub err: T,
}

#[derive(Debug)]
#[allow(clippy::large_enum_variant)]
pub enum Error {
    /// UncheckedErrors are errors that *should* be caught by the
    ///   TypeChecker and other check passes. Test executions may
    ///   trigger these errors.
    Unchecked(CheckErrors),
    Interpreter(InterpreterError),
    Runtime(RuntimeErrorType, Option<StackTrace>),
    ShortReturn(ShortReturnType),
    #[cfg(feature = "clarity-wasm")]
    Wasm(WasmError),
}

/// InterpreterErrors are errors that *should never* occur.
/// Test executions may trigger these errors.
#[derive(Debug, PartialEq)]
pub enum InterpreterError {
    BadSender(Value),
    BadSymbolicRepresentation(String),
    InterpreterError(String),
    UninitializedPersistedVariable,
    FailedToConstructAssetTable,
    FailedToConstructEventBatch,
    #[cfg(feature = "canonical")]
    SqliteError(IncomparableError<SqliteError>),
    BadFileName,
    FailedToCreateDataDirectory,
    MarfFailure(String),
    FailureConstructingTupleWithType,
    FailureConstructingListWithType,
    InsufficientBalance,
    CostContractLoadFailure,
    DBError(String),
    Expect(String),
}

/// RuntimeErrors are errors that smart contracts are expected
///   to be able to trigger during execution (e.g., arithmetic errors)
#[derive(Debug, PartialEq)]
pub enum RuntimeErrorType {
    Arithmetic(String),
    ArithmeticOverflow,
    ArithmeticUnderflow,
    SupplyOverflow(u128, u128),
    SupplyUnderflow(u128, u128),
    DivisionByZero,
    // error in parsing types
    ParseError(String),
    // error in parsing the AST
    ASTError(ParseError),
    MaxStackDepthReached,
    MaxContextDepthReached,
    ListDimensionTooHigh,
    BadTypeConstruction,
    ValueTooLarge,
    BadBlockHeight(String),
    TransferNonPositiveAmount,
    NoSuchToken,
    NotImplemented,
    NoCallerInContext,
    NoSenderInContext,
    NonPositiveTokenSupply,
    JSONParseError(IncomparableError<SerdeJSONErr>),
    AttemptToFetchInTransientContext,
    BadNameValue(&'static str, String),
    UnknownBlockHeaderHash(BlockHeaderHash),
    BadBlockHash(Vec<u8>),
    UnwrapFailure,
    DefunctPoxContract,
    PoxAlreadyLocked,
    MetadataAlreadySet,
}

#[derive(Debug, PartialEq)]
pub enum ShortReturnType {
    ExpectedValue(Value),
    AssertionFailed(Value),
}

/// WasmErrors are errors that *should never* occur.
/// Test executions may trigger these errors, but if they show up in normal
/// execution, it indicates a bug in the Wasm compiler or runtime.
#[cfg(feature = "clarity-wasm")]
#[derive(Debug)]
pub enum WasmError {
    WasmGeneratorError(String),
    ModuleNotFound,
    DefinesNotFound,
    TopLevelNotFound,
    MemoryNotFound,
    GlobalNotFound(String),
    WasmCompileFailed(wasmtime::Error),
    UnableToLoadModule(wasmtime::Error),
    UnableToLinkHostFunction(String, wasmtime::Error),
    UnableToReadIdentifier(FromUtf8Error),
    UnableToRetrieveIdentifier(i32),
    InvalidClarityName(String),
    UnableToWriteStackPointer(wasmtime::Error),
    UnableToReadMemory(wasmtime::Error),
    UnableToWriteMemory(wasmtime::Error),
    ValueTypeMismatch,
    InvalidNoTypeInValue,
    InvalidListUnionTypeInValue,
    InvalidFunctionKind(i32),
    DefineFunctionCalledInRunMode,
    ExpectedReturnValue,
    InvalidIndicator(i32),
    Runtime(wasmtime::Error),
}

#[cfg(feature = "clarity-wasm")]
impl fmt::Display for WasmError {
    fn fmt(&self, f: &mut fmt::Formatter) -> fmt::Result {
        match self {
            WasmError::WasmGeneratorError(e) => write!(f, "Wasm generator error: {e}"),
            WasmError::ModuleNotFound => write!(f, "Module not found"),
            WasmError::DefinesNotFound => write!(f, "Defines function not found"),
            WasmError::TopLevelNotFound => write!(f, "Top level function not found"),
            WasmError::MemoryNotFound => write!(f, "Memory not found"),
            WasmError::GlobalNotFound(e) => write!(f, "Global variable not found: {e}"),
            WasmError::WasmCompileFailed(e) => write!(f, "Wasm compile failed: {e}"),
            WasmError::UnableToLoadModule(e) => write!(f, "Unable to load module: {e}"),
            WasmError::UnableToLinkHostFunction(name, e) => {
                write!(f, "Unable to link host function {name}: {e}")
            }
            WasmError::UnableToReadIdentifier(e) => write!(f, "Unable to read identifier: {e}"),
            WasmError::UnableToRetrieveIdentifier(id) => {
                write!(f, "Unable to retrieve identifier: {id}")
            }
            WasmError::InvalidClarityName(name) => write!(f, "Invalid Clarity name: {name}"),
            WasmError::UnableToWriteStackPointer(e) => {
                write!(f, "Unable to write stack pointer: {e}")
            }
            WasmError::UnableToReadMemory(e) => write!(f, "Unable to read memory: {e}"),
            WasmError::UnableToWriteMemory(e) => write!(f, "Unable to write memory: {e}"),
            WasmError::ValueTypeMismatch => write!(f, "Value type mismatch"),
            WasmError::InvalidNoTypeInValue => write!(f, "Invalid no type in value"),
            WasmError::InvalidListUnionTypeInValue => write!(f, "Invalid list union type in value"),
            WasmError::InvalidFunctionKind(kind) => write!(f, "Invalid function kind: {kind}"),
            WasmError::DefineFunctionCalledInRunMode => {
                write!(f, "Define function called in run mode")
            }
            WasmError::ExpectedReturnValue => write!(f, "Expected return value"),
            WasmError::InvalidIndicator(indicator) => {
                write!(f, "Invalid response/optional indicator: {indicator}")
            }
            WasmError::Runtime(e) => write!(f, "Runtime error: {e}"),
        }
    }
}

#[cfg(feature = "clarity-wasm")]
impl std::error::Error for WasmError {}

pub type InterpreterResult<R> = Result<R, Error>;

impl<T> PartialEq<IncomparableError<T>> for IncomparableError<T> {
    fn eq(&self, _other: &IncomparableError<T>) -> bool {
        false
    }
}

impl PartialEq<Error> for Error {
    fn eq(&self, other: &Error) -> bool {
        match (self, other) {
            (Error::Runtime(x, _), Error::Runtime(y, _)) => x == y,
            (Error::Unchecked(x), Error::Unchecked(y)) => x == y,
            (Error::ShortReturn(x), Error::ShortReturn(y)) => x == y,
            (Error::Interpreter(x), Error::Interpreter(y)) => x == y,
            _ => false,
        }
    }
}

impl fmt::Display for Error {
    fn fmt(&self, f: &mut fmt::Formatter) -> fmt::Result {
        match self {
            Error::Runtime(ref err, ref stack) => {
                write!(f, "{err}")?;
                if let Some(ref stack_trace) = stack {
                    writeln!(f, "\n Stack Trace: ")?;
                    for item in stack_trace.iter() {
                        writeln!(f, "{item}")?;
                    }
                }
                Ok(())
            }
            _ => write!(f, "{self:?}"),
        }
    }
}

impl fmt::Display for RuntimeErrorType {
    fn fmt(&self, f: &mut fmt::Formatter<'_>) -> std::fmt::Result {
        write!(f, "{:?}", self)
    }
}

impl error::Error for Error {
    fn source(&self) -> Option<&(dyn error::Error + 'static)> {
        None
    }
}

impl error::Error for RuntimeErrorType {
    fn source(&self) -> Option<&(dyn error::Error + 'static)> {
        None
    }
}

impl From<ParseError> for Error {
    fn from(err: ParseError) -> Self {
        match &err.err {
            ParseErrors::InterpreterFailure => Error::from(InterpreterError::Expect(
                "Unexpected interpreter failure during parsing".into(),
            )),
            _ => Error::from(RuntimeErrorType::ASTError(err)),
        }
    }
}

impl From<CostErrors> for Error {
    fn from(err: CostErrors) -> Self {
        match err {
            CostErrors::InterpreterFailure => Error::from(InterpreterError::Expect(
                "Interpreter failure during cost calculation".into(),
            )),
            CostErrors::Expect(s) => Error::from(InterpreterError::Expect(format!(
                "Interpreter failure during cost calculation: {s}"
            ))),
            other_err => Error::from(CheckErrors::from(other_err)),
        }
    }
}

impl From<RuntimeErrorType> for Error {
    fn from(err: RuntimeErrorType) -> Self {
        Error::Runtime(err, None)
    }
}

impl From<CheckErrors> for Error {
    fn from(err: CheckErrors) -> Self {
        Error::Unchecked(err)
    }
}

impl From<ShortReturnType> for Error {
    fn from(err: ShortReturnType) -> Self {
        Error::ShortReturn(err)
    }
}

impl From<InterpreterError> for Error {
    fn from(err: InterpreterError) -> Self {
        Error::Interpreter(err)
    }
}

#[cfg(test)]
impl From<Error> for () {
    fn from(err: Error) -> Self {}
}

impl From<ShortReturnType> for Value {
    fn from(val: ShortReturnType) -> Self {
        match val {
            ShortReturnType::ExpectedValue(v) => v,
            ShortReturnType::AssertionFailed(v) => v,
        }
    }
}

#[cfg(test)]
mod test {
    use super::*;

    #[test]
    #[cfg(feature = "developer-mode")]
    fn error_formats() {
        let t = "(/ 10 0)";
        let expected = "DivisionByZero
 Stack Trace:
_native_:native_div
";

        assert_eq!(format!("{}", crate::vm::execute(t).unwrap_err()), expected);
    }

    #[test]
    fn equality() {
        assert_eq!(
            Error::ShortReturn(ShortReturnType::ExpectedValue(Value::Bool(true))),
            Error::ShortReturn(ShortReturnType::ExpectedValue(Value::Bool(true)))
        );
        assert_eq!(
            Error::Interpreter(InterpreterError::InterpreterError("".to_string())),
            Error::Interpreter(InterpreterError::InterpreterError("".to_string()))
        );
        assert!(
            Error::ShortReturn(ShortReturnType::ExpectedValue(Value::Bool(true)))
                != Error::Interpreter(InterpreterError::InterpreterError("".to_string()))
        );
    }
}<|MERGE_RESOLUTION|>--- conflicted
+++ resolved
@@ -14,11 +14,6 @@
 // You should have received a copy of the GNU General Public License
 // along with this program.  If not, see <http://www.gnu.org/licenses/>.
 
-<<<<<<< HEAD
-use std::error::Error as ErrorTrait;
-use std::string::FromUtf8Error;
-=======
->>>>>>> 14d439f7
 use std::{error, fmt};
 
 #[cfg(feature = "canonical")]
