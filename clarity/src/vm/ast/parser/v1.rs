--- conflicted
+++ resolved
@@ -717,12 +717,6 @@
 #[cfg(test)]
 mod test {
     use crate::vm::ast;
-<<<<<<< HEAD
-    use crate::vm::ast::errors::ParseErrors;
-    use crate::vm::representations::{PreSymbolicExpression, PreSymbolicExpressionType};
-
-    use crate::vm::types::{CharType, PrincipalData, SequenceData, Value};
-=======
     use crate::vm::ast::errors::{ParseError, ParseErrors};
     use crate::vm::ast::stack_depth_checker::AST_CALL_STACK_DEPTH_BUFFER;
     use crate::vm::representations::{PreSymbolicExpression, PreSymbolicExpressionType};
@@ -731,7 +725,6 @@
         CharType, PrincipalData, QualifiedContractIdentifier, SequenceData, Value,
     };
     use crate::vm::MAX_CALL_STACK_DEPTH;
->>>>>>> 729c60ee
 
     fn make_atom(
         x: &str,
