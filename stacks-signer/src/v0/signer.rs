// Copyright (C) 2020-2024 Stacks Open Internet Foundation
//
// This program is free software: you can redistribute it and/or modify
// it under the terms of the GNU General Public License as published by
// the Free Software Foundation, either version 3 of the License, or
// (at your option) any later version.
//
// This program is distributed in the hope that it will be useful,
// but WITHOUT ANY WARRANTY; without even the implied warranty of
// MERCHANTABILITY or FITNESS FOR A PARTICULAR PURPOSE.  See the
// GNU General Public License for more details.
//
// You should have received a copy of the GNU General Public License
// along with this program.  If not, see <http://www.gnu.org/licenses/>.
use std::collections::{BTreeMap, HashMap};
use std::fmt::Debug;
use std::sync::mpsc::Sender;

use blockstack_lib::chainstate::nakamoto::{NakamotoBlock, NakamotoBlockHeader};
use blockstack_lib::net::api::postblock_proposal::{
    BlockValidateOk, BlockValidateReject, BlockValidateResponse,
};
use clarity::types::chainstate::StacksPrivateKey;
use clarity::types::{PrivateKey, StacksEpochId};
use clarity::util::hash::MerkleHashFunc;
use clarity::util::secp256k1::Secp256k1PublicKey;
use libsigner::v0::messages::{
    BlockRejection, BlockResponse, MessageSlotID, MockProposal, MockSignature, RejectCode,
    SignerMessage,
};
use libsigner::{BlockProposal, SignerEvent};
use slog::{slog_debug, slog_error, slog_info, slog_warn};
use stacks_common::types::chainstate::StacksAddress;
use stacks_common::util::get_epoch_time_secs;
use stacks_common::util::hash::Sha512Trunc256Sum;
use stacks_common::util::secp256k1::MessageSignature;
use stacks_common::{debug, error, info, warn};

use crate::chainstate::{ProposalEvalConfig, SortitionsView};
use crate::client::{SignerSlotID, StackerDB, StacksClient};
use crate::config::SignerConfig;
use crate::runloop::{RunLoopCommand, SignerResult};
use crate::signerdb::{BlockInfo, BlockState, SignerDb};
use crate::Signer as SignerTrait;

#[cfg(any(test, feature = "testing"))]
/// A global variable that can be used to reject all block proposals if the signer's public key is in the provided list
pub static TEST_REJECT_ALL_BLOCK_PROPOSAL: std::sync::Mutex<
    Option<Vec<stacks_common::types::chainstate::StacksPublicKey>>,
> = std::sync::Mutex::new(None);

#[cfg(any(test, feature = "testing"))]
/// A global variable that can be used to ignore block proposals if the signer's public key is in the provided list
pub static TEST_IGNORE_ALL_BLOCK_PROPOSALS: std::sync::Mutex<
    Option<Vec<stacks_common::types::chainstate::StacksPublicKey>>,
> = std::sync::Mutex::new(None);

#[cfg(any(test, feature = "testing"))]
/// Pause the block broadcast
pub static TEST_PAUSE_BLOCK_BROADCAST: std::sync::Mutex<Option<bool>> = std::sync::Mutex::new(None);

#[cfg(any(test, feature = "testing"))]
/// Skip broadcasting the block to the network
pub static TEST_SKIP_BLOCK_BROADCAST: std::sync::Mutex<Option<bool>> = std::sync::Mutex::new(None);

/// The stacks signer registered for the reward cycle
#[derive(Debug)]
pub struct Signer {
    /// The private key of the signer
    private_key: StacksPrivateKey,
    /// The stackerdb client
    pub stackerdb: StackerDB<MessageSlotID>,
    /// Whether the signer is a mainnet signer or not
    pub mainnet: bool,
    /// The signer id
    pub signer_id: u32,
    /// The signer slot ids for the signers in the reward cycle
    pub signer_slot_ids: Vec<SignerSlotID>,
    /// The addresses of other signers
    pub signer_addresses: Vec<StacksAddress>,
    /// The reward cycle this signer belongs to
    pub reward_cycle: u64,
    /// Reward set signer addresses and their weights
    pub signer_weights: HashMap<StacksAddress, usize>,
    /// SignerDB for state management
    pub signer_db: SignerDb,
    /// Configuration for proposal evaluation
    pub proposal_config: ProposalEvalConfig,
}

impl std::fmt::Display for Signer {
    fn fmt(&self, f: &mut std::fmt::Formatter<'_>) -> std::fmt::Result {
        write!(f, "Cycle #{} Signer #{}", self.reward_cycle, self.signer_id,)
    }
}

impl SignerTrait<SignerMessage> for Signer {
    /// Create a new signer from the given configuration
    fn new(config: SignerConfig) -> Self {
        Self::from(config)
    }

    /// Return the reward cycle of the signer
    fn reward_cycle(&self) -> u64 {
        self.reward_cycle
    }

    /// Process the event
    fn process_event(
        &mut self,
        stacks_client: &StacksClient,
        sortition_state: &mut Option<SortitionsView>,
        event: Option<&SignerEvent<SignerMessage>>,
        _res: &Sender<Vec<SignerResult>>,
        current_reward_cycle: u64,
    ) {
        let event_parity = match event {
            // Block proposal events do have reward cycles, but each proposal has its own cycle,
            //  and the vec could be heterogeneous, so, don't differentiate.
            Some(SignerEvent::BlockValidationResponse(_))
            | Some(SignerEvent::MinerMessages(..))
            | Some(SignerEvent::NewBurnBlock { .. })
            | Some(SignerEvent::StatusCheck)
            | None => None,
            Some(SignerEvent::SignerMessages(msg_parity, ..)) => Some(u64::from(*msg_parity) % 2),
        };
        let other_signer_parity = (self.reward_cycle + 1) % 2;
        if event_parity == Some(other_signer_parity) {
            return;
        }
        debug!("{self}: Processing event: {event:?}");
        let Some(event) = event else {
            // No event. Do nothing.
            debug!("{self}: No event received");
            return;
        };
        match event {
            SignerEvent::BlockValidationResponse(block_validate_response) => {
                debug!("{self}: Received a block proposal result from the stacks node...");
                self.handle_block_validate_response(stacks_client, block_validate_response)
            }
            SignerEvent::SignerMessages(_signer_set, messages) => {
                debug!(
                    "{self}: Received {} messages from the other signers",
                    messages.len()
                );
                // try and gather signatures
                for message in messages {
                    let SignerMessage::BlockResponse(block_response) = message else {
                        continue;
                    };
                    self.handle_block_response(stacks_client, block_response);
                }
            }
            SignerEvent::MinerMessages(messages, miner_pubkey) => {
                debug!(
                    "{self}: Received {} messages from the miner",
                    messages.len();
                );
                for message in messages {
                    match message {
                        SignerMessage::BlockProposal(block_proposal) => {
                            #[cfg(any(test, feature = "testing"))]
                            if let Some(public_keys) =
                                &*TEST_IGNORE_ALL_BLOCK_PROPOSALS.lock().unwrap()
                            {
                                if public_keys.contains(
                                    &stacks_common::types::chainstate::StacksPublicKey::from_private(
                                        &self.private_key,
                                    ),
                                ) {
                                        warn!("{self}: Ignoring block proposal due to testing directive";
                                            "block_id" => %block_proposal.block.block_id(),
                                            "height" => block_proposal.block.header.chain_length,
                                            "consensus_hash" => %block_proposal.block.header.consensus_hash
                                        );
                                        continue;
                                }
                            }
                            self.handle_block_proposal(
                                stacks_client,
                                sortition_state,
                                block_proposal,
                                miner_pubkey,
                            );
                        }
                        SignerMessage::BlockPushed(b) => {
                            // This will infinitely loop until the block is acknowledged by the node
                            info!(
                                "{self}: Got block pushed message";
                                "block_id" => %b.block_id(),
                                "signer_sighash" => %b.header.signer_signature_hash(),
                            );
                            loop {
                                match stacks_client.post_block(b) {
                                    Ok(block_push_result) => {
                                        debug!("{self}: Block pushed to stacks node: {block_push_result:?}");
                                        break;
                                    }
                                    Err(e) => {
                                        warn!("{self}: Failed to push block to stacks node: {e}. Retrying...");
                                    }
                                };
                            }
                        }
                        SignerMessage::MockProposal(mock_proposal) => {
                            let epoch = match stacks_client.get_node_epoch() {
                                Ok(epoch) => epoch,
                                Err(e) => {
                                    warn!("{self}: Failed to determine node epoch. Cannot mock sign: {e}");
                                    return;
                                }
                            };
                            info!("{self}: received a mock block proposal.";
                                "current_reward_cycle" => current_reward_cycle,
                                "epoch" => ?epoch
                            );
                            if epoch == StacksEpochId::Epoch25
                                && self.reward_cycle == current_reward_cycle
                            {
                                // We are in epoch 2.5, so we should mock sign to prove we are still alive.
                                self.mock_sign(mock_proposal.clone());
                            }
                        }
                        _ => {}
                    }
                }
            }
            SignerEvent::StatusCheck => {
                debug!("{self}: Received a status check event.");
            }
            SignerEvent::NewBurnBlock {
                burn_height,
                burn_header_hash,
                received_time,
            } => {
                info!("{self}: Received a new burn block event for block height {burn_height}");
                if let Err(e) =
                    self.signer_db
                        .insert_burn_block(burn_header_hash, *burn_height, received_time)
                {
                    warn!(
                        "Failed to write burn block event to signerdb";
                        "err" => ?e,
                        "burn_header_hash" => %burn_header_hash,
                        "burn_height" => burn_height
                    );
                }
                *sortition_state = None;
            }
        }
    }

    fn process_command(
        &mut self,
        _stacks_client: &StacksClient,
        _current_reward_cycle: u64,
        command: Option<RunLoopCommand>,
    ) {
        if let Some(command) = command {
            warn!("{self}: Received a command: {command:?}. V0 Signers do not support commands. Ignoring...")
        }
    }

    fn has_unprocessed_blocks(&self) -> bool {
        self.signer_db
            .has_unprocessed_blocks(self.reward_cycle)
            .unwrap_or_else(|e| {
                error!("{self}: Failed to check for pending blocks: {e:?}",);
                // Assume we have pending blocks to prevent premature cleanup
                true
            })
    }
}

impl From<SignerConfig> for Signer {
    fn from(signer_config: SignerConfig) -> Self {
        let stackerdb = StackerDB::from(&signer_config);
        debug!(
            "Reward cycle #{} Signer #{}",
            signer_config.reward_cycle, signer_config.signer_id,
        );
        let signer_db =
            SignerDb::new(&signer_config.db_path).expect("Failed to connect to signer Db");
        let proposal_config = ProposalEvalConfig::from(&signer_config);

        // compute signer addresses *in reward cycle order*
        let signer_ids_and_addrs: BTreeMap<_, _> = signer_config
            .signer_entries
            .signer_ids
            .iter()
            .map(|(addr, id)| (*id, *addr))
            .collect();

        let signer_addresses: Vec<_> = signer_ids_and_addrs.into_values().collect();

        let signer_weights = signer_addresses
            .iter()
            .map(|addr| {
                let Some(signer_id) = signer_config.signer_entries.signer_ids.get(addr) else {
                    panic!("Malformed config: no signer ID for {}", addr);
                };
                let Some(key_ids) = signer_config.signer_entries.signer_key_ids.get(signer_id)
                else {
                    panic!(
                        "Malformed config: no key IDs for signer ID {} ({})",
                        signer_id, addr
                    );
                };
                (*addr, key_ids.len())
            })
            .collect();

        Self {
            private_key: signer_config.stacks_private_key,
            stackerdb,
            mainnet: signer_config.mainnet,
            signer_id: signer_config.signer_id,
            signer_addresses,
            signer_weights,
            signer_slot_ids: signer_config.signer_slot_ids.clone(),
            reward_cycle: signer_config.reward_cycle,
            signer_db,
            proposal_config,
        }
    }
}

impl Signer {
    /// Determine this signers response to a proposed block
    /// Returns a BlockResponse if we have already validated the block
    /// Returns None otherwise
    fn determine_response(&self, block_info: &BlockInfo) -> Option<BlockResponse> {
        let valid = block_info.valid?;
        let response = if valid {
            debug!("{self}: Accepting block {}", block_info.block.block_id());
            let signature = self
                .private_key
                .sign(block_info.signer_signature_hash().bits())
                .expect("Failed to sign block");
            BlockResponse::accepted(block_info.signer_signature_hash(), signature)
        } else {
            debug!("{self}: Rejecting block {}", block_info.block.block_id());
            BlockResponse::rejected(
                block_info.signer_signature_hash(),
                RejectCode::RejectedInPriorRound,
                &self.private_key,
                self.mainnet,
            )
        };
        Some(response)
    }

    /// Handle block proposal messages submitted to signers stackerdb
    fn handle_block_proposal(
        &mut self,
        stacks_client: &StacksClient,
        sortition_state: &mut Option<SortitionsView>,
        block_proposal: &BlockProposal,
        miner_pubkey: &Secp256k1PublicKey,
    ) {
        debug!("{self}: Received a block proposal: {block_proposal:?}");
        if block_proposal.reward_cycle != self.reward_cycle {
            // We are not signing for this reward cycle. Ignore the block.
            debug!(
                "{self}: Received a block proposal for a different reward cycle. Ignore it.";
                "requested_reward_cycle" => block_proposal.reward_cycle
            );
            return;
        }

        // TODO: should add a check to ignore an old burn block height if we know its outdated. Would require us to store the burn block height we last saw on the side.
        //  the signer needs to be able to determine whether or not the block they're about to sign would conflict with an already-signed Stacks block
        let signer_signature_hash = block_proposal.block.header.signer_signature_hash();
        if let Some(block_info) = self
            .signer_db
            .block_lookup(self.reward_cycle, &signer_signature_hash)
            .expect("Failed to connect to signer DB")
        {
            let Some(block_response) = self.determine_response(&block_info) else {
                // We are still waiting for a response for this block. Do nothing.
                debug!("{self}: Received a block proposal for a block we are already validating.";
                    "signer_sighash" => %signer_signature_hash,
                    "block_id" => %block_proposal.block.block_id()
                );
                return;
            };
            // Submit a proposal response to the .signers contract for miners
            debug!("{self}: Broadcasting a block response to stacks node: {block_response:?}");
            if let Err(e) = self
                .stackerdb
                .send_message_with_retry::<SignerMessage>(block_response.into())
            {
                warn!("{self}: Failed to send block rejection to stacker-db: {e:?}",);
            }
            return;
        }

        info!(
            "{self}: received a block proposal for a new block. Submit block for validation. ";
            "signer_sighash" => %signer_signature_hash,
            "block_id" => %block_proposal.block.block_id(),
            "burn_height" => block_proposal.burn_height,
        );
        crate::monitoring::increment_block_proposals_received();
        let mut block_info = BlockInfo::from(block_proposal.clone());

        // Get sortition view if we don't have it
        if sortition_state.is_none() {
            *sortition_state =
                SortitionsView::fetch_view(self.proposal_config.clone(), stacks_client)
                    .inspect_err(|e| {
                        warn!(
                            "{self}: Failed to update sortition view: {e:?}";
                            "signer_sighash" => %signer_signature_hash,
                            "block_id" => %block_proposal.block.block_id(),
                        )
                    })
                    .ok();
        }

        // Check if proposal can be rejected now if not valid against sortition view
        let block_response = if let Some(sortition_state) = sortition_state {
            match sortition_state.check_proposal(
                stacks_client,
                &mut self.signer_db,
                &block_proposal.block,
                miner_pubkey,
                self.reward_cycle,
            ) {
                // Error validating block
                Err(e) => {
                    warn!(
                        "{self}: Error checking block proposal: {e:?}";
                        "signer_sighash" => %signer_signature_hash,
                        "block_id" => %block_proposal.block.block_id(),
                    );
                    Some(BlockResponse::rejected(
                        block_proposal.block.header.signer_signature_hash(),
                        RejectCode::ConnectivityIssues,
                        &self.private_key,
                        self.mainnet,
                    ))
                }
                // Block proposal is bad
                Ok(false) => {
                    warn!(
                        "{self}: Block proposal invalid";
                        "signer_sighash" => %signer_signature_hash,
                        "block_id" => %block_proposal.block.block_id(),
                    );
                    Some(BlockResponse::rejected(
                        block_proposal.block.header.signer_signature_hash(),
                        RejectCode::SortitionViewMismatch,
                        &self.private_key,
                        self.mainnet,
                    ))
                }
                // Block proposal passed check, still don't know if valid
                Ok(true) => None,
            }
        } else {
            warn!(
                "{self}: Cannot validate block, no sortition view";
                "signer_sighash" => %signer_signature_hash,
                "block_id" => %block_proposal.block.block_id(),
            );
            Some(BlockResponse::rejected(
                block_proposal.block.header.signer_signature_hash(),
                RejectCode::NoSortitionView,
                &self.private_key,
                self.mainnet,
            ))
        };

        #[cfg(any(test, feature = "testing"))]
        let block_response = match &*TEST_REJECT_ALL_BLOCK_PROPOSAL.lock().unwrap() {
            Some(public_keys) => {
                if public_keys.contains(
                    &stacks_common::types::chainstate::StacksPublicKey::from_private(
                        &self.private_key,
                    ),
                ) {
                    warn!("{self}: Rejecting block proposal automatically due to testing directive";
                        "block_id" => %block_proposal.block.block_id(),
                        "height" => block_proposal.block.header.chain_length,
                        "consensus_hash" => %block_proposal.block.header.consensus_hash
                    );
                    Some(BlockResponse::rejected(
                        block_proposal.block.header.signer_signature_hash(),
                        RejectCode::TestingDirective,
                        &self.private_key,
                        self.mainnet,
                    ))
                } else {
                    None
                }
            }
            None => block_response,
        };

        if let Some(block_response) = block_response {
            // We know proposal is invalid. Send rejection message, do not do further validation
            if let Err(e) = block_info.mark_locally_rejected() {
                warn!("{self}: Failed to mark block as locally rejected: {e:?}",);
            };
            debug!("{self}: Broadcasting a block response to stacks node: {block_response:?}");
            let res = self
                .stackerdb
                .send_message_with_retry::<SignerMessage>(block_response.into());

            match res {
                Err(e) => warn!("{self}: Failed to send block rejection to stacker-db: {e:?}"),
                Ok(ack) if !ack.accepted => warn!(
                    "{self}: Block rejection not accepted by stacker-db: {:?}",
                    ack.reason
                ),
                Ok(_) => debug!("{self}: Block rejection accepted by stacker-db"),
            }
        } else {
            // We don't know if proposal is valid, submit to stacks-node for further checks and store it locally.
            // Do not store invalid blocks as this could DOS the signer. We only store blocks that are valid or unknown.
            stacks_client
                .submit_block_for_validation(block_info.block.clone())
                .unwrap_or_else(|e| {
                    warn!("{self}: Failed to submit block for validation: {e:?}");
                });

            self.signer_db
                .insert_block(&block_info)
                .unwrap_or_else(|_| panic!("{self}: Failed to insert block in DB"));
        }
    }

    /// Handle block response messages from a signer
    fn handle_block_response(
        &mut self,
        stacks_client: &StacksClient,
        block_response: &BlockResponse,
    ) {
        match block_response {
            BlockResponse::Accepted((block_hash, signature)) => {
                self.handle_block_signature(stacks_client, block_hash, signature);
            }
            BlockResponse::Rejected(block_rejection) => {
                self.handle_block_rejection(block_rejection);
            }
        }
    }
    /// Handle the block validate ok response. Returns our block response if we have one
    fn handle_block_validate_ok(
        &mut self,
        stacks_client: &StacksClient,
        block_validate_ok: &BlockValidateOk,
    ) -> Option<BlockResponse> {
        crate::monitoring::increment_block_validation_responses(true);
        let signer_signature_hash = block_validate_ok.signer_signature_hash;
        // For mutability reasons, we need to take the block_info out of the map and add it back after processing
        let mut block_info = match self
            .signer_db
            .block_lookup(self.reward_cycle, &signer_signature_hash)
        {
            Ok(Some(block_info)) => block_info,
            Ok(None) => {
                // We have not seen this block before. Why are we getting a response for it?
                debug!("{self}: Received a block validate response for a block we have not seen before. Ignoring...");
                return None;
            }
            Err(e) => {
                error!("{self}: Failed to lookup block in signer db: {e:?}",);
                return None;
            }
        };
        if let Err(e) = block_info.mark_locally_accepted(false) {
            warn!("{self}: Failed to mark block as locally accepted: {e:?}",);
            return None;
        }
        let signature = self
            .private_key
            .sign(&signer_signature_hash.0)
            .expect("Failed to sign block");

        self.signer_db
            .insert_block(&block_info)
            .unwrap_or_else(|_| panic!("{self}: Failed to insert block in DB"));
        // have to save the signature _after_ the block info
        self.handle_block_signature(
            stacks_client,
            &block_info.signer_signature_hash(),
            &signature,
        );
        Some(BlockResponse::accepted(signer_signature_hash, signature))
    }

    /// Handle the block validate reject response. Returns our block response if we have one
    fn handle_block_validate_reject(
        &mut self,
        block_validate_reject: &BlockValidateReject,
    ) -> Option<BlockResponse> {
        crate::monitoring::increment_block_validation_responses(false);
        let signer_signature_hash = block_validate_reject.signer_signature_hash;
        let mut block_info = match self
            .signer_db
            .block_lookup(self.reward_cycle, &signer_signature_hash)
        {
            Ok(Some(block_info)) => block_info,
            Ok(None) => {
                // We have not seen this block before. Why are we getting a response for it?
                debug!("{self}: Received a block validate response for a block we have not seen before. Ignoring...");
                return None;
            }
            Err(e) => {
                error!("{self}: Failed to lookup block in signer db: {e:?}");
                return None;
            }
        };
        if let Err(e) = block_info.mark_locally_rejected() {
            warn!("{self}: Failed to mark block as locally rejected: {e:?}",);
            return None;
        }
        let block_rejection = BlockRejection::from_validate_rejection(
            block_validate_reject.clone(),
            &self.private_key,
            self.mainnet,
        );
        self.signer_db
            .insert_block(&block_info)
            .unwrap_or_else(|_| panic!("{self}: Failed to insert block in DB"));
        self.handle_block_rejection(&block_rejection);
        Some(BlockResponse::Rejected(block_rejection))
    }

    /// Handle the block validate response returned from our prior calls to submit a block for validation
    fn handle_block_validate_response(
        &mut self,
        stacks_client: &StacksClient,
        block_validate_response: &BlockValidateResponse,
    ) {
        info!("{self}: Received a block validate response: {block_validate_response:?}");
        let block_response = match block_validate_response {
            BlockValidateResponse::Ok(block_validate_ok) => {
<<<<<<< HEAD
                crate::monitoring::increment_block_validation_responses(true);
                let signer_signature_hash = block_validate_ok.signer_signature_hash;
                // For mutability reasons, we need to take the block_info out of the map and add it back after processing
                let mut block_info = match self
                    .signer_db
                    .block_lookup(self.reward_cycle, &signer_signature_hash)
                {
                    Ok(Some(block_info)) => block_info,
                    Ok(None) => {
                        // We have not seen this block before. Why are we getting a response for it?
                        debug!("{self}: Received a block validate response for a block we have not seen before. Ignoring...");
                        return;
                    }
                    Err(e) => {
                        error!("{self}: Failed to lookup block in signer db: {e:?}",);
                        return;
                    }
                };
                block_info.mark_signed_and_valid();
                let signature = self
                    .private_key
                    .sign(&signer_signature_hash.0)
                    .expect("Failed to sign block");

                (
                    BlockResponse::accepted(signer_signature_hash, signature),
                    block_info,
                    Some(signature),
                )
=======
                self.handle_block_validate_ok(stacks_client, block_validate_ok)
>>>>>>> b5250c60
            }
            BlockValidateResponse::Reject(block_validate_reject) => {
                self.handle_block_validate_reject(block_validate_reject)
            }
        };
        let Some(response) = block_response else {
            return;
        };
        // Submit a proposal response to the .signers contract for miners
        info!(
            "{self}: Broadcasting a block response to stacks node: {response:?}";
        );
        match self
            .stackerdb
            .send_message_with_retry::<SignerMessage>(response.clone().into())
        {
            Ok(_) => {
                let accepted = matches!(response, BlockResponse::Accepted(..));
                crate::monitoring::increment_block_responses_sent(accepted);
            }
            Err(e) => {
                warn!("{self}: Failed to send block rejection to stacker-db: {e:?}",);
            }
        }
    }

    /// Compute the signing weight, given a list of signatures
    fn compute_signature_signing_weight<'a>(
        &self,
        addrs: impl Iterator<Item = &'a StacksAddress>,
    ) -> u32 {
        let signing_weight = addrs.fold(0usize, |signing_weight, stacker_address| {
            let stacker_weight = self.signer_weights.get(stacker_address).unwrap_or(&0);
            signing_weight.saturating_add(*stacker_weight)
        });
        u32::try_from(signing_weight)
            .unwrap_or_else(|_| panic!("FATAL: signing weight exceeds u32::MAX"))
    }

    /// Compute the total signing weight
    fn compute_signature_total_weight(&self) -> u32 {
        let total_weight = self
            .signer_weights
            .values()
            .fold(0usize, |acc, val| acc.saturating_add(*val));
        u32::try_from(total_weight)
            .unwrap_or_else(|_| panic!("FATAL: total weight exceeds u32::MAX"))
    }

    /// Handle an observed rejection from another signer
    fn handle_block_rejection(&mut self, rejection: &BlockRejection) {
        debug!("{self}: Received a block-reject signature: {rejection:?}");

        let block_hash = &rejection.signer_signature_hash;
        let signature = &rejection.signature;

        let mut block_info = match self.signer_db.block_lookup(self.reward_cycle, block_hash) {
            Ok(Some(block_info)) => {
                if block_info.state == BlockState::GloballyRejected
                    || block_info.state == BlockState::GloballyAccepted
                {
                    debug!("{self}: Received block rejection for a block that is already marked as {}. Ignoring...", block_info.state);
                    return;
                }
                block_info
            }
            Ok(None) => {
                debug!("{self}: Received block rejection for a block we have not seen before. Ignoring...");
                return;
            }
            Err(e) => {
                warn!("{self}: Failed to load block state: {e:?}",);
                return;
            }
        };

        // recover public key
        let Ok(public_key) = rejection.recover_public_key() else {
            debug!("{self}: Received block rejection with an unrecovarable signature. Will not store.";
               "block_hash" => %block_hash,
               "signature" => %signature
            );
            return;
        };

        let signer_address = StacksAddress::p2pkh(self.mainnet, &public_key);

        // authenticate the signature -- it must be signed by one of the stacking set
        let is_valid_sig = self.signer_addresses.iter().any(|addr| {
            // it only matters that the address hash bytes match
            signer_address.bytes == addr.bytes
        });

        if !is_valid_sig {
            debug!("{self}: Receive block rejection with an invalid signature. Will not store.";
                "block_hash" => %block_hash,
                "signature" => %signature
            );
            return;
        }

        // signature is valid! store it
        if let Err(e) = self
            .signer_db
            .add_block_rejection_signer_addr(block_hash, &signer_address)
        {
            warn!("{self}: Failed to save block rejection signature: {e:?}",);
        }

        // do we have enough signatures to mark a block a globally rejected?
        // i.e. is (set-size) - (threshold) + 1 reached.
        let rejection_addrs = match self.signer_db.get_block_rejection_signer_addrs(block_hash) {
            Ok(addrs) => addrs,
            Err(e) => {
                warn!("{self}: Failed to load block rejection addresses: {e:?}.",);
                return;
            }
        };
        let total_reject_weight = self.compute_signature_signing_weight(rejection_addrs.iter());
        let total_weight = self.compute_signature_total_weight();

        let min_weight = NakamotoBlockHeader::compute_voting_weight_threshold(total_weight)
            .unwrap_or_else(|_| {
                panic!("{self}: Failed to compute threshold weight for {total_weight}")
            });
        if total_reject_weight.saturating_add(min_weight) <= total_weight {
            // Not enough rejection signatures to make a decision
            return;
        }
        debug!("{self}: {total_reject_weight}/{total_weight} signers voteed to reject the block {block_hash}");
        if let Err(e) = block_info.mark_globally_rejected() {
            warn!("{self}: Failed to mark block as globally rejected: {e:?}",);
        }
        if let Err(e) = self.signer_db.insert_block(&block_info) {
            warn!("{self}: Failed to update block state: {e:?}",);
        }
    }

    /// Handle an observed signature from another signer
    fn handle_block_signature(
        &mut self,
        stacks_client: &StacksClient,
        block_hash: &Sha512Trunc256Sum,
        signature: &MessageSignature,
    ) {
        debug!("{self}: Received a block-accept signature: ({block_hash}, {signature})");

        // Have we already processed this block?
        match self
            .signer_db
            .get_block_state(self.reward_cycle, block_hash)
        {
            Ok(Some(state)) => {
                if state == BlockState::GloballyAccepted || state == BlockState::GloballyRejected {
                    debug!("{self}: Received block signature for a block that is already marked as {}. Ignoring...", state);
                    return;
                }
            }
            Ok(None) => {
                debug!("{self}: Received block signature for a block we have not seen before. Ignoring...");
                return;
            }
            Err(e) => {
                warn!("{self}: Failed to load block state: {e:?}",);
                return;
            }
        }

        // recover public key
        let Ok(public_key) = Secp256k1PublicKey::recover_to_pubkey(block_hash.bits(), signature)
        else {
            debug!("{self}: Received unrecovarable signature. Will not store.";
                   "signature" => %signature,
                   "block_hash" => %block_hash);

            return;
        };

        // authenticate the signature -- it must be signed by one of the stacking set
        let is_valid_sig = self.signer_addresses.iter().any(|addr| {
            let stacker_address = StacksAddress::p2pkh(self.mainnet, &public_key);

            // it only matters that the address hash bytes match
            stacker_address.bytes == addr.bytes
        });

        if !is_valid_sig {
            debug!("{self}: Receive invalid signature {signature}. Will not store.");
            return;
        }

        // signature is valid! store it
        self.signer_db
            .add_block_signature(block_hash, signature)
            .unwrap_or_else(|_| panic!("{self}: Failed to save block signature"));

        // do we have enough signatures to broadcast?
        // i.e. is the threshold reached?
        let signatures = self
            .signer_db
            .get_block_signatures(block_hash)
            .unwrap_or_else(|_| panic!("{self}: Failed to load block signatures"));

        // put signatures in order by signer address (i.e. reward cycle order)
        let addrs_to_sigs: HashMap<_, _> = signatures
            .into_iter()
            .filter_map(|sig| {
                let Ok(public_key) = Secp256k1PublicKey::recover_to_pubkey(block_hash.bits(), &sig)
                else {
                    return None;
                };
                let addr = StacksAddress::p2pkh(self.mainnet, &public_key);
                Some((addr, sig))
            })
            .collect();

        let signature_weight = self.compute_signature_signing_weight(addrs_to_sigs.keys());
        let total_weight = self.compute_signature_total_weight();

        let min_weight = NakamotoBlockHeader::compute_voting_weight_threshold(total_weight)
            .unwrap_or_else(|_| {
                panic!("{self}: Failed to compute threshold weight for {total_weight}")
            });

        if min_weight > signature_weight {
            debug!(
                "{self}: Not enough signatures on block {} (have {}, need at least {}/{})",
                block_hash, signature_weight, min_weight, total_weight
            );
            return;
        }

        // have enough signatures to broadcast!
        let Ok(Some(mut block_info)) = self
            .signer_db
            .block_lookup(self.reward_cycle, block_hash)
            .map_err(|e| {
                warn!("{self}: Failed to load block {block_hash}: {e:?})");
                e
            })
        else {
            warn!("{self}: No such block {block_hash}");
            return;
        };
        // move block to LOCALLY accepted state.
        // We only mark this GLOBALLY accepted if we manage to broadcast it...
        if let Err(e) = block_info.mark_locally_accepted(true) {
            // Do not abort as we should still try to store the block signature threshold
            warn!("{self}: Failed to mark block as locally accepted: {e:?}");
        }
        let _ = self.signer_db.insert_block(&block_info).map_err(|e| {
            warn!(
                "Failed to set group threshold signature timestamp for {}: {:?}",
                block_hash, &e
            );
            e
        });
        #[cfg(any(test, feature = "testing"))]
        {
            if *TEST_PAUSE_BLOCK_BROADCAST.lock().unwrap() == Some(true) {
                // Do an extra check just so we don't log EVERY time.
                warn!("Block broadcast is stalled due to testing directive.";
                    "block_id" => %block_info.block.block_id(),
                    "height" => block_info.block.header.chain_length,
                );
                while *TEST_PAUSE_BLOCK_BROADCAST.lock().unwrap() == Some(true) {
                    std::thread::sleep(std::time::Duration::from_millis(10));
                }
                info!("Block validation is no longer stalled due to testing directive.";
                    "block_id" => %block_info.block.block_id(),
                    "height" => block_info.block.header.chain_length,
                );
            }
        }
        self.broadcast_signed_block(stacks_client, block_info.block, &addrs_to_sigs);
    }

    fn broadcast_signed_block(
        &self,
        stacks_client: &StacksClient,
        mut block: NakamotoBlock,
        addrs_to_sigs: &HashMap<StacksAddress, MessageSignature>,
    ) {
        let block_hash = block.header.signer_signature_hash();
        // collect signatures for the block
        let signatures: Vec<_> = self
            .signer_addresses
            .iter()
            .filter_map(|addr| addrs_to_sigs.get(addr).cloned())
            .collect();

        block.header.signer_signature_hash();
        block.header.signer_signature = signatures;

        #[cfg(any(test, feature = "testing"))]
        {
            if *TEST_SKIP_BLOCK_BROADCAST.lock().unwrap() == Some(true) {
                warn!(
                    "{self}: Skipping block broadcast due to testing directive";
                    "block_id" => %block.block_id(),
                    "height" => block.header.chain_length,
                    "consensus_hash" => %block.header.consensus_hash
                );

                if let Err(e) = self.signer_db.set_block_broadcasted(
                    self.reward_cycle,
                    &block_hash,
                    get_epoch_time_secs(),
                ) {
                    warn!("{self}: Failed to set block broadcasted for {block_hash}: {e:?}");
                }
                return;
            }
        }
        debug!(
            "{self}: Broadcasting Stacks block {} to node",
            &block.block_id()
        );
        if let Err(e) = stacks_client.post_block(&block) {
            warn!(
                "{self}: Failed to post block {block_hash}: {e:?}";
                "stacks_block_id" => %block.block_id(),
                "parent_block_id" => %block.header.parent_block_id,
                "burnchain_consensus_hash" => %block.header.consensus_hash
            );
            return;
        }

        if let Err(e) = self.signer_db.set_block_broadcasted(
            self.reward_cycle,
            &block_hash,
            get_epoch_time_secs(),
        ) {
            warn!("{self}: Failed to set block broadcasted for {block_hash}: {e:?}");
        }
    }

    /// Send a mock signature to stackerdb to prove we are still alive
    fn mock_sign(&mut self, mock_proposal: MockProposal) {
        info!("{self}: Mock signing mock proposal: {mock_proposal:?}");
        let mock_signature = MockSignature::new(mock_proposal, &self.private_key);
        let message = SignerMessage::MockSignature(mock_signature);
        if let Err(e) = self
            .stackerdb
            .send_message_with_retry::<SignerMessage>(message)
        {
            warn!("{self}: Failed to send mock signature to stacker-db: {e:?}",);
        }
    }
}<|MERGE_RESOLUTION|>--- conflicted
+++ resolved
@@ -639,39 +639,7 @@
         info!("{self}: Received a block validate response: {block_validate_response:?}");
         let block_response = match block_validate_response {
             BlockValidateResponse::Ok(block_validate_ok) => {
-<<<<<<< HEAD
-                crate::monitoring::increment_block_validation_responses(true);
-                let signer_signature_hash = block_validate_ok.signer_signature_hash;
-                // For mutability reasons, we need to take the block_info out of the map and add it back after processing
-                let mut block_info = match self
-                    .signer_db
-                    .block_lookup(self.reward_cycle, &signer_signature_hash)
-                {
-                    Ok(Some(block_info)) => block_info,
-                    Ok(None) => {
-                        // We have not seen this block before. Why are we getting a response for it?
-                        debug!("{self}: Received a block validate response for a block we have not seen before. Ignoring...");
-                        return;
-                    }
-                    Err(e) => {
-                        error!("{self}: Failed to lookup block in signer db: {e:?}",);
-                        return;
-                    }
-                };
-                block_info.mark_signed_and_valid();
-                let signature = self
-                    .private_key
-                    .sign(&signer_signature_hash.0)
-                    .expect("Failed to sign block");
-
-                (
-                    BlockResponse::accepted(signer_signature_hash, signature),
-                    block_info,
-                    Some(signature),
-                )
-=======
                 self.handle_block_validate_ok(stacks_client, block_validate_ok)
->>>>>>> b5250c60
             }
             BlockValidateResponse::Reject(block_validate_reject) => {
                 self.handle_block_validate_reject(block_validate_reject)
