// Copyright (C) 2020-2024 Stacks Open Internet Foundation
//
// This program is free software: you can redistribute it and/or modify
// it under the terms of the GNU General Public License as published by
// the Free Software Foundation, either version 3 of the License, or
// (at your option) any later version.
//
// This program is distributed in the hope that it will be useful,
// but WITHOUT ANY WARRANTY; without even the implied warranty of
// MERCHANTABILITY or FITNESS FOR A PARTICULAR PURPOSE.  See the
// GNU General Public License for more details.
//
// You should have received a copy of the GNU General Public License
// along with this program.  If not, see <http://www.gnu.org/licenses/>.
use std::collections::{BTreeMap, HashMap};
use std::fmt::Debug;
use std::sync::mpsc::Sender;

use blockstack_lib::chainstate::nakamoto::{NakamotoBlock, NakamotoBlockHeader};
use blockstack_lib::net::api::postblock_proposal::{
    BlockValidateOk, BlockValidateReject, BlockValidateResponse,
};
use clarity::types::chainstate::StacksPrivateKey;
use clarity::types::{PrivateKey, StacksEpochId};
use clarity::util::hash::MerkleHashFunc;
use clarity::util::secp256k1::Secp256k1PublicKey;
use libsigner::v0::messages::{
    BlockRejection, BlockResponse, MessageSlotID, MockProposal, MockSignature, RejectCode,
    SignerMessage,
};
use libsigner::{BlockProposal, SignerEvent};
use slog::{slog_debug, slog_error, slog_info, slog_warn};
use stacks_common::types::chainstate::StacksAddress;
use stacks_common::util::get_epoch_time_secs;
use stacks_common::util::hash::Sha512Trunc256Sum;
use stacks_common::util::secp256k1::MessageSignature;
use stacks_common::{debug, error, info, warn};

use crate::chainstate::{ProposalEvalConfig, SortitionsView};
use crate::client::{SignerSlotID, StackerDB, StacksClient};
use crate::config::SignerConfig;
use crate::runloop::{RunLoopCommand, SignerResult};
use crate::signerdb::{BlockInfo, BlockState, SignerDb};
use crate::Signer as SignerTrait;

#[cfg(any(test, feature = "testing"))]
/// A global variable that can be used to reject all block proposals if the signer's public key is in the provided list
pub static TEST_REJECT_ALL_BLOCK_PROPOSAL: std::sync::Mutex<
    Option<Vec<stacks_common::types::chainstate::StacksPublicKey>>,
> = std::sync::Mutex::new(None);

#[cfg(any(test, feature = "testing"))]
/// A global variable that can be used to ignore block proposals if the signer's public key is in the provided list
pub static TEST_IGNORE_ALL_BLOCK_PROPOSALS: std::sync::Mutex<
    Option<Vec<stacks_common::types::chainstate::StacksPublicKey>>,
> = std::sync::Mutex::new(None);

#[cfg(any(test, feature = "testing"))]
/// Pause the block broadcast
pub static TEST_PAUSE_BLOCK_BROADCAST: std::sync::Mutex<Option<bool>> = std::sync::Mutex::new(None);

#[cfg(any(test, feature = "testing"))]
/// Skip broadcasting the block to the network
pub static TEST_SKIP_BLOCK_BROADCAST: std::sync::Mutex<Option<bool>> = std::sync::Mutex::new(None);

/// The stacks signer registered for the reward cycle
#[derive(Debug)]
pub struct Signer {
    /// The private key of the signer
    private_key: StacksPrivateKey,
    /// The stackerdb client
    pub stackerdb: StackerDB<MessageSlotID>,
    /// Whether the signer is a mainnet signer or not
    pub mainnet: bool,
    /// The signer id
    pub signer_id: u32,
    /// The signer slot ids for the signers in the reward cycle
    pub signer_slot_ids: Vec<SignerSlotID>,
    /// The addresses of other signers
    pub signer_addresses: Vec<StacksAddress>,
    /// The reward cycle this signer belongs to
    pub reward_cycle: u64,
    /// Reward set signer addresses and their weights
    pub signer_weights: HashMap<StacksAddress, usize>,
    /// SignerDB for state management
    pub signer_db: SignerDb,
    /// Configuration for proposal evaluation
    pub proposal_config: ProposalEvalConfig,
}

impl std::fmt::Display for Signer {
    fn fmt(&self, f: &mut std::fmt::Formatter<'_>) -> std::fmt::Result {
        write!(f, "Cycle #{} Signer #{}", self.reward_cycle, self.signer_id,)
    }
}

impl SignerTrait<SignerMessage> for Signer {
    /// Create a new signer from the given configuration
    fn new(config: SignerConfig) -> Self {
        Self::from(config)
    }

    /// Return the reward cycle of the signer
    fn reward_cycle(&self) -> u64 {
        self.reward_cycle
    }

    /// Process the event
    fn process_event(
        &mut self,
        stacks_client: &StacksClient,
        sortition_state: &mut Option<SortitionsView>,
        event: Option<&SignerEvent<SignerMessage>>,
        _res: &Sender<Vec<SignerResult>>,
        current_reward_cycle: u64,
    ) {
        let event_parity = match event {
            // Block proposal events do have reward cycles, but each proposal has its own cycle,
            //  and the vec could be heterogeneous, so, don't differentiate.
            Some(SignerEvent::BlockValidationResponse(_))
            | Some(SignerEvent::MinerMessages(..))
            | Some(SignerEvent::NewBurnBlock { .. })
            | Some(SignerEvent::StatusCheck)
            | None => None,
            Some(SignerEvent::SignerMessages(msg_parity, ..)) => Some(u64::from(*msg_parity) % 2),
        };
        let other_signer_parity = (self.reward_cycle + 1) % 2;
        if event_parity == Some(other_signer_parity) {
            return;
        }
        debug!("{self}: Processing event: {event:?}");
        let Some(event) = event else {
            // No event. Do nothing.
            debug!("{self}: No event received");
            return;
        };
        match event {
            SignerEvent::BlockValidationResponse(block_validate_response) => {
                debug!("{self}: Received a block proposal result from the stacks node...");
                self.handle_block_validate_response(stacks_client, block_validate_response)
            }
            SignerEvent::SignerMessages(_signer_set, messages) => {
                debug!(
                    "{self}: Received {} messages from the other signers",
                    messages.len()
                );
                // try and gather signatures
                for message in messages {
                    let SignerMessage::BlockResponse(block_response) = message else {
                        continue;
                    };
                    self.handle_block_response(stacks_client, block_response);
                }
            }
            SignerEvent::MinerMessages(messages, miner_pubkey) => {
                debug!(
                    "{self}: Received {} messages from the miner",
                    messages.len();
                );
                for message in messages {
                    match message {
                        SignerMessage::BlockProposal(block_proposal) => {
                            #[cfg(any(test, feature = "testing"))]
                            if let Some(public_keys) =
                                &*TEST_IGNORE_ALL_BLOCK_PROPOSALS.lock().unwrap()
                            {
                                if public_keys.contains(
                                    &stacks_common::types::chainstate::StacksPublicKey::from_private(
                                        &self.private_key,
                                    ),
                                ) {
                                        warn!("{self}: Ignoring block proposal due to testing directive";
                                            "block_id" => %block_proposal.block.block_id(),
                                            "height" => block_proposal.block.header.chain_length,
                                            "consensus_hash" => %block_proposal.block.header.consensus_hash
                                        );
                                        continue;
                                }
                            }
                            self.handle_block_proposal(
                                stacks_client,
                                sortition_state,
                                block_proposal,
                                miner_pubkey,
                            );
                        }
                        SignerMessage::BlockPushed(b) => {
<<<<<<< HEAD
                            let block_push_result = stacks_client.post_block(b);
                            if let Err(ref e) = &block_push_result {
                                warn!(
                                    "{self}: Failed to post block {} (id {}): {e:?}",
                                    &b.header.signer_signature_hash(),
                                    &b.block_id()
                                );
                            };
=======
                            // This will infinitely loop until the block is acknowledged by the node
>>>>>>> 1a87f5ba
                            info!(
                                "{self}: Got block pushed message";
                                "block_id" => %b.block_id(),
                                "signer_sighash" => %b.header.signer_signature_hash(),
                            );
                            loop {
                                match stacks_client.post_block(b) {
                                    Ok(block_push_result) => {
                                        debug!("{self}: Block pushed to stacks node: {block_push_result:?}");
                                        break;
                                    }
                                    Err(e) => {
                                        warn!("{self}: Failed to push block to stacks node: {e}. Retrying...");
                                    }
                                };
                            }
                        }
                        SignerMessage::MockProposal(mock_proposal) => {
                            let epoch = match stacks_client.get_node_epoch() {
                                Ok(epoch) => epoch,
                                Err(e) => {
                                    warn!("{self}: Failed to determine node epoch. Cannot mock sign: {e}");
                                    return;
                                }
                            };
                            info!("{self}: received a mock block proposal.";
                                "current_reward_cycle" => current_reward_cycle,
                                "epoch" => ?epoch
                            );
                            if epoch == StacksEpochId::Epoch25
                                && self.reward_cycle == current_reward_cycle
                            {
                                // We are in epoch 2.5, so we should mock sign to prove we are still alive.
                                self.mock_sign(mock_proposal.clone());
                            }
                        }
                        _ => {}
                    }
                }
            }
            SignerEvent::StatusCheck => {
                debug!("{self}: Received a status check event.");
            }
            SignerEvent::NewBurnBlock {
                burn_height,
                burn_header_hash,
                received_time,
            } => {
                info!("{self}: Received a new burn block event for block height {burn_height}");
                self.signer_db
                    .insert_burn_block(burn_header_hash, *burn_height, received_time)
                    .unwrap_or_else(|e| {
                        error!(
                            "Failed to write burn block event to signerdb";
                            "err" => ?e,
                            "burn_header_hash" => %burn_header_hash,
                            "burn_height" => burn_height
                        );
                        panic!("{self} Failed to write burn block event to signerdb: {e}");
                    });
                *sortition_state = None;
            }
        }
    }

    fn process_command(
        &mut self,
        _stacks_client: &StacksClient,
        _current_reward_cycle: u64,
        command: Option<RunLoopCommand>,
    ) {
        if let Some(command) = command {
            warn!("{self}: Received a command: {command:?}. V0 Signers do not support commands. Ignoring...")
        }
    }

    fn has_unprocessed_blocks(&self) -> bool {
        self.signer_db
            .has_unprocessed_blocks(self.reward_cycle)
            .unwrap_or_else(|e| {
                error!("{self}: Failed to check for pending blocks: {e:?}",);
                // Assume we have pending blocks to prevent premature cleanup
                true
            })
    }
}

impl From<SignerConfig> for Signer {
    fn from(signer_config: SignerConfig) -> Self {
        let stackerdb = StackerDB::from(&signer_config);
        debug!(
            "Reward cycle #{} Signer #{}",
            signer_config.reward_cycle, signer_config.signer_id,
        );
        let signer_db =
            SignerDb::new(&signer_config.db_path).expect("Failed to connect to signer Db");
        let proposal_config = ProposalEvalConfig::from(&signer_config);

        // compute signer addresses *in reward cycle order*
        let signer_ids_and_addrs: BTreeMap<_, _> = signer_config
            .signer_entries
            .signer_ids
            .iter()
            .map(|(addr, id)| (*id, *addr))
            .collect();

        let signer_addresses: Vec<_> = signer_ids_and_addrs.into_values().collect();

        let signer_weights = signer_addresses
            .iter()
            .map(|addr| {
                let Some(signer_id) = signer_config.signer_entries.signer_ids.get(addr) else {
                    panic!("Malformed config: no signer ID for {}", addr);
                };
                let Some(key_ids) = signer_config.signer_entries.signer_key_ids.get(signer_id)
                else {
                    panic!(
                        "Malformed config: no key IDs for signer ID {} ({})",
                        signer_id, addr
                    );
                };
                (*addr, key_ids.len())
            })
            .collect();

        Self {
            private_key: signer_config.stacks_private_key,
            stackerdb,
            mainnet: signer_config.mainnet,
            signer_id: signer_config.signer_id,
            signer_addresses,
            signer_weights,
            signer_slot_ids: signer_config.signer_slot_ids.clone(),
            reward_cycle: signer_config.reward_cycle,
            signer_db,
            proposal_config,
        }
    }
}

impl Signer {
    /// Determine this signers response to a proposed block
    /// Returns a BlockResponse if we have already validated the block
    /// Returns None otherwise
    fn determine_response(&self, block_info: &BlockInfo) -> Option<BlockResponse> {
        let valid = block_info.valid?;
        let response = if valid {
            debug!("{self}: Accepting block {}", block_info.block.block_id());
            let signature = self
                .private_key
                .sign(block_info.signer_signature_hash().bits())
                .expect("Failed to sign block");
            BlockResponse::accepted(block_info.signer_signature_hash(), signature)
        } else {
            debug!("{self}: Rejecting block {}", block_info.block.block_id());
            BlockResponse::rejected(
                block_info.signer_signature_hash(),
                RejectCode::RejectedInPriorRound,
                &self.private_key,
                self.mainnet,
            )
        };
        Some(response)
    }

    /// Handle block proposal messages submitted to signers stackerdb
    fn handle_block_proposal(
        &mut self,
        stacks_client: &StacksClient,
        sortition_state: &mut Option<SortitionsView>,
        block_proposal: &BlockProposal,
        miner_pubkey: &Secp256k1PublicKey,
    ) {
        debug!("{self}: Received a block proposal: {block_proposal:?}");
        if block_proposal.reward_cycle != self.reward_cycle {
            // We are not signing for this reward cycle. Ignore the block.
            debug!(
                "{self}: Received a block proposal for a different reward cycle. Ignore it.";
                "requested_reward_cycle" => block_proposal.reward_cycle
            );
            return;
        }

        // TODO: should add a check to ignore an old burn block height if we know its outdated. Would require us to store the burn block height we last saw on the side.
        //  the signer needs to be able to determine whether or not the block they're about to sign would conflict with an already-signed Stacks block
        let signer_signature_hash = block_proposal.block.header.signer_signature_hash();
        if let Some(block_info) = self
            .signer_db
            .block_lookup(self.reward_cycle, &signer_signature_hash)
            .expect("Failed to connect to signer DB")
        {
            let Some(block_response) = self.determine_response(&block_info) else {
                // We are still waiting for a response for this block. Do nothing.
                debug!("{self}: Received a block proposal for a block we are already validating.";
                    "signer_sighash" => %signer_signature_hash,
                    "block_id" => %block_proposal.block.block_id()
                );
                return;
            };
            // Submit a proposal response to the .signers contract for miners
            debug!("{self}: Broadcasting a block response to stacks node: {block_response:?}");
            if let Err(e) = self
                .stackerdb
                .send_message_with_retry::<SignerMessage>(block_response.into())
            {
                warn!("{self}: Failed to send block rejection to stacker-db: {e:?}",);
            }
            return;
        }

        info!(
            "{self}: received a block proposal for a new block. Submit block for validation. ";
            "signer_sighash" => %signer_signature_hash,
            "block_id" => %block_proposal.block.block_id(),
            "burn_height" => block_proposal.burn_height,
        );
        crate::monitoring::increment_block_proposals_received();
        let mut block_info = BlockInfo::from(block_proposal.clone());

        // Get sortition view if we don't have it
        if sortition_state.is_none() {
            *sortition_state =
                SortitionsView::fetch_view(self.proposal_config.clone(), stacks_client)
                    .inspect_err(|e| {
                        warn!(
                            "{self}: Failed to update sortition view: {e:?}";
                            "signer_sighash" => %signer_signature_hash,
                            "block_id" => %block_proposal.block.block_id(),
                        )
                    })
                    .ok();
        }

        // Check if proposal can be rejected now if not valid against sortition view
        let block_response = if let Some(sortition_state) = sortition_state {
            match sortition_state.check_proposal(
                stacks_client,
                &mut self.signer_db,
                &block_proposal.block,
                miner_pubkey,
                self.reward_cycle,
            ) {
                // Error validating block
                Err(e) => {
                    warn!(
                        "{self}: Error checking block proposal: {e:?}";
                        "signer_sighash" => %signer_signature_hash,
                        "block_id" => %block_proposal.block.block_id(),
                    );
                    Some(BlockResponse::rejected(
                        block_proposal.block.header.signer_signature_hash(),
                        RejectCode::ConnectivityIssues,
                        &self.private_key,
                        self.mainnet,
                    ))
                }
                // Block proposal is bad
                Ok(false) => {
                    warn!(
                        "{self}: Block proposal invalid";
                        "signer_sighash" => %signer_signature_hash,
                        "block_id" => %block_proposal.block.block_id(),
                    );
                    Some(BlockResponse::rejected(
                        block_proposal.block.header.signer_signature_hash(),
                        RejectCode::SortitionViewMismatch,
                        &self.private_key,
                        self.mainnet,
                    ))
                }
                // Block proposal passed check, still don't know if valid
                Ok(true) => None,
            }
        } else {
            warn!(
                "{self}: Cannot validate block, no sortition view";
                "signer_sighash" => %signer_signature_hash,
                "block_id" => %block_proposal.block.block_id(),
            );
            Some(BlockResponse::rejected(
                block_proposal.block.header.signer_signature_hash(),
                RejectCode::NoSortitionView,
                &self.private_key,
                self.mainnet,
            ))
        };

        #[cfg(any(test, feature = "testing"))]
        let block_response = match &*TEST_REJECT_ALL_BLOCK_PROPOSAL.lock().unwrap() {
            Some(public_keys) => {
                if public_keys.contains(
                    &stacks_common::types::chainstate::StacksPublicKey::from_private(
                        &self.private_key,
                    ),
                ) {
                    warn!("{self}: Rejecting block proposal automatically due to testing directive";
                        "block_id" => %block_proposal.block.block_id(),
                        "height" => block_proposal.block.header.chain_length,
                        "consensus_hash" => %block_proposal.block.header.consensus_hash
                    );
                    Some(BlockResponse::rejected(
                        block_proposal.block.header.signer_signature_hash(),
                        RejectCode::TestingDirective,
                        &self.private_key,
                        self.mainnet,
                    ))
                } else {
                    None
                }
            }
            None => block_response,
        };

        if let Some(block_response) = block_response {
            // We know proposal is invalid. Send rejection message, do not do further validation
            if let Err(e) = block_info.mark_locally_rejected() {
                warn!("{self}: Failed to mark block as locally rejected: {e:?}",);
            };
            debug!("{self}: Broadcasting a block response to stacks node: {block_response:?}");
            let res = self
                .stackerdb
                .send_message_with_retry::<SignerMessage>(block_response.into());

            match res {
                Err(e) => warn!("{self}: Failed to send block rejection to stacker-db: {e:?}"),
                Ok(ack) if !ack.accepted => warn!(
                    "{self}: Block rejection not accepted by stacker-db: {:?}",
                    ack.reason
                ),
                Ok(_) => debug!("{self}: Block rejection accepted by stacker-db"),
            }
        } else {
            // We don't know if proposal is valid, submit to stacks-node for further checks and store it locally.
            // Do not store invalid blocks as this could DOS the signer. We only store blocks that are valid or unknown.
            stacks_client
                .submit_block_for_validation(block_info.block.clone())
                .unwrap_or_else(|e| {
                    warn!("{self}: Failed to submit block for validation: {e:?}");
                });

            self.signer_db
                .insert_block(&block_info)
                .unwrap_or_else(|_| panic!("{self}: Failed to insert block in DB"));
        }
    }

    /// Handle block response messages from a signer
    fn handle_block_response(
        &mut self,
        stacks_client: &StacksClient,
        block_response: &BlockResponse,
    ) {
        match block_response {
            BlockResponse::Accepted((block_hash, signature)) => {
                self.handle_block_signature(stacks_client, block_hash, signature);
            }
            BlockResponse::Rejected(block_rejection) => {
                self.handle_block_rejection(block_rejection);
            }
        }
    }
    /// Handle the block validate ok response. Returns our block response if we have one
    fn handle_block_validate_ok(
        &mut self,
        stacks_client: &StacksClient,
        block_validate_ok: &BlockValidateOk,
    ) -> Option<BlockResponse> {
        crate::monitoring::increment_block_validation_responses(true);
        let signer_signature_hash = block_validate_ok.signer_signature_hash;
        // For mutability reasons, we need to take the block_info out of the map and add it back after processing
        let mut block_info = match self
            .signer_db
            .block_lookup(self.reward_cycle, &signer_signature_hash)
        {
            Ok(Some(block_info)) => block_info,
            Ok(None) => {
                // We have not seen this block before. Why are we getting a response for it?
                debug!("{self}: Received a block validate response for a block we have not seen before. Ignoring...");
                return None;
            }
            Err(e) => {
                error!("{self}: Failed to lookup block in signer db: {e:?}",);
                return None;
            }
        };
        if let Err(e) = block_info.mark_locally_accepted(false) {
            warn!("{self}: Failed to mark block as locally accepted: {e:?}",);
            return None;
        }
        let signature = self
            .private_key
            .sign(&signer_signature_hash.0)
            .expect("Failed to sign block");

        self.signer_db
            .insert_block(&block_info)
            .unwrap_or_else(|_| panic!("{self}: Failed to insert block in DB"));
        // have to save the signature _after_ the block info
        self.handle_block_signature(
            stacks_client,
            &block_info.signer_signature_hash(),
            &signature,
        );
        Some(BlockResponse::accepted(signer_signature_hash, signature))
    }

    /// Handle the block validate reject response. Returns our block response if we have one
    fn handle_block_validate_reject(
        &mut self,
        block_validate_reject: &BlockValidateReject,
    ) -> Option<BlockResponse> {
        crate::monitoring::increment_block_validation_responses(false);
        let signer_signature_hash = block_validate_reject.signer_signature_hash;
        let mut block_info = match self
            .signer_db
            .block_lookup(self.reward_cycle, &signer_signature_hash)
        {
            Ok(Some(block_info)) => block_info,
            Ok(None) => {
                // We have not seen this block before. Why are we getting a response for it?
                debug!("{self}: Received a block validate response for a block we have not seen before. Ignoring...");
                return None;
            }
            Err(e) => {
                error!("{self}: Failed to lookup block in signer db: {e:?}");
                return None;
            }
        };
        if let Err(e) = block_info.mark_locally_rejected() {
            warn!("{self}: Failed to mark block as locally rejected: {e:?}",);
            return None;
        }
        let block_rejection = BlockRejection::from_validate_rejection(
            block_validate_reject.clone(),
            &self.private_key,
            self.mainnet,
        );
        self.signer_db
            .insert_block(&block_info)
            .unwrap_or_else(|_| panic!("{self}: Failed to insert block in DB"));
        self.handle_block_rejection(&block_rejection);
        Some(BlockResponse::Rejected(block_rejection))
    }

    /// Handle the block validate response returned from our prior calls to submit a block for validation
    fn handle_block_validate_response(
        &mut self,
        stacks_client: &StacksClient,
        block_validate_response: &BlockValidateResponse,
    ) {
        info!("{self}: Received a block validate response: {block_validate_response:?}");
        let block_response = match block_validate_response {
            BlockValidateResponse::Ok(block_validate_ok) => {
                self.handle_block_validate_ok(stacks_client, block_validate_ok)
            }
            BlockValidateResponse::Reject(block_validate_reject) => {
                self.handle_block_validate_reject(block_validate_reject)
            }
        };
        let Some(response) = block_response else {
            return;
        };
        // Submit a proposal response to the .signers contract for miners
        info!(
            "{self}: Broadcasting a block response to stacks node: {response:?}";
        );
        match self
            .stackerdb
            .send_message_with_retry::<SignerMessage>(response.clone().into())
        {
            Ok(_) => {
                let accepted = matches!(response, BlockResponse::Accepted(..));
                crate::monitoring::increment_block_responses_sent(accepted);
            }
            Err(e) => {
                warn!("{self}: Failed to send block rejection to stacker-db: {e:?}",);
            }
        }
    }

    /// Compute the signing weight, given a list of signatures
    fn compute_signature_signing_weight<'a>(
        &self,
        addrs: impl Iterator<Item = &'a StacksAddress>,
    ) -> u32 {
        let signing_weight = addrs.fold(0usize, |signing_weight, stacker_address| {
            let stacker_weight = self.signer_weights.get(stacker_address).unwrap_or(&0);
            signing_weight.saturating_add(*stacker_weight)
        });
        u32::try_from(signing_weight)
            .unwrap_or_else(|_| panic!("FATAL: signing weight exceeds u32::MAX"))
    }

    /// Compute the total signing weight
    fn compute_signature_total_weight(&self) -> u32 {
        let total_weight = self
            .signer_weights
            .values()
            .fold(0usize, |acc, val| acc.saturating_add(*val));
        u32::try_from(total_weight)
            .unwrap_or_else(|_| panic!("FATAL: total weight exceeds u32::MAX"))
    }

    /// Handle an observed rejection from another signer
    fn handle_block_rejection(&mut self, rejection: &BlockRejection) {
        debug!("{self}: Received a block-reject signature: {rejection:?}");

        let block_hash = &rejection.signer_signature_hash;
        let signature = &rejection.signature;

        let mut block_info = match self.signer_db.block_lookup(self.reward_cycle, block_hash) {
            Ok(Some(block_info)) => {
                if block_info.state == BlockState::GloballyRejected
                    || block_info.state == BlockState::GloballyAccepted
                {
                    debug!("{self}: Received block rejection for a block that is already marked as {}. Ignoring...", block_info.state);
                    return;
                }
                block_info
            }
            Ok(None) => {
                debug!("{self}: Received block rejection for a block we have not seen before. Ignoring...");
                return;
            }
            Err(e) => {
                warn!("{self}: Failed to load block state: {e:?}",);
                return;
            }
        };

        // recover public key
        let Ok(public_key) = rejection.recover_public_key() else {
            debug!("{self}: Received block rejection with an unrecovarable signature. Will not store.";
               "block_hash" => %block_hash,
               "signature" => %signature
            );
            return;
        };

        let signer_address = StacksAddress::p2pkh(self.mainnet, &public_key);

        // authenticate the signature -- it must be signed by one of the stacking set
        let is_valid_sig = self.signer_addresses.iter().any(|addr| {
            // it only matters that the address hash bytes match
            signer_address.bytes == addr.bytes
        });

        if !is_valid_sig {
            debug!("{self}: Receive block rejection with an invalid signature. Will not store.";
                "block_hash" => %block_hash,
                "signature" => %signature
            );
            return;
        }

        // signature is valid! store it
        if let Err(e) = self
            .signer_db
            .add_block_rejection_signer_addr(block_hash, &signer_address)
        {
            warn!("{self}: Failed to save block rejection signature: {e:?}",);
        }

        // do we have enough signatures to mark a block a globally rejected?
        // i.e. is (set-size) - (threshold) + 1 reached.
        let rejection_addrs = match self.signer_db.get_block_rejection_signer_addrs(block_hash) {
            Ok(addrs) => addrs,
            Err(e) => {
                warn!("{self}: Failed to load block rejection addresses: {e:?}.",);
                return;
            }
        };
        let total_reject_weight = self.compute_signature_signing_weight(rejection_addrs.iter());
        let total_weight = self.compute_signature_total_weight();

        let min_weight = NakamotoBlockHeader::compute_voting_weight_threshold(total_weight)
            .unwrap_or_else(|_| {
                panic!("{self}: Failed to compute threshold weight for {total_weight}")
            });
        if total_reject_weight.saturating_add(min_weight) <= total_weight {
            // Not enough rejection signatures to make a decision
            return;
        }
        debug!("{self}: {total_reject_weight}/{total_weight} signers voteed to reject the block {block_hash}");
        if let Err(e) = block_info.mark_globally_rejected() {
            warn!("{self}: Failed to mark block as globally rejected: {e:?}",);
        }
        if let Err(e) = self.signer_db.insert_block(&block_info) {
            warn!("{self}: Failed to update block state: {e:?}",);
        }
    }

    /// Handle an observed signature from another signer
    fn handle_block_signature(
        &mut self,
        stacks_client: &StacksClient,
        block_hash: &Sha512Trunc256Sum,
        signature: &MessageSignature,
    ) {
        debug!("{self}: Received a block-accept signature: ({block_hash}, {signature})");

        // Have we already processed this block?
        match self
            .signer_db
            .get_block_state(self.reward_cycle, block_hash)
        {
            Ok(Some(state)) => {
                if state == BlockState::GloballyAccepted || state == BlockState::GloballyRejected {
                    debug!("{self}: Received block signature for a block that is already marked as {}. Ignoring...", state);
                    return;
                }
            }
            Ok(None) => {
                debug!("{self}: Received block signature for a block we have not seen before. Ignoring...");
                return;
            }
            Err(e) => {
                warn!("{self}: Failed to load block state: {e:?}",);
                return;
            }
        }

        // recover public key
        let Ok(public_key) = Secp256k1PublicKey::recover_to_pubkey(block_hash.bits(), signature)
        else {
            debug!("{self}: Received unrecovarable signature. Will not store.";
                   "signature" => %signature,
                   "block_hash" => %block_hash);

            return;
        };

        // authenticate the signature -- it must be signed by one of the stacking set
        let is_valid_sig = self.signer_addresses.iter().any(|addr| {
            let stacker_address = StacksAddress::p2pkh(self.mainnet, &public_key);

            // it only matters that the address hash bytes match
            stacker_address.bytes == addr.bytes
        });

        if !is_valid_sig {
            debug!("{self}: Receive invalid signature {signature}. Will not store.");
            return;
        }

        // signature is valid! store it
        self.signer_db
            .add_block_signature(block_hash, signature)
            .unwrap_or_else(|_| panic!("{self}: Failed to save block signature"));

        // do we have enough signatures to broadcast?
        // i.e. is the threshold reached?
        let signatures = self
            .signer_db
            .get_block_signatures(block_hash)
            .unwrap_or_else(|_| panic!("{self}: Failed to load block signatures"));

        // put signatures in order by signer address (i.e. reward cycle order)
        let addrs_to_sigs: HashMap<_, _> = signatures
            .into_iter()
            .filter_map(|sig| {
                let Ok(public_key) = Secp256k1PublicKey::recover_to_pubkey(block_hash.bits(), &sig)
                else {
                    return None;
                };
                let addr = StacksAddress::p2pkh(self.mainnet, &public_key);
                Some((addr, sig))
            })
            .collect();

        let signature_weight = self.compute_signature_signing_weight(addrs_to_sigs.keys());
        let total_weight = self.compute_signature_total_weight();

        let min_weight = NakamotoBlockHeader::compute_voting_weight_threshold(total_weight)
            .unwrap_or_else(|_| {
                panic!("{self}: Failed to compute threshold weight for {total_weight}")
            });

        if min_weight > signature_weight {
            debug!(
                "{self}: Not enough signatures on block {} (have {}, need at least {}/{})",
                block_hash, signature_weight, min_weight, total_weight
            );
            return;
        }

        // have enough signatures to broadcast!
        let Ok(Some(mut block_info)) = self
            .signer_db
            .block_lookup(self.reward_cycle, block_hash)
            .map_err(|e| {
                warn!("{self}: Failed to load block {block_hash}: {e:?})");
                e
            })
        else {
            warn!("{self}: No such block {block_hash}");
            return;
        };
<<<<<<< HEAD

        // record time at which we reached the threshold
        block_info.signed_group = Some(get_epoch_time_secs());
        if let Err(e) = self.signer_db.insert_block(&block_info) {
            error!(
                "Failed to set group threshold signature timestamp for {}: {:?}",
                block_hash, &e
            );
            panic!("{self} Failed to write block to signerdb: {e}");
        };
=======
        // move block to LOCALLY accepted state.
        // We only mark this GLOBALLY accepted if we manage to broadcast it...
        if let Err(e) = block_info.mark_locally_accepted(true) {
            // Do not abort as we should still try to store the block signature threshold
            warn!("{self}: Failed to mark block as locally accepted: {e:?}");
        }
        let _ = self.signer_db.insert_block(&block_info).map_err(|e| {
            warn!(
                "Failed to set group threshold signature timestamp for {}: {:?}",
                block_hash, &e
            );
            e
        });
        #[cfg(any(test, feature = "testing"))]
        {
            if *TEST_PAUSE_BLOCK_BROADCAST.lock().unwrap() == Some(true) {
                // Do an extra check just so we don't log EVERY time.
                warn!("Block broadcast is stalled due to testing directive.";
                    "block_id" => %block_info.block.block_id(),
                    "height" => block_info.block.header.chain_length,
                );
                while *TEST_PAUSE_BLOCK_BROADCAST.lock().unwrap() == Some(true) {
                    std::thread::sleep(std::time::Duration::from_millis(10));
                }
                info!("Block validation is no longer stalled due to testing directive.";
                    "block_id" => %block_info.block.block_id(),
                    "height" => block_info.block.header.chain_length,
                );
            }
        }
        self.broadcast_signed_block(stacks_client, block_info.block, &addrs_to_sigs);
    }
>>>>>>> 1a87f5ba

    fn broadcast_signed_block(
        &self,
        stacks_client: &StacksClient,
        mut block: NakamotoBlock,
        addrs_to_sigs: &HashMap<StacksAddress, MessageSignature>,
    ) {
        let block_hash = block.header.signer_signature_hash();
        // collect signatures for the block
        let signatures: Vec<_> = self
            .signer_addresses
            .iter()
            .filter_map(|addr| addrs_to_sigs.get(addr).cloned())
            .collect();

        block.header.signer_signature_hash();
        block.header.signer_signature = signatures;

        #[cfg(any(test, feature = "testing"))]
        {
            if *TEST_SKIP_BLOCK_BROADCAST.lock().unwrap() == Some(true) {
                warn!(
                    "{self}: Skipping block broadcast due to testing directive";
                    "block_id" => %block.block_id(),
                    "height" => block.header.chain_length,
                    "consensus_hash" => %block.header.consensus_hash
                );

                if let Err(e) = self.signer_db.set_block_broadcasted(
                    self.reward_cycle,
                    &block_hash,
                    get_epoch_time_secs(),
                ) {
                    warn!("{self}: Failed to set block broadcasted for {block_hash}: {e:?}");
                }
                return;
            }
        }
        debug!(
            "{self}: Broadcasting Stacks block {} to node",
            &block.block_id()
        );
        if let Err(e) = stacks_client.post_block(&block) {
            warn!(
                "{self}: Failed to post block {block_hash}: {e:?}";
                "stacks_block_id" => %block.block_id(),
                "parent_block_id" => %block.header.parent_block_id,
                "burnchain_consensus_hash" => %block.header.consensus_hash
            );
            return;
        }

        if let Err(e) = self.signer_db.set_block_broadcasted(
            self.reward_cycle,
            &block_hash,
            get_epoch_time_secs(),
        ) {
            warn!("{self}: Failed to set block broadcasted for {block_hash}: {e:?}");
        }
    }

    /// Send a mock signature to stackerdb to prove we are still alive
    fn mock_sign(&mut self, mock_proposal: MockProposal) {
        info!("{self}: Mock signing mock proposal: {mock_proposal:?}");
        let mock_signature = MockSignature::new(mock_proposal, &self.private_key);
        let message = SignerMessage::MockSignature(mock_signature);
        if let Err(e) = self
            .stackerdb
            .send_message_with_retry::<SignerMessage>(message)
        {
            warn!("{self}: Failed to send mock signature to stacker-db: {e:?}",);
        }
    }
}<|MERGE_RESOLUTION|>--- conflicted
+++ resolved
@@ -185,7 +185,6 @@
                             );
                         }
                         SignerMessage::BlockPushed(b) => {
-<<<<<<< HEAD
                             let block_push_result = stacks_client.post_block(b);
                             if let Err(ref e) = &block_push_result {
                                 warn!(
@@ -194,9 +193,7 @@
                                     &b.block_id()
                                 );
                             };
-=======
                             // This will infinitely loop until the block is acknowledged by the node
->>>>>>> 1a87f5ba
                             info!(
                                 "{self}: Got block pushed message";
                                 "block_id" => %b.block_id(),
@@ -895,18 +892,6 @@
             warn!("{self}: No such block {block_hash}");
             return;
         };
-<<<<<<< HEAD
-
-        // record time at which we reached the threshold
-        block_info.signed_group = Some(get_epoch_time_secs());
-        if let Err(e) = self.signer_db.insert_block(&block_info) {
-            error!(
-                "Failed to set group threshold signature timestamp for {}: {:?}",
-                block_hash, &e
-            );
-            panic!("{self} Failed to write block to signerdb: {e}");
-        };
-=======
         // move block to LOCALLY accepted state.
         // We only mark this GLOBALLY accepted if we manage to broadcast it...
         if let Err(e) = block_info.mark_locally_accepted(true) {
@@ -939,7 +924,6 @@
         }
         self.broadcast_signed_block(stacks_client, block_info.block, &addrs_to_sigs);
     }
->>>>>>> 1a87f5ba
 
     fn broadcast_signed_block(
         &self,
