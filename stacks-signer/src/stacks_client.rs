use std::time::Duration;

use bincode::Error as BincodeError;
use blockstack_lib::{
    burnchains::Txid,
    chainstate::stacks::{
        StacksTransaction, StacksTransactionSigner, TransactionAnchorMode, TransactionAuth,
        TransactionContractCall, TransactionPayload, TransactionPostConditionMode,
        TransactionSpendingCondition, TransactionVersion,
    },
};
<<<<<<< HEAD
use clarity::vm::{ClarityName, ContractName, Value as ClarityValue};
=======
use clarity::vm::{
    types::{serialization::SerializationError, QualifiedContractIdentifier, SequenceData},
    Value as ClarityValue, {ClarityName, ContractName},
};
>>>>>>> e640990e
use hashbrown::HashMap;
use libsigner::{RPCError, SignerSession, StackerDBSession};
use libstackerdb::{Error as StackerDBError, StackerDBChunkAckData, StackerDBChunkData};
use serde_json::json;
use slog::{slog_debug, slog_warn};
<<<<<<< HEAD
use stacks_common::codec::StacksMessageCodec;
use stacks_common::types::chainstate::{StacksAddress, StacksPrivateKey, StacksPublicKey};
use stacks_common::{codec, debug, warn};
use wsts::net::{Message, Packet};
=======
use stacks_common::{
    codec::StacksMessageCodec,
    debug,
    types::chainstate::{StacksAddress, StacksPrivateKey, StacksPublicKey},
    warn,
};
use wsts::{
    net::{Message, Packet},
    Point, Scalar,
};
>>>>>>> e640990e

use crate::config::Config;

/// Backoff timer initial interval in milliseconds
const BACKOFF_INITIAL_INTERVAL: u64 = 128;
/// Backoff timer max interval in milliseconds
const BACKOFF_MAX_INTERVAL: u64 = 16384;

/// Temporary placeholder for the number of slots allocated to a stacker-db writer. This will be retrieved from the stacker-db instance in the future
/// See: https://github.com/stacks-network/stacks-blockchain/issues/3921
/// Is equal to the number of message types
pub const SLOTS_PER_USER: u32 = 10;

#[derive(thiserror::Error, Debug)]
/// Client error type
pub enum ClientError {
    /// An error occurred serializing the message
    #[error("Unable to serialize stacker-db message: {0}")]
    StackerDBSerializationError(#[from] BincodeError),
    /// Failed to sign stacker-db chunk
    #[error("Failed to sign stacker-db chunk: {0}")]
    FailToSign(#[from] StackerDBError),
    /// Failed to write to stacker-db due to RPC error
    #[error("Failed to write to stacker-db instance: {0}")]
    PutChunkFailed(#[from] RPCError),
    /// Stacker-db instance rejected the chunk
    #[error("Stacker-db rejected the chunk. Reason: {0}")]
    PutChunkRejected(String),
    /// Failed to find a given json entry
    #[error("Invalid JSON entry: {0}")]
    InvalidJsonEntry(String),
    /// Failed to call a read only function
    #[error("Failed to call read only function. {0}")]
    ReadOnlyFailure(String),
    /// Reqwest specific error occurred
    #[error("{0}")]
    ReqwestError(#[from] reqwest::Error),
    /// Failed to build and sign a new Stacks transaction.
    #[error("Failed to generate transaction from a transaction signer: {0}")]
    TransactionGenerationFailure(String),
    /// Stacks node client request failed
    #[error("Stacks node client request failed: {0}")]
    RequestFailure(reqwest::StatusCode),
    /// Failed to serialize a Clarity value
    #[error("Failed to serialize Clarity value: {0}")]
    ClaritySerializationError(#[from] SerializationError),
    /// Failed to parse a Clarity value
    #[error("Recieved a malformed clarity value: {0}")]
    MalformedClarityValue(ClarityValue),
    /// Invalid Clarity Name
    #[error("Invalid Clarity Name: {0}")]
    InvalidClarityName(String),
    /// Backoff retry timeout
    #[error("Backoff retry timeout occurred. Stacks node may be down.")]
    RetryTimeout,
}

/// The Stacks signer client used to communicate with the stacker-db instance
pub struct StacksClient {
    /// The stacker-db session
    stackerdb_session: StackerDBSession,
    /// The stacks address of the signer
    stacks_address: StacksAddress,
    /// The private key used in all stacks node communications
    stacks_private_key: StacksPrivateKey,
    /// A map of a slot ID to last chunk version
    slot_versions: HashMap<u32, u32>,
    /// The stacks node HTTP base endpoint
    http_origin: String,
    /// The types of transactions
    tx_version: TransactionVersion,
    /// The chain we are interacting with
    chain_id: u32,
    /// The Client used to make HTTP connects
    stacks_node_client: reqwest::blocking::Client,
    /// The pox contract ID
    pox_contract_id: Option<QualifiedContractIdentifier>,
}

impl From<&Config> for StacksClient {
    fn from(config: &Config) -> Self {
        Self {
            stackerdb_session: StackerDBSession::new(
                config.node_host,
                config.stackerdb_contract_id.clone(),
            ),
            stacks_private_key: config.stacks_private_key,
            stacks_address: config.stacks_address,
            slot_versions: HashMap::new(),
            http_origin: format!("http://{}", config.node_host),
            tx_version: config.network.to_transaction_version(),
            chain_id: config.network.to_chain_id(),
            stacks_node_client: reqwest::blocking::Client::new(),
            pox_contract_id: config.pox_contract_id.clone(),
        }
    }
}

impl StacksClient {
    /// Sends messages to the stacker-db with an exponential backoff retry
    pub fn send_message_with_retry(
        &mut self,
        id: u32,
        message: Packet,
    ) -> Result<StackerDBChunkAckData, ClientError> {
        let message_bytes = bincode::serialize(&message)?;
        let slot_id = slot_id(id, &message.msg);

        loop {
            let slot_version = *self.slot_versions.entry(slot_id).or_insert(0) + 1;
            let mut chunk = StackerDBChunkData::new(slot_id, slot_version, message_bytes.clone());
            chunk.sign(&self.stacks_private_key)?;
            debug!("Sending a chunk to stackerdb!\n{:?}", chunk.clone());
            let send_request = || {
                self.stackerdb_session
                    .put_chunk(chunk.clone())
                    .map_err(backoff::Error::transient)
            };
            let chunk_ack: StackerDBChunkAckData = retry_with_exponential_backoff(send_request)?;
            self.slot_versions.insert(slot_id, slot_version);

            if chunk_ack.accepted {
                debug!("Chunk accepted by stackerdb: {:?}", chunk_ack);
                return Ok(chunk_ack);
            } else {
                warn!("Chunk rejected by stackerdb: {:?}", chunk_ack);
            }
            if let Some(reason) = chunk_ack.reason {
                // TODO: fix this jankiness. Update stackerdb to use an error code mapping instead of just a string
                // See: https://github.com/stacks-network/stacks-blockchain/issues/3917
                if reason == "Data for this slot and version already exist" {
                    warn!("Failed to send message to stackerdb due to wrong version number {}. Incrementing and retrying...", slot_version);
                } else {
                    warn!("Failed to send message to stackerdb: {}", reason);
                    return Err(ClientError::PutChunkRejected(reason));
                }
            }
        }
    }

    /// Retrieve the current DKG aggregate public key
    pub fn get_aggregate_public_key(&self) -> Result<Option<Point>, ClientError> {
        let reward_cycle = self.get_current_reward_cycle()?;
        let function_name_str = "get-aggregate-public-key"; // FIXME: this may need to be modified to match .pox-4
        let function_name = ClarityName::try_from(function_name_str)
            .map_err(|_| ClientError::InvalidClarityName(function_name_str.to_string()))?;
        let (contract_addr, contract_name) = self.get_pox_contract()?;
        let function_args = &[ClarityValue::UInt(reward_cycle as u128)];
        let contract_response_hex = self.read_only_contract_call_with_retry(
            &contract_addr,
            &contract_name,
            &function_name,
            function_args,
        )?;
        self.parse_aggregate_public_key(&contract_response_hex)
    }

    /// Retrieve the total number of slots allocated to a stacker-db writer
    #[allow(dead_code)]
    pub fn slots_per_user(&self) -> u32 {
        // TODO: retrieve this from the stackerdb instance and make it a function of a given signer public key
        // See: https://github.com/stacks-network/stacks-blockchain/issues/3921
        SLOTS_PER_USER
    }

    /// Helper function to retrieve the current reward cycle number from the stacks node
    fn get_current_reward_cycle(&self) -> Result<u64, ClientError> {
        let send_request = || {
            self.stacks_node_client
                .get(self.pox_path())
                .send()
                .map_err(backoff::Error::transient)
        };
        let response = retry_with_exponential_backoff(send_request)?;
        if !response.status().is_success() {
            return Err(ClientError::RequestFailure(response.status()));
        }
        let json_response = response.json::<serde_json::Value>()?;
        let entry = "current_cycle";
        json_response
            .get(entry)
            .and_then(|cycle: &serde_json::Value| cycle.get("id"))
            .and_then(|id| id.as_u64())
            .ok_or_else(|| ClientError::InvalidJsonEntry(format!("{}.id", entry)))
    }

    /// Helper function to retrieve the next possible nonce for the signer from the stacks node
    #[allow(dead_code)]
    fn get_next_possible_nonce(&self) -> Result<u64, ClientError> {
        //FIXME: use updated RPC call to get mempool nonces. Depends on https://github.com/stacks-network/stacks-blockchain/issues/4000
        todo!("Get the next possible nonce from the stacks node");
    }

    /// Helper function to retrieve the pox contract address and name from the stacks node
    fn get_pox_contract(&self) -> Result<(StacksAddress, ContractName), ClientError> {
        // Check if we have overwritten the pox contract ID in the config
        if let Some(pox_contract) = self.pox_contract_id.clone() {
            return Ok((pox_contract.issuer.into(), pox_contract.name));
        }
        // TODO: we may want to cache the pox contract inside the client itself (calling this function once on init)
        // https://github.com/stacks-network/stacks-blockchain/issues/4005
        let send_request = || {
            self.stacks_node_client
                .get(self.pox_path())
                .send()
                .map_err(backoff::Error::transient)
        };
        let response = retry_with_exponential_backoff(send_request)?;
        if !response.status().is_success() {
            return Err(ClientError::RequestFailure(response.status()));
        }
        let json_response = response.json::<serde_json::Value>()?;
        let entry = "contract_id";
        let contract_id_string = json_response
            .get(entry)
            .and_then(|id: &serde_json::Value| id.as_str())
            .ok_or_else(|| ClientError::InvalidJsonEntry(entry.to_string()))?;
        let id = QualifiedContractIdentifier::parse(contract_id_string).unwrap();
        Ok((id.issuer.into(), id.name))
    }

    /// Helper function that attempts to deserialize a clarity hex string as the aggregate public key
    fn parse_aggregate_public_key(&self, hex: &str) -> Result<Option<Point>, ClientError> {
        let public_key_clarity_value = ClarityValue::try_deserialize_hex_untyped(hex)?;
        if let ClarityValue::Optional(optional_data) = public_key_clarity_value.clone() {
            if let Some(ClarityValue::Sequence(SequenceData::Buffer(public_key))) =
                optional_data.data.map(|boxed| *boxed)
            {
                if public_key.data.len() != 32 {
                    return Err(ClientError::MalformedClarityValue(public_key_clarity_value));
                }
                let mut bytes = [0_u8; 32];
                bytes.copy_from_slice(&public_key.data);
                Ok(Some(Point::from(Scalar::from(bytes))))
            } else {
                Ok(None)
            }
        } else {
            Err(ClientError::MalformedClarityValue(public_key_clarity_value))
        }
    }

    /// Sends a transaction to the stacks node for a modifying contract call
    #[allow(dead_code)]
    fn transaction_contract_call(
        &self,
        contract_addr: &StacksAddress,
        contract_name: ContractName,
        function_name: ClarityName,
        function_args: &[ClarityValue],
    ) -> Result<Txid, ClientError> {
        debug!("Making a contract call to {contract_addr}.{contract_name}...");
        let signed_tx = self.build_signed_transaction(
            contract_addr,
            contract_name,
            function_name,
            function_args,
        )?;
        self.submit_tx(&signed_tx)
    }

    /// Helper function to create a stacks transaction for a modifying contract call
    fn build_signed_transaction(
        &self,
        contract_addr: &StacksAddress,
        contract_name: ContractName,
        function_name: ClarityName,
        function_args: &[ClarityValue],
    ) -> Result<StacksTransaction, ClientError> {
        let tx_payload = TransactionPayload::ContractCall(TransactionContractCall {
            address: *contract_addr,
            contract_name,
            function_name,
            function_args: function_args.to_vec(),
        });
        let public_key = StacksPublicKey::from_private(&self.stacks_private_key);
        let tx_auth = TransactionAuth::Standard(
            TransactionSpendingCondition::new_singlesig_p2pkh(public_key).ok_or(
                ClientError::TransactionGenerationFailure(format!(
                    "Failed to create spending condition from public key: {}",
                    public_key.to_hex()
                )),
            )?,
        );

        let mut unsigned_tx = StacksTransaction::new(self.tx_version, tx_auth, tx_payload);

        // FIXME: Because signers are given priority, we can put down a tx fee of 0
        // https://github.com/stacks-network/stacks-blockchain/issues/4006
        // Note: if set to 0 now, will cause a failure (MemPoolRejection::FeeTooLow)
        unsigned_tx.set_tx_fee(10_000);
        unsigned_tx.set_origin_nonce(self.get_next_possible_nonce()?);

        unsigned_tx.anchor_mode = TransactionAnchorMode::Any;
        unsigned_tx.post_condition_mode = TransactionPostConditionMode::Allow;
        unsigned_tx.chain_id = self.chain_id;

        let mut tx_signer = StacksTransactionSigner::new(&unsigned_tx);
        tx_signer
            .sign_origin(&self.stacks_private_key)
            .map_err(|e| ClientError::TransactionGenerationFailure(e.to_string()))?;

        tx_signer
            .get_tx()
            .ok_or(ClientError::TransactionGenerationFailure(
                "Failed to generate transaction from a transaction signer".to_string(),
            ))
    }

    /// Helper function to submit a transaction to the Stacks node
    fn submit_tx(&self, tx: &StacksTransaction) -> Result<Txid, ClientError> {
        let txid = tx.txid();
        let tx = tx.serialize_to_vec();
        let send_request = || {
            self.stacks_node_client
                .post(self.transaction_path())
                .header("Content-Type", "application/octet-stream")
                .body(tx.clone())
                .send()
                .map_err(backoff::Error::transient)
        };
        let response = retry_with_exponential_backoff(send_request)?;
        if !response.status().is_success() {
            return Err(ClientError::RequestFailure(response.status()));
        }
        Ok(txid)
    }

    /// Makes a read only contract call to a stacks contract
    pub fn read_only_contract_call_with_retry(
        &self,
        contract_addr: &StacksAddress,
        contract_name: &ContractName,
        function_name: &ClarityName,
        function_args: &[ClarityValue],
    ) -> Result<String, ClientError> {
        debug!("Calling read-only function {}...", function_name);
        let args = function_args
            .iter()
            .map(|arg| arg.serialize_to_hex())
            .collect::<Vec<String>>();
        let body =
            json!({"sender": self.stacks_address.to_string(), "arguments": args}).to_string();
        let path = self.read_only_path(contract_addr, contract_name, function_name);
        let send_request = || {
            self.stacks_node_client
                .post(path.clone())
                .header("Content-Type", "application/json")
                .body(body.clone())
                .send()
                .map_err(backoff::Error::transient)
        };
        let response = retry_with_exponential_backoff(send_request)?;
        if !response.status().is_success() {
            return Err(ClientError::RequestFailure(response.status()));
        }
        let response = response.json::<serde_json::Value>()?;
        if !response
            .get("okay")
            .map(|val| val.as_bool().unwrap_or(false))
            .unwrap_or(false)
        {
            let cause = response
                .get("cause")
                .ok_or(ClientError::InvalidJsonEntry("cause".to_string()))?;
            return Err(ClientError::ReadOnlyFailure(format!(
                "{}: {}",
                function_name, cause
            )));
        }
        let result = response
            .get("result")
            .ok_or(ClientError::InvalidJsonEntry("result".to_string()))?
            .as_str()
            .ok_or_else(|| ClientError::ReadOnlyFailure("Expected string result.".to_string()))?
            .to_string();
        Ok(result)
    }

    fn pox_path(&self) -> String {
        format!("{}/v2/pox", self.http_origin)
    }

    fn transaction_path(&self) -> String {
        format!("{}/v2/transactions", self.http_origin)
    }

    fn read_only_path(
        &self,
        contract_addr: &StacksAddress,
        contract_name: &ContractName,
        function_name: &ClarityName,
    ) -> String {
        format!(
            "{}/v2/contracts/call-read/{contract_addr}/{contract_name}/{function_name}",
            self.http_origin
        )
    }
}

/// Retry a function F with an exponential backoff and notification on transient failure
pub fn retry_with_exponential_backoff<F, E, T>(request_fn: F) -> Result<T, ClientError>
where
    F: FnMut() -> Result<T, backoff::Error<E>>,
{
    let notify = |_err, dur| {
        debug!(
            "Failed to connect to stacks-node. Next attempt in {:?}",
            dur
        );
    };

    let backoff_timer = backoff::ExponentialBackoffBuilder::new()
        .with_initial_interval(Duration::from_millis(BACKOFF_INITIAL_INTERVAL))
        .with_max_interval(Duration::from_millis(BACKOFF_MAX_INTERVAL))
        .build();

    backoff::retry_notify(backoff_timer, request_fn, notify).map_err(|_| ClientError::RetryTimeout)
}

/// Helper function to determine the slot ID for the provided stacker-db writer id and the message type
fn slot_id(id: u32, message: &Message) -> u32 {
    let slot_id = match message {
        Message::DkgBegin(_) => 0,
        Message::DkgPrivateBegin(_) => 1,
        Message::DkgEnd(_) => 2,
        Message::DkgPublicShares(_) => 4,
        Message::DkgPrivateShares(_) => 5,
        Message::NonceRequest(_) => 6,
        Message::NonceResponse(_) => 7,
        Message::SignatureShareRequest(_) => 8,
        Message::SignatureShareResponse(_) => 9,
    };
    SLOTS_PER_USER * id + slot_id
}

#[cfg(test)]
mod tests {
<<<<<<< HEAD
    use std::io::{Read, Write};
    use std::net::{SocketAddr, TcpListener};
    use std::thread::spawn;
=======
    use std::{
        io::{BufWriter, Read, Write},
        net::{SocketAddr, TcpListener},
        thread::spawn,
    };
>>>>>>> e640990e

    use super::*;

    struct TestConfig {
        mock_server: TcpListener,
        client: StacksClient,
    }

    impl TestConfig {
        pub fn new() -> Self {
            let mut config = Config::load_from_file("./src/tests/conf/signer-0.toml").unwrap();

            let mut mock_server_addr = SocketAddr::from(([127, 0, 0, 1], 0));
            // Ask the OS to assign a random port to listen on by passing 0
            let mock_server = TcpListener::bind(mock_server_addr).unwrap();

            // Update the config to use this port
            mock_server_addr.set_port(mock_server.local_addr().unwrap().port());
            config.node_host = mock_server_addr;

            let client = StacksClient::from(&config);
            Self {
                mock_server,
                client,
            }
        }
    }

    fn write_response(mock_server: TcpListener, bytes: &[u8]) -> [u8; 1024] {
        debug!("Writing a response...");
        let mut request_bytes = [0u8; 1024];
        {
            let mut stream = mock_server.accept().unwrap().0;
            let _ = stream.read(&mut request_bytes).unwrap();
            stream.write_all(bytes).unwrap();
        }
        request_bytes
    }

    #[test]
    fn read_only_contract_call_200_success() {
        let config = TestConfig::new();
        let h = spawn(move || {
            config.client.read_only_contract_call_with_retry(
                &config.client.stacks_address,
                &ContractName::try_from("contract-name").unwrap(),
                &ClarityName::try_from("function-name").unwrap(),
                &[],
            )
        });
        write_response(
            config.mock_server,
            b"HTTP/1.1 200 OK\n\n{\"okay\":true,\"result\":\"0x070d0000000473425443\"}",
        );
        let result = h.join().unwrap().unwrap();
        assert_eq!(result, "0x070d0000000473425443");
    }

    #[test]
    fn read_only_contract_call_with_function_args_200_success() {
        let config = TestConfig::new();
        let h = spawn(move || {
            config.client.read_only_contract_call_with_retry(
                &config.client.stacks_address,
                &ContractName::try_from("contract-name").unwrap(),
                &ClarityName::try_from("function-name").unwrap(),
                &[ClarityValue::UInt(10_u128)],
            )
        });
        write_response(
            config.mock_server,
            b"HTTP/1.1 200 OK\n\n{\"okay\":true,\"result\":\"0x070d0000000473425443\"}",
        );
        let result = h.join().unwrap().unwrap();
        assert_eq!(result, "0x070d0000000473425443");
    }

    #[test]
    fn read_only_contract_call_200_failure() {
        let config = TestConfig::new();
        let h = spawn(move || {
            config.client.read_only_contract_call_with_retry(
                &config.client.stacks_address,
                &ContractName::try_from("contract-name").unwrap(),
                &ClarityName::try_from("function-name").unwrap(),
                &[],
            )
        });
        write_response(
            config.mock_server,
            b"HTTP/1.1 200 OK\n\n{\"okay\":false,\"cause\":\"Some reason\"}",
        );
        let result = h.join().unwrap();
        assert!(matches!(result, Err(ClientError::ReadOnlyFailure(_))));
    }

    #[test]
    fn read_only_contract_call_400_failure() {
        let config = TestConfig::new();
        // Simulate a 400 Bad Request response
        let h = spawn(move || {
            config.client.read_only_contract_call_with_retry(
                &config.client.stacks_address,
                &ContractName::try_from("contract-name").unwrap(),
                &ClarityName::try_from("function-name").unwrap(),
                &[],
            )
        });
        write_response(config.mock_server, b"HTTP/1.1 400 Bad Request\n\n");
        let result = h.join().unwrap();
        assert!(matches!(
            result,
            Err(ClientError::RequestFailure(
                reqwest::StatusCode::BAD_REQUEST
            ))
        ));
    }

    #[test]
    fn read_only_contract_call_404_failure() {
        let config = TestConfig::new();
        // Simulate a 400 Bad Request response
        let h = spawn(move || {
            config.client.read_only_contract_call_with_retry(
                &config.client.stacks_address,
                &ContractName::try_from("contract-name").unwrap(),
                &ClarityName::try_from("function-name").unwrap(),
                &[],
            )
        });
        write_response(config.mock_server, b"HTTP/1.1 404 Not Found\n\n");
        let result = h.join().unwrap();
        assert!(matches!(
            result,
            Err(ClientError::RequestFailure(reqwest::StatusCode::NOT_FOUND))
        ));
    }

    #[test]
    fn pox_contract_success() {
        let config = TestConfig::new();
        let h = spawn(move || config.client.get_pox_contract());
        write_response(
            config.mock_server,
            b"HTTP/1.1 200 Ok\n\n{\"contract_id\":\"ST000000000000000000002AMW42H.pox-3\"}",
        );
        let (address, name) = h.join().unwrap().unwrap();
        assert_eq!(
            (address.to_string().as_str(), name.to_string().as_str()),
            ("ST000000000000000000002AMW42H", "pox-3")
        );
    }

    #[test]
    fn valid_reward_cycle_should_succeed() {
        let config = TestConfig::new();
        let h = spawn(move || config.client.get_current_reward_cycle());
        write_response(
            config.mock_server,
            b"HTTP/1.1 200 Ok\n\n{\"current_cycle\":{\"id\":506,\"min_threshold_ustx\":5190000000000,\"stacked_ustx\":5690000000000,\"is_pox_active\":false}}",
        );
        let current_cycle_id = h.join().unwrap().unwrap();
        assert_eq!(506, current_cycle_id);
    }

    #[test]
    fn invalid_reward_cycle_should_fail() {
        let config = TestConfig::new();
        let h = spawn(move || config.client.get_current_reward_cycle());
        write_response(
            config.mock_server,
            b"HTTP/1.1 200 Ok\n\n{\"current_cycle\":{\"id\":\"fake id\", \"is_pox_active\":false}}",
        );
        let res = h.join().unwrap();
        assert!(matches!(res, Err(ClientError::InvalidJsonEntry(_))));
    }

    #[test]
    fn missing_reward_cycle_should_fail() {
        let config = TestConfig::new();
        let h = spawn(move || config.client.get_current_reward_cycle());
        write_response(
            config.mock_server,
            b"HTTP/1.1 200 Ok\n\n{\"current_cycle\":{\"is_pox_active\":false}}",
        );
        let res = h.join().unwrap();
        assert!(matches!(res, Err(ClientError::InvalidJsonEntry(_))));
    }

    #[test]
    fn parse_valid_aggregate_public_key_should_succeed() {
        let config = TestConfig::new();
        let clarity_value_hex =
            "0x0a0200000020b8c8b0652cb2851a52374c7acd47181eb031e8fa5c62883f636e0d4fe695d6ca";
        let result = config
            .client
            .parse_aggregate_public_key(clarity_value_hex)
            .unwrap();
        assert_eq!(
            result.map(|point| point.to_string()),
            Some("yzwdjwPz36Has1MSkg8JGwo38avvATkiTZvRiH1e5MLd".to_string())
        );

        let clarity_value_hex = "0x09";
        let result = config
            .client
            .parse_aggregate_public_key(clarity_value_hex)
            .unwrap();
        assert!(result.is_none());
    }

    #[test]
    fn parse_invalid_aggregate_public_key_should_fail() {
        let config = TestConfig::new();
        let clarity_value_hex = "0x00";
        let result = config.client.parse_aggregate_public_key(clarity_value_hex);
        assert!(matches!(
            result,
            Err(ClientError::ClaritySerializationError(..))
        ));
        // TODO: add further tests for malformed clarity values (an optional of any other type for example)
    }

    #[ignore]
    #[test]
    fn transaction_contract_call_should_send_bytes_to_node() {
        let config = TestConfig::new();
        let tx = config
            .client
            .build_signed_transaction(
                &config.client.stacks_address,
                ContractName::try_from("contract-name").unwrap(),
                ClarityName::try_from("function-name").unwrap(),
                &[],
            )
            .unwrap();

        let mut tx_bytes = [0u8; 1024];
        {
            let mut tx_bytes_writer = BufWriter::new(&mut tx_bytes[..]);
            tx.consensus_serialize(&mut tx_bytes_writer).unwrap();
            tx_bytes_writer.flush().unwrap();
        }

        let bytes_len = tx_bytes
            .iter()
            .enumerate()
            .rev()
            .find(|(_, &x)| x != 0)
            .unwrap()
            .0
            + 1;

        let tx_clone = tx.clone();
        let h = spawn(move || config.client.submit_tx(&tx_clone));

        let request_bytes = write_response(
            config.mock_server,
            format!("HTTP/1.1 200 OK\n\n{}", tx.txid()).as_bytes(),
        );
        let returned_txid = h.join().unwrap().unwrap();

        assert_eq!(returned_txid, tx.txid());
        assert!(
            request_bytes
                .windows(bytes_len)
                .any(|window| window == &tx_bytes[..bytes_len]),
            "Request bytes did not contain the transaction bytes"
        );
    }

    #[ignore]
    #[test]
    fn transaction_contract_call_should_succeed() {
        let config = TestConfig::new();
        let h = spawn(move || {
            config.client.transaction_contract_call(
                &config.client.stacks_address,
                ContractName::try_from("contract-name").unwrap(),
                ClarityName::try_from("function-name").unwrap(),
                &[],
            )
        });
        write_response(
            config.mock_server,
            b"HTTP/1.1 200 OK\n\n4e99f99bc4a05437abb8c7d0c306618f45b203196498e2ebe287f10497124958",
        );
        assert!(h.join().unwrap().is_ok());
    }
}<|MERGE_RESOLUTION|>--- conflicted
+++ resolved
@@ -9,25 +9,15 @@
         TransactionSpendingCondition, TransactionVersion,
     },
 };
-<<<<<<< HEAD
-use clarity::vm::{ClarityName, ContractName, Value as ClarityValue};
-=======
 use clarity::vm::{
     types::{serialization::SerializationError, QualifiedContractIdentifier, SequenceData},
     Value as ClarityValue, {ClarityName, ContractName},
 };
->>>>>>> e640990e
 use hashbrown::HashMap;
 use libsigner::{RPCError, SignerSession, StackerDBSession};
 use libstackerdb::{Error as StackerDBError, StackerDBChunkAckData, StackerDBChunkData};
 use serde_json::json;
 use slog::{slog_debug, slog_warn};
-<<<<<<< HEAD
-use stacks_common::codec::StacksMessageCodec;
-use stacks_common::types::chainstate::{StacksAddress, StacksPrivateKey, StacksPublicKey};
-use stacks_common::{codec, debug, warn};
-use wsts::net::{Message, Packet};
-=======
 use stacks_common::{
     codec::StacksMessageCodec,
     debug,
@@ -38,7 +28,6 @@
     net::{Message, Packet},
     Point, Scalar,
 };
->>>>>>> e640990e
 
 use crate::config::Config;
 
@@ -477,17 +466,11 @@
 
 #[cfg(test)]
 mod tests {
-<<<<<<< HEAD
-    use std::io::{Read, Write};
-    use std::net::{SocketAddr, TcpListener};
-    use std::thread::spawn;
-=======
     use std::{
         io::{BufWriter, Read, Write},
         net::{SocketAddr, TcpListener},
         thread::spawn,
     };
->>>>>>> e640990e
 
     use super::*;
 
