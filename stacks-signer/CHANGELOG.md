# Changelog

All notable changes to this project will be documented in this file.

The format is based on [Keep a Changelog](https://keepachangelog.com/en/1.0.0/),
and this project adheres to the versioning scheme outlined in the [README.md](README.md).

## [Unreleased]

### Added

### Changed

<<<<<<< HEAD
- Add tenure extend timestamp to signer block responses
- Added tenure_idle_timeout_secs configuration option for determining when a tenure extend will be accepted
=======
## [3.0.0.0.3.0]

### Added

### Changed

>>>>>>> 29db45f0
- Allow a miner to extend their tenure immediately if the winner of the next tenure has committed to the wrong parent tenure (#5361)

## [3.0.0.0.2.0]

### Added
-  Adds `tenure_last_block_proposal_timeout_secs` option to account for delayed global block acceptance. default to 30s

### Changed

## [3.0.0.0.1.0]

### Added

### Changed

- Change block rejection message to generic block response

## [3.0.0.0.0.1]

### Added

### Changed
- Update block proposal timeout default to 10 minutes (#5391)
- Updated documentation link in output (#5363)

## [3.0.0.0.0.0]

### Added

- Improved StackerDB message structures
- Improved mock signing during epoch 2.5
- Include the `stacks-signer` binary version in startup logging and StackerDB messages
- Added a `monitor-signers` CLI command for better visibility into other signers on the network
- Support custom Chain ID in signer configuration
- Refresh the signer's sortition view when it sees a block proposal for a new tenure
- Fixed a race condition where a signer would try to update before StackerDB configuration was set

### Changed

- Migrate to new Stacks Node RPC endpoint `/v3/tenures/fork_info/:start/:stop`
- Improved chainstate storage for handling of forks and other state
- Updated prometheus metric labels to reduce high cardinality

## [2.5.0.0.5.3]

### Added

### Changed

- Update node endpoints to match stacks-core release 2.5.0.0.7
  - `/v2/block_proposal` -> `/v3/block_proposal`
  - `/v2/stacker_set` -> `/v3/stacker_set`

## [2.5.0.0.5.2]

### Added

### Changed

- Reuse BlockResponse slot for MockSignature message type (#5103)

## [2.5.0.0.5.2-rc1]

### Added

- Signer set handoff integration test (#5037)
- Add mock signing (#5020)
- Add versioning info set at build-time (#5016)

### Changed

- Fix out of sync `RPCPeerInfo` with stacks-node (#5033, #5014, #4999)
- Logging Improvements (#5025)
- Timeout empty sortition (#5003)
- Enum for version specific data (#4981)

## [2.5.0.0.5.1]

### Added

- Adds signerdb schema versioning (#4965)
- Added voting cli commands `generate-vote` and `verify-vote` (#4934)
- Add soritiion tracking cache (#4905)
- Push blocks to signer set and adds `/v3/blocks/upload` (#4902)

### Changed

- Fix an issue of poorly timed tenure and bitcoin blocks (#4956)
- Process pending blocks before ending tenure (#4952)
- Update rusqlite/sqlite versions (#4948)
- return last block sortition in `/v3/sortitions` (#4939)<|MERGE_RESOLUTION|>--- conflicted
+++ resolved
@@ -11,17 +11,15 @@
 
 ### Changed
 
-<<<<<<< HEAD
-- Add tenure extend timestamp to signer block responses
+- Added tenure extend timestamp to signer block responses
 - Added tenure_idle_timeout_secs configuration option for determining when a tenure extend will be accepted
-=======
+
 ## [3.0.0.0.3.0]
 
 ### Added
 
 ### Changed
 
->>>>>>> 29db45f0
 - Allow a miner to extend their tenure immediately if the winner of the next tenure has committed to the wrong parent tenure (#5361)
 
 ## [3.0.0.0.2.0]
