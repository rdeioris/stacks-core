/*
 copyright: (c) 2013-2018 by Blockstack PBC, a public benefit corporation.

 This file is part of Blockstack.

 Blockstack is free software. You may redistribute or modify
 it under the terms of the GNU General Public License as published by
 the Free Software Foundation, either version 3 of the License or
 (at your option) any later version.

 Blockstack is distributed in the hope that it will be useful,
 but WITHOUT ANY WARRANTY, including without the implied warranty of
 MERCHANTABILITY or FITNESS FOR A PARTICULAR PURPOSE. See the
 GNU General Public License for more details.

 You should have received a copy of the GNU General Public License
 along with Blockstack. If not, see <http://www.gnu.org/licenses/>.
*/

use std::fmt;
use std::mem;
use std::char::from_digit;

use util::pair::*;
use util::log;
use util::HexError;

use ripemd160::Ripemd160;
use sha2::Sha256;

<<<<<<< HEAD
use crypto::ripemd160::Ripemd160;
use crypto::sha2::Sha256;
use crypto::sha3::Sha3;
use crypto::digest::Digest;
=======
use util::uint::Uint256;

// hash function for Merkle trees
pub trait MerkleHashFunc {
    fn empty() -> Self
        where Self: Sized;
    fn from_tagged_data(tag: u8, data: &[u8]) -> Self
        where Self: Sized;
    fn bits(&self) -> &[u8];
}
>>>>>>> 8b08d374

#[derive(Serialize, Deserialize)]
pub struct Keccak256Hash(pub [u8; 32]);
impl Keccak256Hash {
    pub fn from_data(data: &[u8]) -> Keccak256Hash {
        let mut ret = [0u8; 32];
        let mut sha3 = Sha3::keccak256();
        sha3.input(data);
        sha3.result(&mut ret);
        Keccak256Hash(ret)
    }
}
impl_array_newtype!(Keccak256Hash, u8, 32);
impl_array_hexstring_fmt!(Keccak256Hash);
impl_byte_array_newtype!(Keccak256Hash, u8, 32);

#[derive(Serialize, Deserialize)]
pub struct Sha256Hash(pub [u8; 32]);
impl Sha256Hash {
    pub fn from_data(data: &[u8]) -> Sha256Hash {
        let mut ret = [0u8; 32];
        let mut sha2 = Sha256::new();
        sha2.input(data);
        sha2.result(&mut ret);
        Sha256Hash(ret)
    }
}
impl_array_newtype!(Sha256Hash, u8, 32);
impl_array_hexstring_fmt!(Sha256Hash);
impl_byte_array_newtype!(Sha256Hash, u8, 32);

#[derive(Serialize, Deserialize)]
pub struct Hash160(pub [u8; 20]);
impl_array_newtype!(Hash160, u8, 20);
impl_array_hexstring_fmt!(Hash160);
impl_byte_array_newtype!(Hash160, u8, 20);
pub const HASH160_ENCODED_SIZE : u32 = 20;

#[derive(Serialize, Deserialize)]
pub struct Sha256Sum(pub [u8; 32]);
impl_array_newtype!(Sha256Sum, u8, 32);
impl_array_hexstring_fmt!(Sha256Sum);
impl_byte_array_newtype!(Sha256Sum, u8, 32);

#[derive(Serialize, Deserialize)]
pub struct DoubleSha256(pub [u8; 32]);
impl_array_newtype!(DoubleSha256, u8, 32);
impl_array_hexstring_fmt!(DoubleSha256);
impl_byte_array_newtype!(DoubleSha256, u8, 32);
pub const DOUBLE_SHA256_ENCODED_SIZE : u32 = 32;

#[derive(Debug, PartialEq, Clone)]
#[repr(C)]
enum MerklePathOrder {
    Left = 0x02,
    Right = 0x03
}

const MERKLE_PATH_LEAF_TAG : u8 = 0x00;
const MERKLE_PATH_NODE_TAG : u8 = 0x01;

impl Hash160 {
    pub fn from_sha256(sha256_hash: &[u8; 32]) -> Hash160 {
        use ripemd160::Digest;
        let mut rmd = Ripemd160::new();
        let mut ret = [0u8; 20];
        rmd.input(sha256_hash);
        ret.copy_from_slice(rmd.result().as_slice());
        Hash160(ret)
    }
    
    /// Create a hash by hashing some data
    /// (borrwed from Andrew Poelstra)
    pub fn from_data(data: &[u8]) -> Hash160 {
        use sha2::Digest;
        let mut tmp = [0u8; 32];
        let mut sha2 = Sha256::new();
        sha2.input(data);
        tmp.copy_from_slice(sha2.result().as_slice());
        Hash160::from_sha256(&tmp)
    }
}

impl MerkleHashFunc for Hash160 {
    fn empty() -> Hash160 {
        Hash160([0u8; 20])
    }

    fn from_tagged_data(tag: u8, data: &[u8]) -> Hash160 {
        use sha2::Digest;
        let mut tmp = [0u8; 32];
        let mut sha2 = Sha256::new();
        sha2.input(&[tag]);
        sha2.input(data);
        tmp.copy_from_slice(sha2.result().as_slice());
        Hash160::from_sha256(&tmp)
    }

    fn bits(&self) -> &[u8] {
        &self.0
    }
}

impl MerkleHashFunc for Sha256Sum {
    fn empty() -> Sha256Sum {
        Sha256Sum([0u8; 32])
    }

    fn from_tagged_data(tag: u8, data: &[u8]) -> Sha256Sum {
        use sha2::Digest;
        let mut tmp = [0u8; 32];

        let mut sha2 = Sha256::new();
        sha2.input(&[tag]);
        sha2.input(data);
        tmp.copy_from_slice(sha2.result().as_slice());

        Sha256Sum(tmp)
    }

    fn bits(&self) -> &[u8] {
        &self.0
    }
}

impl MerkleHashFunc for DoubleSha256 {
    fn empty() -> DoubleSha256 {
        DoubleSha256([0u8; 32])
    }

    fn from_tagged_data(tag: u8, data: &[u8]) -> DoubleSha256 {
        use sha2::Digest;
        let mut tmp = [0u8; 32];
        let mut tmp2 = [0u8; 32];

        let mut sha2_1 = Sha256::new();
        sha2_1.input(&[tag]);
        sha2_1.input(data);
        tmp.copy_from_slice(sha2_1.result().as_slice());

        let mut sha2_2 = Sha256::new();
        sha2_2.input(&tmp);
        tmp2.copy_from_slice(sha2_2.result().as_slice());

        DoubleSha256(tmp2)
    }

    fn bits(&self) -> &[u8] {
        &self.0
    }
}

impl Sha256Sum {
    pub fn from_data(data: &[u8]) -> Sha256Sum {
        use sha2::Digest;
        let mut tmp = [0u8; 32];
        let mut sha2_1 = Sha256::new();
        sha2_1.input(data);
        tmp.copy_from_slice(sha2_1.result().as_slice());
        Sha256Sum(tmp)
    }
}

impl DoubleSha256 {
    pub fn from_data(data: &[u8]) -> DoubleSha256 {
        use sha2::Digest;
        let mut tmp = [0u8; 32];
        
        let mut sha2 = Sha256::new();
        sha2.input(data);
        tmp.copy_from_slice(sha2.result().as_slice());

        let mut sha2_2 = Sha256::new();
        sha2_2.input(&tmp);
        tmp.copy_from_slice(sha2_2.result().as_slice());

        DoubleSha256(tmp)
    }

    /// Converts a hash to a little-endian Uint256
    #[inline]
    pub fn into_le(self) -> Uint256 {
        let DoubleSha256(data) = self;
        let mut ret: [u64; 4] = unsafe { mem::transmute(data) };
        for x in (&mut ret).iter_mut() { *x = x.to_le(); }
        Uint256(ret)
    }

    /// Converts a hash to a big-endian Uint256
    #[inline]
    pub fn into_be(self) -> Uint256 {
        let DoubleSha256(mut data) = self;
        data.reverse();
        let mut ret: [u64; 4] = unsafe { mem::transmute(data) };
        for x in (&mut ret).iter_mut() { *x = x.to_be(); }
        Uint256(ret)
    }

    /// Human-readable hex output
    pub fn le_hex_string(&self) -> String {
        let &DoubleSha256(data) = self;
        let mut ret = String::with_capacity(64);
        for item in data.iter().take(32) {
            ret.push(from_digit((*item / 0x10) as u32, 16).unwrap());
            ret.push(from_digit((*item & 0x0f) as u32, 16).unwrap());
        }
        ret
    }

    /// Human-readable hex output
    pub fn be_hex_string(&self) -> String {
        let &DoubleSha256(data) = self;
        let mut ret = String::with_capacity(64);
        for i in (0..32).rev() {
            ret.push(from_digit((data[i] / 0x10) as u32, 16).unwrap());
            ret.push(from_digit((data[i] & 0x0f) as u32, 16).unwrap());
        }
        ret
    }
}

#[derive(Debug, Clone, PartialEq)]
pub struct MerkleTree<H: MerkleHashFunc> {
    // nodes[0] is the list of leaves
    // nodes[-1][0] is the root
    nodes: Vec<Vec<H>>
}

#[derive(Debug, Clone, PartialEq)]
pub struct MerklePathPoint<H: MerkleHashFunc> {
    order: MerklePathOrder,
    hash: H
}

pub type MerklePath<H> = Vec<MerklePathPoint<H>>;

/// Merkle tree implementation with tagged nodes:
/// * a leaf hash is H(0x00 + data)
/// * a node hash is H(0x01 + left.hash + right.hash)
/// An empty tree has root hash 0x00000...00000
///
/// NOTE: This is consensus-critical code, because it is used to generate the transaction Merkle
/// tree roots in Stacks blocks.
impl<H> MerkleTree<H>
where
    H: MerkleHashFunc + Clone + PartialEq + fmt::Debug
{
    pub fn new(data: &Vec<Vec<u8>>) -> MerkleTree<H> {
        if data.len() == 0 {
            return MerkleTree { nodes: vec![] };
        }

        let mut leaf_hashes : Vec<H> = data
            .iter()
            .map(|buf| MerkleTree::get_leaf_hash(&buf[..]))
            .collect();
        
        // force even number 
        if leaf_hashes.len() % 2 != 0 {
            let dup = leaf_hashes[leaf_hashes.len()-1].clone();
            leaf_hashes.push(dup);
        }

        let mut nodes = vec![];
        nodes.push(leaf_hashes);

        loop {
            // next row 
            let i = nodes.len() - 1;
            let mut row_hashes = vec![];
            row_hashes.reserve(nodes[i].len() / 2);

            for j in 0..(nodes[i].len()/2) {
                let h = MerkleTree::get_node_hash(&nodes[i][(2*j)], &nodes[i][2*j+1]);
                row_hashes.push(h);
            }

            if row_hashes.len() == 1 {
                // at root
                nodes.push(row_hashes);
                break;
            }

            // force even 
            if row_hashes.len() % 2 != 0 {
                let dup = row_hashes[row_hashes.len()-1].clone();
                row_hashes.push(dup);
            }
            nodes.push(row_hashes);
        }

        MerkleTree {
            nodes: nodes
        }
    }

    /// Get the leaf hash 
    fn get_leaf_hash(leaf_data: &[u8]) -> H {
        H::from_tagged_data(MERKLE_PATH_LEAF_TAG, leaf_data)
    }

    /// Get a non-leaf hash 
    fn get_node_hash(left: &H, right: &H) -> H {
        let mut buf = vec![];
        buf.extend_from_slice(left.bits());
        buf.extend_from_slice(right.bits());
        H::from_tagged_data(MERKLE_PATH_NODE_TAG, &buf[..])
    }

    /// Find a given hash in a merkle tree row
    fn find_hash_index(&self, hash: &H, row_index: usize) -> Option<usize> {
        if row_index >= self.nodes.len() {
            panic!("Tried to index Merkle tree at height {} (>= {})", row_index, self.nodes.len());
        }

        for i in 0..self.nodes[row_index].len() {
            if self.nodes[row_index][i] == *hash {
                return Some(i);
            }
        }
        None
    }

    /// Given an index into the Merkle tree, find the pair of hashes
    /// that comprise a sibling pair.
    /// Panics if the row_index or hash_index values are invalid.  In particular:
    /// * row_index must be positive and less than the number of rows
    /// * hash_index must correspond to a hash in its row
    /// * if hash_index is even, then it must have a right sibling
    fn find_siblings(&self, row_index: usize, hash_index: usize) -> (H, H) {
        if row_index == self.nodes.len() - 1 {
            panic!("Tried to find sibling of root");
        }

        if row_index >= self.nodes.len() {
            panic!("Tried to index Merkle tree at height {} (>= {})", row_index, self.nodes.len());
        }
        if hash_index >= self.nodes[row_index].len() {
            panic!("Tried to index Merkle tree at column {} (>= {}) in row {}", hash_index, self.nodes[row_index].len(), row_index);
        }

        if hash_index % 2 == 0 {
            if hash_index + 1 >= self.nodes[row_index].len() {
                panic!("Corrupt Merkle tree -- colunn {} is the last item in row {}", hash_index, row_index);
            }

            // left sibling 
            (self.nodes[row_index][hash_index].clone(), self.nodes[row_index][hash_index+1].clone())
        }
        else {
            // right sibling 
            (self.nodes[row_index][hash_index-1].clone(), self.nodes[row_index][hash_index].clone())
        }
    }

    /// Get the Merkle root hash.
    /// will be all 0's if the tree is empty.
    pub fn root(&self) -> H {
        if self.nodes.len() > 0 {
            if self.nodes[self.nodes.len()-1].len() > 0 {
                self.nodes[self.nodes.len()-1][0].clone()
            }
            else {
                H::empty()
            }
        }
        else {
            H::empty()
        }
    }

    /// Get the path from the given data's leaf up to the root.
    /// will be None if the data isn't a leaf.
    pub fn path(&self, data: &Vec<u8>) -> Option<MerklePath<H>> {
        let leaf_hash = MerkleTree::get_leaf_hash(&data[..]);
        let mut hash_index = 
            match self.find_hash_index(&leaf_hash, 0) {
                None => {
                    return None;
                },
                Some(i) => {
                    i
                }
            };

        let mut path : MerklePath<H> = vec![];
        path.reserve(self.nodes.len());

        let mut next_hash = leaf_hash;

        for i in 0..self.nodes.len()-1 {
            let (left, right) = self.find_siblings(i, hash_index);
            if next_hash == left {
                // this is the left hash
                path.push(MerklePathPoint { order: MerklePathOrder::Left, hash: right.clone() } );
            }
            else {
                // this is the right hash
                path.push(MerklePathPoint { order: MerklePathOrder::Right, hash: left.clone() } );
            }

            next_hash = MerkleTree::get_node_hash(&left, &right);
            hash_index = 
                match self.find_hash_index(&next_hash, i+1) {
                    None => {
                        return None;
                    },
                    Some(hi) => {
                        hi
                    }
                };
        }

        Some(path)
    }

    /// Verify a datum and its Merkle path against a Merkle root
    pub fn path_verify(data: &Vec<u8>, path: &MerklePath<H>, root: &H) -> bool {
        if path.len() < 1 {
            // invalid path 
            return false;
        }

        let mut hash_acc = MerkleTree::get_leaf_hash(&data[..]);
        for i in 0..path.len() {
            match path[i].order {
                MerklePathOrder::Left => {
                    hash_acc = MerkleTree::get_node_hash(&hash_acc, &path[i].hash);
                },
                MerklePathOrder::Right => {
                    hash_acc = MerkleTree::get_node_hash(&path[i].hash, &hash_acc);
                }
            }
        }

        (hash_acc == *root)
    }
}


// borrowed from Andrew Poelstra's rust-bitcoin library
/// Convert a hexadecimal-encoded string to its corresponding bytes
pub fn hex_bytes(s: &str) -> Result<Vec<u8>, HexError> {
    let mut v = vec![];
    let mut iter = s.chars().pair();
    // Do the parsing
    iter.by_ref().fold(Ok(()), |e, (f, s)| 
        if e.is_err() { e }
        else {
            match (f.to_digit(16), s.to_digit(16)) {
                (None, _) => Err(HexError::BadCharacter(f)),
                (_, None) => Err(HexError::BadCharacter(s)),
                (Some(f), Some(s)) => { v.push((f * 0x10 + s) as u8); Ok(()) }
            }
        }
    )?;
    // Check that there was no remainder
    match iter.remainder() {
        Some(_) => Err(HexError::BadLength(s.len())),
        None => Ok(v)
    }
}

/// Convert a slice of u8 to a hex string
pub fn to_hex(s: &[u8]) -> String {
    let r : Vec<String> = s.to_vec().iter().map(|b| format!("{:02x}", b)).collect();
    return r.join("");
}

/// Convert a vec of u8 to a hex string
pub fn bytes_to_hex(s: &Vec<u8>) -> String {
    to_hex(&s[..])
}

#[cfg(test)]
mod test {
    use super::MerkleTree;
    use super::MerklePath;
    use super::DoubleSha256;
    use super::hex_bytes;
    use super::MerkleHashFunc;

    struct MerkleTreeFixture {
        data: Vec<Vec<u8>>,
        res: Option<MerkleTree<DoubleSha256>>
    }

    #[test]
    fn make_merkle_tree() {
        let fixtures = vec![
            MerkleTreeFixture {
                data: vec![],
                res: Some(MerkleTree { nodes: vec![] }),
            },
            MerkleTreeFixture {
                data: vec![
                    hex_bytes("0000000000000000000000000000000000000000000000000000000000000000").unwrap(),
                ],
                res: Some(MerkleTree {
                    nodes: vec![
                        vec![
                            DoubleSha256::from_vec(&hex_bytes("44cf874abb7d10b323d5f6bf5bd4a5f25e3fe3d27fc74d59d7c258f4e5ed35c4").unwrap()).unwrap(),
                            DoubleSha256::from_vec(&hex_bytes("44cf874abb7d10b323d5f6bf5bd4a5f25e3fe3d27fc74d59d7c258f4e5ed35c4").unwrap()).unwrap()
                        ],
                        vec![
                            DoubleSha256::from_vec(&hex_bytes("0486bee7283eb9a1251cf134e60635ea797ab54e5986b27c13ac83f03119d680").unwrap()).unwrap()
                        ]
                    ]
                })
            },
            MerkleTreeFixture {
                data: vec![
                    hex_bytes("0000000000000000000000000000000000000000000000000000000000000000").unwrap(),
                    hex_bytes("1111111111111111111111111111111111111111111111111111111111111111").unwrap(),
                ],
                res: Some(MerkleTree {
                    nodes: vec![
                        vec![
                            DoubleSha256::from_vec(&hex_bytes("44cf874abb7d10b323d5f6bf5bd4a5f25e3fe3d27fc74d59d7c258f4e5ed35c4").unwrap()).unwrap(),
                            DoubleSha256::from_vec(&hex_bytes("b7d2c0a06fc0bffb86fca086fe9ae87561bb4191b770d947f1f042387904405f").unwrap()).unwrap(),
                        ],
                        vec![
                            DoubleSha256::from_vec(&hex_bytes("5fb4b0c841e2d00964f6ddc2bc7c0eb75b3af02223b3900132744dfa8c22433f").unwrap()).unwrap(),
                        ],
                    ],
                })
            },
            MerkleTreeFixture {
                data: vec![
                    hex_bytes("0000000000000000000000000000000000000000000000000000000000000000").unwrap(),
                    hex_bytes("1111111111111111111111111111111111111111111111111111111111111111").unwrap(),
                    hex_bytes("2222222222222222222222222222222222222222222222222222222222222222").unwrap(),
                ],
                res: Some(MerkleTree {
                    nodes: vec![
                        vec![
                            DoubleSha256::from_vec(&hex_bytes("44cf874abb7d10b323d5f6bf5bd4a5f25e3fe3d27fc74d59d7c258f4e5ed35c4").unwrap()).unwrap(),
                            DoubleSha256::from_vec(&hex_bytes("b7d2c0a06fc0bffb86fca086fe9ae87561bb4191b770d947f1f042387904405f").unwrap()).unwrap(),
                            DoubleSha256::from_vec(&hex_bytes("a2737fd98f23cf619c3c1e7b85484ec864491c29aa8f5422c3e9e73c3213a79d").unwrap()).unwrap(),
                            DoubleSha256::from_vec(&hex_bytes("a2737fd98f23cf619c3c1e7b85484ec864491c29aa8f5422c3e9e73c3213a79d").unwrap()).unwrap(),
                        ],
                        vec![
                            DoubleSha256::from_vec(&hex_bytes("5fb4b0c841e2d00964f6ddc2bc7c0eb75b3af02223b3900132744dfa8c22433f").unwrap()).unwrap(),
                            DoubleSha256::from_vec(&hex_bytes("ae7c314ff379af325a26f408b6f883add2542a44f5c39313f545a42c25bad17c").unwrap()).unwrap(),
                        ],
                        vec![
                            DoubleSha256::from_vec(&hex_bytes("978d9d2ea33ce554e38fa49141f80e2cba770cdacc8d0da6605b4bbd31f50b3b").unwrap()).unwrap(),
                        ]
                    ]
                })
            },
            MerkleTreeFixture {
                data: vec![
                    hex_bytes("0000000000000000000000000000000000000000000000000000000000000000").unwrap(),
                    hex_bytes("1111111111111111111111111111111111111111111111111111111111111111").unwrap(),
                    hex_bytes("2222222222222222222222222222222222222222222222222222222222222222").unwrap(),
                    hex_bytes("3333333333333333333333333333333333333333333333333333333333333333").unwrap(),
                    hex_bytes("4444444444444444444444444444444444444444444444444444444444444444").unwrap(),
                ],
                res: Some(MerkleTree {
                    nodes: vec![
                        vec![
                            DoubleSha256::from_vec(&hex_bytes("44cf874abb7d10b323d5f6bf5bd4a5f25e3fe3d27fc74d59d7c258f4e5ed35c4").unwrap()).unwrap(),
                            DoubleSha256::from_vec(&hex_bytes("b7d2c0a06fc0bffb86fca086fe9ae87561bb4191b770d947f1f042387904405f").unwrap()).unwrap(),
                            DoubleSha256::from_vec(&hex_bytes("a2737fd98f23cf619c3c1e7b85484ec864491c29aa8f5422c3e9e73c3213a79d").unwrap()).unwrap(),
                            DoubleSha256::from_vec(&hex_bytes("9b1ab546065ba19b028bcac528162af25931c785e60d635db9038defbf022a4c").unwrap()).unwrap(),
                            DoubleSha256::from_vec(&hex_bytes("473effa680e4e10f28121cb8f8d34f2dbf6c8b89b2a3e59629180b1ea3d08849").unwrap()).unwrap(),
                            DoubleSha256::from_vec(&hex_bytes("473effa680e4e10f28121cb8f8d34f2dbf6c8b89b2a3e59629180b1ea3d08849").unwrap()).unwrap(),
                        ],
                        vec![
                            DoubleSha256::from_vec(&hex_bytes("5fb4b0c841e2d00964f6ddc2bc7c0eb75b3af02223b3900132744dfa8c22433f").unwrap()).unwrap(),
                            DoubleSha256::from_vec(&hex_bytes("cb985eb38b2184a9ebc0df8ea7b54579ffc25bc6a127e51a3e701b2ac0db73cc").unwrap()).unwrap(),
                            DoubleSha256::from_vec(&hex_bytes("2236b6e4c9f72a5d43ada53445afa045872663c1e674f8e7c2068e8377b224a6").unwrap()).unwrap(),
                            DoubleSha256::from_vec(&hex_bytes("2236b6e4c9f72a5d43ada53445afa045872663c1e674f8e7c2068e8377b224a6").unwrap()).unwrap(),
                        ],
                        vec![
                            DoubleSha256::from_vec(&hex_bytes("5f040e3625c217bba84f89a61c70cb954c848e035db28c0568a13c691f73fb73").unwrap()).unwrap(),
                            DoubleSha256::from_vec(&hex_bytes("9f8e10332f968166b526c6eea230d7f31d4f8f6cd2eb6d84b0c34320dc976b8b").unwrap()).unwrap(),
                        ],
                        vec![
                            DoubleSha256::from_vec(&hex_bytes("6695db0423ffd46dc936a35b454223c4ff663ceeaffbc30a970cf33c861e50a2").unwrap()).unwrap()
                        ]
                    ]
                })
            }
        ];

        for fixture in fixtures {
            let tree = MerkleTree::new(&fixture.data);

            assert_eq!(Some(tree.clone()), fixture.res);
            if fixture.res.is_some() {
                let nodes = fixture.res.unwrap().nodes;

                if nodes.len() > 0 {
                    assert_eq!(tree.root(), nodes[nodes.len()-1][0]);
                }
                else {
                    assert_eq!(tree.root(), DoubleSha256::empty());
                }

                for d in fixture.data {
                    let path = tree.path(&d).unwrap();
                    assert_eq!(path.len(), tree.nodes.len() - 1);
                    assert!(MerkleTree::path_verify(&d, &path, &tree.root()));
                }

                if nodes.len() > 0 {
                    let no_path = tree.path(&hex_bytes("012345").unwrap());
                    assert!(no_path.is_none());
                }
            }
        }
    }
}<|MERGE_RESOLUTION|>--- conflicted
+++ resolved
@@ -27,13 +27,8 @@
 
 use ripemd160::Ripemd160;
 use sha2::Sha256;
-
-<<<<<<< HEAD
-use crypto::ripemd160::Ripemd160;
-use crypto::sha2::Sha256;
-use crypto::sha3::Sha3;
-use crypto::digest::Digest;
-=======
+use sha3::Keccak256;
+
 use util::uint::Uint256;
 
 // hash function for Merkle trees
@@ -44,37 +39,6 @@
         where Self: Sized;
     fn bits(&self) -> &[u8];
 }
->>>>>>> 8b08d374
-
-#[derive(Serialize, Deserialize)]
-pub struct Keccak256Hash(pub [u8; 32]);
-impl Keccak256Hash {
-    pub fn from_data(data: &[u8]) -> Keccak256Hash {
-        let mut ret = [0u8; 32];
-        let mut sha3 = Sha3::keccak256();
-        sha3.input(data);
-        sha3.result(&mut ret);
-        Keccak256Hash(ret)
-    }
-}
-impl_array_newtype!(Keccak256Hash, u8, 32);
-impl_array_hexstring_fmt!(Keccak256Hash);
-impl_byte_array_newtype!(Keccak256Hash, u8, 32);
-
-#[derive(Serialize, Deserialize)]
-pub struct Sha256Hash(pub [u8; 32]);
-impl Sha256Hash {
-    pub fn from_data(data: &[u8]) -> Sha256Hash {
-        let mut ret = [0u8; 32];
-        let mut sha2 = Sha256::new();
-        sha2.input(data);
-        sha2.result(&mut ret);
-        Sha256Hash(ret)
-    }
-}
-impl_array_newtype!(Sha256Hash, u8, 32);
-impl_array_hexstring_fmt!(Sha256Hash);
-impl_byte_array_newtype!(Sha256Hash, u8, 32);
 
 #[derive(Serialize, Deserialize)]
 pub struct Hash160(pub [u8; 20]);
@@ -82,6 +46,12 @@
 impl_array_hexstring_fmt!(Hash160);
 impl_byte_array_newtype!(Hash160, u8, 20);
 pub const HASH160_ENCODED_SIZE : u32 = 20;
+
+#[derive(Serialize, Deserialize)]
+pub struct Keccak256Hash(pub [u8; 32]);
+impl_array_newtype!(Keccak256Hash, u8, 32);
+impl_array_hexstring_fmt!(Keccak256Hash);
+impl_byte_array_newtype!(Keccak256Hash, u8, 32);
 
 #[derive(Serialize, Deserialize)]
 pub struct Sha256Sum(pub [u8; 32]);
@@ -194,6 +164,17 @@
 
     fn bits(&self) -> &[u8] {
         &self.0
+    }
+}
+
+impl Keccak256Hash {
+    pub fn from_data(data: &[u8]) -> Keccak256Hash {
+        use sha3::Digest;
+        let mut tmp = [0u8; 32];
+        let mut digest = Keccak256::new();
+        digest.input(data);
+        tmp.copy_from_slice(digest.result().as_slice());
+        Keccak256Hash(tmp)
     }
 }
 
