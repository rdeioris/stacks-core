--- conflicted
+++ resolved
@@ -191,7 +191,7 @@
         amount: 100300
     });
 
-    conf.burnchain.block_time = 1500;
+    conf.burnchain.block_time = 3000;
 
     let num_rounds = 4;
 
@@ -659,7 +659,7 @@
     let sk_3 = StacksPrivateKey::from_hex(SK_3).unwrap();
     let addr_3 = to_addr(&sk_3);
 
-    conf.burnchain.block_time = 1500;
+    conf.burnchain.block_time = 3000;
     conf.add_initial_balance(addr_3.to_string(), 100000);
 
     let num_rounds = 5;
@@ -806,49 +806,6 @@
     run_loop.start(num_rounds);
 }
 
-<<<<<<< HEAD
-
-lazy_static! {
-    static ref EXPENSIVE_CONTRACT: String = make_expensive_contract(
-        "(define-private (inner-loop (x int)) (begin 
-           (map sha256 list-9)
-           0))", "");
-}
-
-fn make_expensive_contract(inner_loop: &str, other_decl: &str) -> String {
-    let mut contract = "(define-constant list-0 (list 0))".to_string();
-
-    for i in 0..10 {
-        contract.push_str("\n");
-        contract.push_str(
-            &format!("(define-constant list-{} (concat list-{} list-{}))",
-                     i+1, i, i));
-    }
-
-    contract.push_str("\n");
-    contract.push_str(other_decl);
-    contract.push_str("\n");
-    contract.push_str(inner_loop);
-
-    write!(contract, "\n(define-private (outer-loop) (map inner-loop list-5))\n").unwrap();
-    write!(contract, "(define-public (do-it) (begin (outer-loop) (ok 1)))").unwrap();
-
-    contract
-}
-
-#[test]
-#[should_panic(expected = "index out of bounds")]
-fn block_limit_runtime_test() {
-    let mut conf = testnet::helium::tests::new_test_conf();
-
-    conf.burnchain.block_time = 1500;
-
-    // use a shorter runtime limit. the current runtime limit
-    //    is _painfully_ slow in a opt-level=0 build (i.e., `cargo test`)
-    conf.block_limit.runtime = 1_000_000;
-
-    let num_rounds = 5;
-=======
 #[test]
 fn bad_contract_tx_rollback() {
     let mut conf = testnet::helium::tests::new_test_conf();
@@ -856,34 +813,14 @@
     let sk_3 = StacksPrivateKey::from_hex(SK_3).unwrap();
     let addr_3 = to_addr(&sk_3);
 
-    conf.burnchain.block_time = 1500;
+    conf.burnchain.block_time = 3000;
     conf.add_initial_balance(addr_3.to_string(), 100000);
 
     let num_rounds = 3;
->>>>>>> 1eb6a9b6
 
     let mut run_loop = testnet::helium::RunLoop::new(conf);
     run_loop.apply_on_new_tenures(|round, tenure| {
         let contract_sk = StacksPrivateKey::from_hex(SK_1).unwrap();
-<<<<<<< HEAD
-
-        let contract_identifier =
-            QualifiedContractIdentifier::parse(
-                &format!("{}.{}", to_addr(&contract_sk), "hello-contract")).unwrap();
-
-        if round == 0 {
-            let publish_tx = make_contract_publish(&contract_sk, 0, 0, "hello-contract", EXPENSIVE_CONTRACT.as_str());
-            tenure.mem_pool.submit(publish_tx);
-        } else {
-            eprintln!("Begin Round: {}", round);
-            let to_submit = 2 * round;
-
-            for _i in 0..to_submit {
-                let sk = StacksPrivateKey::new();
-                let tx = make_contract_call(&sk, 0, 0, &to_addr(&contract_sk), "hello-contract", "do-it", &[]);
-                tenure.mem_pool.submit(tx);
-            }
-=======
         let sk_2 = StacksPrivateKey::from_hex(SK_2).unwrap();
         let sk_3 = StacksPrivateKey::from_hex(SK_3).unwrap();
         let addr_2 = to_addr(&sk_2);
@@ -903,7 +840,7 @@
             let (burn_header_hash, block_hash) = (&tenure.parent_block.burn_header_hash, &tenure.parent_block.anchored_header.block_hash());
             tenure.mem_pool.submit_raw(burn_header_hash, block_hash, xfer_to_contract).unwrap();
             
-            let xfer_to_contract = make_stacks_transfer(&sk_3, 2, 0, &addr_2.into(), 1500);
+            let xfer_to_contract = make_stacks_transfer(&sk_3, 2, 0, &addr_2.into(), 3000);
             tenure.mem_pool.submit_raw(burn_header_hash, block_hash, xfer_to_contract).unwrap();
             
             let publish_tx = make_contract_publish(&contract_sk, 0, 0, "faucet", FAUCET_CONTRACT);
@@ -911,34 +848,12 @@
             
             let publish_tx = make_contract_publish(&contract_sk, 1, 0, "faucet", FAUCET_CONTRACT);
             tenure.mem_pool.submit_raw(burn_header_hash, block_hash, publish_tx).unwrap();
->>>>>>> 1eb6a9b6
         }
 
         return
     });
 
     run_loop.apply_on_new_chain_states(|round, chain_state, block, chain_tip_info, _events| {
-<<<<<<< HEAD
-        let contract_sk = StacksPrivateKey::from_hex(SK_1).unwrap();
-        let _contract_identifier =
-            QualifiedContractIdentifier::parse(
-                &format!("{}.{}", to_addr(&contract_sk), "hello-contract")).unwrap();
-
-        match round {
-            1 => {
-                // Block #1 should have 3 txs -- coinbase + 2 contract calls...
-                assert!(block.txs.len() == 3);
-            },
-            2 => {
-                // Block 2 should have 5 txs -- coinbase + 4 contract calls...
-                assert!(block.txs.len() == 5);
-            },
-            3 | 4 => {
-                // Blocks > 2 should have 6 txs -- coinbase + 5 contract calls,
-                //   because the _subsequent_ transactions should never have been
-                //   included.
-                assert!(block.txs.len() == 6);
-=======
         let contract_identifier =
             QualifiedContractIdentifier::parse(&format!("{}.{}",
                                                         to_addr(
@@ -975,11 +890,104 @@
                 assert_eq!(chain_tip_info.block_height, 3);
                 // Block #2 should have 4 txs -- coinbase + 2 transfers + 1 publish
                 assert_eq!(block.txs.len(), 4);
->>>>>>> 1eb6a9b6
             },
             _ => {},
         }
     });
 
     run_loop.start(num_rounds);
+}
+
+lazy_static! {
+    static ref EXPENSIVE_CONTRACT: String = make_expensive_contract(
+        "(define-private (inner-loop (x int)) (begin 
+           (map sha256 list-9)
+           0))", "");
+}
+
+fn make_expensive_contract(inner_loop: &str, other_decl: &str) -> String {
+    let mut contract = "(define-constant list-0 (list 0))".to_string();
+
+    for i in 0..10 {
+        contract.push_str("\n");
+        contract.push_str(
+            &format!("(define-constant list-{} (concat list-{} list-{}))",
+                     i+1, i, i));
+    }
+
+    contract.push_str("\n");
+    contract.push_str(other_decl);
+    contract.push_str("\n");
+    contract.push_str(inner_loop);
+
+    write!(contract, "\n(define-private (outer-loop) (map inner-loop list-5))\n").unwrap();
+    write!(contract, "(define-public (do-it) (begin (outer-loop) (ok 1)))").unwrap();
+
+    contract
+}
+
+#[test]
+#[should_panic(expected = "index out of bounds")]
+fn block_limit_runtime_test() {
+    let mut conf = testnet::helium::tests::new_test_conf();
+
+    conf.burnchain.block_time = 3000;
+
+    // use a shorter runtime limit. the current runtime limit
+    //    is _painfully_ slow in a opt-level=0 build (i.e., `cargo test`)
+    conf.block_limit.runtime = 1_000_000;
+
+    let num_rounds = 5;
+
+    let mut run_loop = testnet::helium::RunLoop::new(conf);
+    run_loop.apply_on_new_tenures(|round, tenure| {
+        let contract_sk = StacksPrivateKey::from_hex(SK_1).unwrap();
+
+        let contract_identifier =
+            QualifiedContractIdentifier::parse(
+                &format!("{}.{}", to_addr(&contract_sk), "hello-contract")).unwrap();
+
+        if round == 0 {
+            let publish_tx = make_contract_publish(&contract_sk, 0, 0, "hello-contract", EXPENSIVE_CONTRACT.as_str());
+            tenure.mem_pool.submit(publish_tx);
+        } else {
+            eprintln!("Begin Round: {}", round);
+            let to_submit = 2 * round;
+
+            for _i in 0..to_submit {
+                let sk = StacksPrivateKey::new();
+                let tx = make_contract_call(&sk, 0, 0, &to_addr(&contract_sk), "hello-contract", "do-it", &[]);
+                tenure.mem_pool.submit(tx);
+            }
+        }
+
+        return
+    });
+
+    run_loop.apply_on_new_chain_states(|round, chain_state, block, chain_tip_info, _events| {
+        let contract_sk = StacksPrivateKey::from_hex(SK_1).unwrap();
+        let _contract_identifier =
+            QualifiedContractIdentifier::parse(
+                &format!("{}.{}", to_addr(&contract_sk), "hello-contract")).unwrap();
+
+        match round {
+            1 => {
+                // Block #1 should have 3 txs -- coinbase + 2 contract calls...
+                assert!(block.txs.len() == 3);
+            },
+            2 => {
+                // Block 2 should have 5 txs -- coinbase + 4 contract calls...
+                assert!(block.txs.len() == 5);
+            },
+            3 | 4 => {
+                // Blocks > 2 should have 6 txs -- coinbase + 5 contract calls,
+                //   because the _subsequent_ transactions should never have been
+                //   included.
+                assert!(block.txs.len() == 6);
+            },
+            _ => {},
+        }
+    });
+
+    run_loop.start(num_rounds);
 }