--- conflicted
+++ resolved
@@ -287,7 +287,6 @@
 }
 
 #[test]
-<<<<<<< HEAD
 fn test_options() {
     let contract = "
          (define (foo (id (optional int)))
@@ -302,7 +301,41 @@
          ";
 
     let mut contract = parse(contract).unwrap();
-=======
+    let mut analysis_conn = AnalysisDatabaseConnection::memory();
+    let mut analysis_db = analysis_conn.begin_save_point();
+
+    type_check(&":transient:", &mut contract, &mut analysis_db, false).unwrap();
+
+    let contract = "
+         (define (foo (id (optional bool)))
+           (if (default-to 'false id)
+               1
+               0))
+         (define (bar (x int))
+           (if (> 0 x)
+               (some x)
+               none))
+         (+ (foo (bar 1)) 1)
+         ";
+
+    let mut contract = parse(contract).unwrap();
+    let mut analysis_conn = AnalysisDatabaseConnection::memory();
+    let mut analysis_db = analysis_conn.begin_save_point();
+
+    assert!(
+        match type_check(&":transient:", &mut contract, &mut analysis_db, false).unwrap_err().err {
+            CheckErrors::TypeError(t1, t2) => {
+                t1 == TypeSignature::Atom(AtomTypeIdentifier::OptionalType(
+                    Box::new(TypeSignature::Atom(AtomTypeIdentifier::BoolType)))) &&
+                t2 == TypeSignature::Atom(AtomTypeIdentifier::OptionalType(
+                    Box::new(TypeSignature::Atom(AtomTypeIdentifier::IntType))))
+            },
+            _ => false
+        });
+
+}
+
+#[test]
 fn test_set_int_variable() {
     let contract_src = r#"
         (define-data-var cursor int 0)
@@ -319,44 +352,10 @@
     "#;
 
     let mut contract = parse(contract_src).unwrap();
->>>>>>> 17be1ca8
     let mut analysis_conn = AnalysisDatabaseConnection::memory();
     let mut analysis_db = analysis_conn.begin_save_point();
 
     type_check(&":transient:", &mut contract, &mut analysis_db, false).unwrap();
-<<<<<<< HEAD
-
-    let contract = "
-         (define (foo (id (optional bool)))
-           (if (default-to 'false id)
-               1
-               0))
-         (define (bar (x int))
-           (if (> 0 x)
-               (some x)
-               none))
-         (+ (foo (bar 1)) 1)
-         ";
-
-    let mut contract = parse(contract).unwrap();
-    let mut analysis_conn = AnalysisDatabaseConnection::memory();
-    let mut analysis_db = analysis_conn.begin_save_point();
-
-    assert!(
-        match type_check(&":transient:", &mut contract, &mut analysis_db, false).unwrap_err().err {
-            CheckErrors::TypeError(t1, t2) => {
-                t1 == TypeSignature::Atom(AtomTypeIdentifier::OptionalType(
-                    Box::new(TypeSignature::Atom(AtomTypeIdentifier::BoolType)))) &&
-                t2 == TypeSignature::Atom(AtomTypeIdentifier::OptionalType(
-                    Box::new(TypeSignature::Atom(AtomTypeIdentifier::IntType))))
-            },
-            _ => false
-        });
-
-}
-
-#[test]
-=======
 }
 
 #[test]
@@ -573,7 +572,6 @@
 
 
 #[test]
->>>>>>> 17be1ca8
 fn test_tuple_map() {
     let t = "(define-map tuples ((name int)) 
                             ((contents (tuple ((name (buff 5))
