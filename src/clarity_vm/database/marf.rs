--- conflicted
+++ resolved
@@ -49,19 +49,11 @@
 
         let marf_opts = MARFOpenOpts::default();
         let mut marf: MARF<StacksBlockId> = if unconfirmed {
-<<<<<<< HEAD
             MARF::from_path_unconfirmed(&marf_path, marf_opts)
-                .map_err(|err| InterpreterError::MarfFailure(IncomparableError { err }))?
+                .map_err(|err| InterpreterError::MarfFailure(err.to_string()))?
         } else {
             MARF::from_path(&marf_path, marf_opts)
-                .map_err(|err| InterpreterError::MarfFailure(IncomparableError { err }))?
-=======
-            MARF::from_path_unconfirmed(&marf_path)
                 .map_err(|err| InterpreterError::MarfFailure(err.to_string()))?
-        } else {
-            MARF::from_path(&marf_path)
-                .map_err(|err| InterpreterError::MarfFailure(err.to_string()))?
->>>>>>> 0e112f43
         };
 
         if SqliteConnection::check_schema(&marf.sqlite_conn()).is_ok() {
