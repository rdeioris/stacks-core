--- conflicted
+++ resolved
@@ -916,17 +916,10 @@
                 while next_block_sortition_height <= network.chain_view.burn_block_height - burndb.first_block_height || next_microblock_sortition_height <= network.chain_view.burn_block_height - burndb.first_block_height {
 
                     debug!("{:?}: Make block requests from sortition height {}", &network.local_peer, next_block_sortition_height);
-<<<<<<< HEAD
-                    let mut next_blocks_to_try = network.make_block_requests(burndb, chainstate, next_block_sortition_height)?;
-                    
-                    debug!("{:?}: Make microblock requests from sortition height {}", &network.local_peer, next_microblock_sortition_height);
-                    let mut next_microblocks_to_try = network.make_confirmed_microblock_requests(burndb, chainstate, next_microblock_sortition_height)?;
-=======
                     let mut next_blocks_to_try = network.make_block_requests(burndb, chainstate, downloader, next_block_sortition_height)?;
                     
                     debug!("{:?}: Make microblock requests from sortition height {}", &network.local_peer, next_microblock_sortition_height);
                     let mut next_microblocks_to_try = network.make_confirmed_microblock_requests(burndb, chainstate, downloader, next_microblock_sortition_height)?;
->>>>>>> 8bce1e5d
 
                     let mut height = next_block_sortition_height;
                     let mut mblock_height = next_microblock_sortition_height;
