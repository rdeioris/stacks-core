--- conflicted
+++ resolved
@@ -56,7 +56,6 @@
 
 #[derive(Debug, PartialEq)]
 pub struct RewardCycleInfo {
-<<<<<<< HEAD
     pub anchor_status: PoxAnchorBlockStatus,
 }
 
@@ -91,12 +90,6 @@
             NOT_SELECTED => None
         }
     }
-=======
-    /// what was the elected PoX anchor, if any?
-    pub anchor_block: Option<BlockHeaderHash>,
-    /// was the elected PoX anchor known?
-    pub anchor_block_known: bool,
->>>>>>> f3f4d7ca
 }
 
 pub trait BlockEventDispatcher {
