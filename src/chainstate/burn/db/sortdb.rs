--- conflicted
+++ resolved
@@ -2036,25 +2036,8 @@
             first_burn_header_hash: first_snapshot.burn_header_hash.clone(),
         };
 
-<<<<<<< HEAD
-        // TODO - add schema application method for sortition DB
-        let expected_version = SORTITION_DB_VERSION.to_string();
-        match db.get_schema_version() {
-            Ok(Some(actual_version)) => {
-                if expected_version != actual_version {
-                    panic!("The schema version of the sortition DB is incorrect. Expected = {}, Actual = {}",
-                           expected_version, actual_version);
-                } else {
-                    Ok(db)
-                }
-            }
-            Ok(None) => panic!("The schema version of the sortition DB is incorrect."),
-            Err(e) => panic!("Error obtaining the version of the sortition DB: {:?}", e),
-        }
-=======
         db.check_schema_version_and_update()?;
         Ok(db)
->>>>>>> d5ae5f83
     }
 
     /// Open the burn database at the given path.  Open read-only or read/write.
@@ -2122,25 +2105,8 @@
             }
         }
 
-<<<<<<< HEAD
-        // TODO - add schema application method for sortition DB
-        let expected_version = SORTITION_DB_VERSION.to_string();
-        match db.get_schema_version() {
-            Ok(Some(actual_version)) => {
-                if expected_version != actual_version {
-                    panic!("The schema version of the sortition DB is incorrect. Expected = {}, Actual = {}",
-                           expected_version, actual_version);
-                } else {
-                    Ok(db)
-                }
-            }
-            Ok(None) => panic!("The schema version of the sortition DB is incorrect."),
-            Err(e) => panic!("Error obtaining the version of the sortition DB: {:?}", e),
-        }
-=======
         db.check_schema_version_and_update()?;
         Ok(db)
->>>>>>> d5ae5f83
     }
 
     /// Open a burn database at random tmp dir (used for testing)
