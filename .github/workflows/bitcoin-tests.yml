## Github workflow to run bitcoin tests

name: Tests::Bitcoin

on:
  workflow_call:

## env vars are transferred to composite action steps
env:
  BITCOIND_TEST: 1
  RUST_BACKTRACE: full
  SEGMENT_DOWNLOAD_TIMEOUT_MINS: 15
  TEST_TIMEOUT: 30

concurrency:
  group: bitcoin-tests-${{ github.head_ref || github.ref || github.run_id}}
  ## Only cancel in progress if this is for a PR
  cancel-in-progress: ${{ github.event_name == 'pull_request' }}

jobs:
  # Bitcoin integration tests with code coverage
  integration-tests:
    name: Integration Tests
    runs-on: ubuntu-latest
    strategy:
      ## Continue with the test matrix even if we've had a failure
      fail-fast: false
      ## Run a maximum of 32 concurrent tests from the test matrix
      max-parallel: 32
      matrix:
        test-name:
          - tests::bitcoin_regtest::bitcoind_integration_test
          - tests::integrations::integration_test_get_info
          - tests::neon_integrations::antientropy_integration_test
          - tests::neon_integrations::bad_microblock_pubkey
          - tests::neon_integrations::bitcoind_forking_test
          - tests::neon_integrations::bitcoind_integration_test
          - tests::neon_integrations::block_large_tx_integration_test
          - tests::neon_integrations::block_limit_hit_integration_test
          - tests::neon_integrations::cost_voting_integration
          - tests::neon_integrations::filter_long_runtime_tx_integration_test
          - tests::neon_integrations::filter_low_fee_tx_integration_test
          - tests::neon_integrations::fuzzed_median_fee_rate_estimation_test_window10
          - tests::neon_integrations::fuzzed_median_fee_rate_estimation_test_window5
          - tests::neon_integrations::liquid_ustx_integration
          - tests::neon_integrations::microblock_fork_poison_integration_test
          - tests::neon_integrations::microblock_integration_test
          # Disable this flaky test. Microblocks are no longer supported anyways.
          # - tests::neon_integrations::microblock_large_tx_integration_test_FLAKY
          - tests::neon_integrations::microblock_limit_hit_integration_test
          - tests::neon_integrations::miner_submit_twice
          - tests::neon_integrations::mining_events_integration_test
          - tests::neon_integrations::pox_integration_test
          - tests::neon_integrations::push_boot_receipts
          - tests::neon_integrations::runtime_overflow_unconfirmed_microblocks_integration_test
          - tests::neon_integrations::should_fix_2771
          - tests::neon_integrations::size_check_integration_test
          - tests::neon_integrations::size_overflow_unconfirmed_invalid_stream_microblocks_integration_test
          - tests::neon_integrations::size_overflow_unconfirmed_microblocks_integration_test
          - tests::neon_integrations::size_overflow_unconfirmed_stream_microblocks_integration_test
          - tests::neon_integrations::stx_delegate_btc_integration_test
          - tests::neon_integrations::stx_transfer_btc_integration_test
          - tests::neon_integrations::stack_stx_burn_op_test
          - tests::neon_integrations::test_chainwork_first_intervals
          - tests::neon_integrations::test_chainwork_partial_interval
          - tests::neon_integrations::test_flash_block_skip_tenure
          - tests::neon_integrations::test_problematic_blocks_are_not_mined
          - tests::neon_integrations::test_problematic_blocks_are_not_relayed_or_stored
          - tests::neon_integrations::test_problematic_microblocks_are_not_mined
          - tests::neon_integrations::test_problematic_microblocks_are_not_relayed_or_stored
          - tests::neon_integrations::test_problematic_txs_are_not_stored
          - tests::neon_integrations::use_latest_tip_integration_test
          - tests::neon_integrations::confirm_unparsed_ongoing_ops
          - tests::neon_integrations::min_txs
          - tests::neon_integrations::vote_for_aggregate_key_burn_op_test
          - tests::neon_integrations::mock_miner_replay
          - tests::neon_integrations::listunspent_max_utxos
          - tests::epoch_25::microblocks_disabled
          - tests::should_succeed_handling_malformed_and_valid_txs
          - tests::nakamoto_integrations::simple_neon_integration
          - tests::nakamoto_integrations::mine_multiple_per_tenure_integration
          - tests::nakamoto_integrations::block_proposal_api_endpoint
          - tests::nakamoto_integrations::miner_writes_proposed_block_to_stackerdb
          - tests::nakamoto_integrations::correct_burn_outs
          - tests::nakamoto_integrations::vote_for_aggregate_key_burn_op
          - tests::nakamoto_integrations::follower_bootup
          - tests::nakamoto_integrations::forked_tenure_is_ignored
          - tests::nakamoto_integrations::nakamoto_attempt_time
          - tests::signer::v0::block_proposal_rejection
          - tests::signer::v0::miner_gather_signatures
          - tests::signer::v0::end_of_tenure
          - tests::signer::v0::forked_tenure_okay
          - tests::signer::v0::forked_tenure_invalid
          - tests::signer::v0::empty_sortition
          - tests::signer::v0::bitcoind_forking_test
          - tests::signer::v0::multiple_miners
          - tests::signer::v0::mock_sign_epoch_25
          - tests::signer::v0::multiple_miners_mock_sign_epoch_25
          - tests::signer::v0::miner_forking
          - tests::signer::v0::reloads_signer_set_in
          - tests::signer::v0::signers_broadcast_signed_blocks
          - tests::signer::v0::min_gap_between_blocks
          - tests::signer::v0::duplicate_signers
          - tests::signer::v0::retry_on_rejection
          - tests::signer::v0::locally_accepted_blocks_overriden_by_global_rejection
          - tests::signer::v0::locally_rejected_blocks_overriden_by_global_acceptance
          - tests::signer::v0::reorg_locally_accepted_blocks_across_tenures_succeeds
          - tests::signer::v0::miner_recovers_when_broadcast_block_delay_across_tenures_occurs
          - tests::signer::v0::multiple_miners_with_nakamoto_blocks
          - tests::signer::v0::partial_tenure_fork
          - tests::signer::v0::mine_2_nakamoto_reward_cycles
          - tests::signer::v0::signer_set_rollover
          - tests::nakamoto_integrations::stack_stx_burn_op_integration_test
          - tests::nakamoto_integrations::check_block_heights
          - tests::nakamoto_integrations::clarity_burn_state
          - tests::nakamoto_integrations::check_block_times
          - tests::nakamoto_integrations::check_block_info
          - tests::nakamoto_integrations::check_block_info_rewards
          - tests::nakamoto_integrations::continue_tenure_extend
          - tests::nakamoto_integrations::mock_mining
          - tests::nakamoto_integrations::multiple_miners
          - tests::nakamoto_integrations::follower_bootup_across_multiple_cycles
          - tests::nakamoto_integrations::utxo_check_on_startup_panic
          - tests::nakamoto_integrations::utxo_check_on_startup_recover
<<<<<<< HEAD
          - tests::nakamoto_integrations::v3_signer_api_endpoint
          - tests::signer::v0::multiple_miners_with_nakamoto_blocks
          - tests::signer::v0::partial_tenure_fork
=======
>>>>>>> 0146ba28
          # Do not run this one until we figure out why it fails in CI
          # - tests::neon_integrations::bitcoin_reorg_flap
          # - tests::neon_integrations::bitcoin_reorg_flap_with_follower
          # TODO: enable these once v1 signer is supported by a new nakamoto epoch
          # - tests::signer::v1::dkg
          # - tests::signer::v1::sign_request_rejected
          # - tests::signer::v1::filter_bad_transactions
          # - tests::signer::v1::delayed_dkg
          # - tests::signer::v1::mine_2_nakamoto_reward_cycles
          # - tests::signer::v1::sign_after_signer_reboot
          # - tests::signer::v1::block_proposal
    steps:
      ## Setup test environment
      - name: Setup Test Environment
        id: setup_tests
        uses: stacks-network/actions/stacks-core/testenv@main
        with:
          btc-version: "25.0"

      ## Increase open file descriptors limit
      - name: Increase Open File Descriptors
        run: |
          sudo prlimit --nofile=4096:4096

      ## Run test matrix using restored cache of archive file
      ##   - Test will timeout after env.TEST_TIMEOUT minutes
      - name: Run Tests
        id: run_tests
        timeout-minutes: ${{ fromJSON(env.TEST_TIMEOUT) }}
        uses: stacks-network/actions/stacks-core/run-tests@main
        with:
          test-name: ${{ matrix.test-name }}
          threads: 1

      ## Create and upload code coverage file
      - name: Code Coverage
        id: codecov
        uses: stacks-network/actions/codecov@main
        with:
          test-name: ${{ matrix.test-name }}

  check-tests:
    name: Check Tests
    runs-on: ubuntu-latest
    if: always()
    needs:
      - integration-tests
    steps:
      - name: Check Tests Status
        id: check_tests_status
        uses: stacks-network/actions/check-jobs-status@main
        with:
          jobs: ${{ toJson(needs) }}
          summary_print: "true"<|MERGE_RESOLUTION|>--- conflicted
+++ resolved
@@ -122,12 +122,7 @@
           - tests::nakamoto_integrations::follower_bootup_across_multiple_cycles
           - tests::nakamoto_integrations::utxo_check_on_startup_panic
           - tests::nakamoto_integrations::utxo_check_on_startup_recover
-<<<<<<< HEAD
           - tests::nakamoto_integrations::v3_signer_api_endpoint
-          - tests::signer::v0::multiple_miners_with_nakamoto_blocks
-          - tests::signer::v0::partial_tenure_fork
-=======
->>>>>>> 0146ba28
           # Do not run this one until we figure out why it fails in CI
           # - tests::neon_integrations::bitcoin_reorg_flap
           # - tests::neon_integrations::bitcoin_reorg_flap_with_follower
