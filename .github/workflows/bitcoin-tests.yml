name: stacks-bitcoin-integration-tests

# Only run when:
#   - PRs are opened
on:
  pull_request:

jobs:
  build-integration-image:
    runs-on: ubuntu-latest
    steps:
      - uses: actions/checkout@v2
      - name: Build bitcoin integration testing image
        env:
          DOCKER_BUILDKIT: 1
        run: docker build -f ./.github/actions/bitcoin-int-tests/Dockerfile.generic.bitcoin-tests -t stacks-node:integrations .
      - name: Export docker image as tarball
        run: docker save -o integration-image.tar stacks-node:integrations
      - name: Upload built docker image
        uses: actions/upload-artifact@v2
        with:
          name: integration-image.tar
          path: integration-image.tar
  # Run sampled genesis tests
  sampled-genesis:
    runs-on: ubuntu-latest
    needs:
      - build-integration-image
    strategy:
      fail-fast: false
      matrix:
        test-name:
          - tests::neon_integrations::microblock_integration_test
          - tests::neon_integrations::size_check_integration_test
          - tests::neon_integrations::cost_voting_integration
          - tests::integrations::integration_test_get_info
          - tests::neon_integrations::bitcoind_integration_test
          - tests::neon_integrations::liquid_ustx_integration
          - tests::neon_integrations::stx_transfer_btc_integration_test
          - tests::neon_integrations::bitcoind_forking_test
          - tests::neon_integrations::should_fix_2771
          - tests::neon_integrations::pox_integration_test
          - tests::bitcoin_regtest::bitcoind_integration_test
          - tests::should_succeed_handling_malformed_and_valid_txs
          - tests::neon_integrations::size_overflow_unconfirmed_microblocks_integration_test
          - tests::neon_integrations::size_overflow_unconfirmed_stream_microblocks_integration_test
          - tests::neon_integrations::size_overflow_unconfirmed_invalid_stream_microblocks_integration_test
          - tests::neon_integrations::runtime_overflow_unconfirmed_microblocks_integration_test
          - tests::neon_integrations::antientropy_integration_test
          - tests::neon_integrations::filter_low_fee_tx_integration_test
          - tests::neon_integrations::filter_long_runtime_tx_integration_test
          - tests::neon_integrations::mining_transactions_is_fair
    steps:
      - uses: actions/checkout@v2
      - name: Download docker image
        uses: actions/download-artifact@v2
        with:
          name: integration-image.tar
      - name: Load docker image
        run: docker load -i integration-image.tar && rm integration-image.tar
      - name: All integration tests with sampled genesis
        timeout-minutes: 30
        env:
          DOCKER_BUILDKIT: 1
          TEST_NAME: ${{ matrix.test-name }}
        run: docker build --build-arg test_name=${{ matrix.test-name }} -f ./.github/actions/bitcoin-int-tests/Dockerfile.bitcoin-tests .
  atlas-test:
    if: ${{ true }}
    runs-on: ubuntu-latest
    needs:
      - build-integration-image
    strategy:
<<<<<<< HEAD
=======
      fail-fast: false
>>>>>>> 3a553069
      matrix:
        test-name:
          - tests::neon_integrations::atlas_integration_test
          - tests::neon_integrations::atlas_stress_integration_test
    steps:
      - uses: actions/checkout@v2
      - name: Download docker image
        uses: actions/download-artifact@v2
        with:
          name: integration-image.tar
      - name: Load docker image
        run: docker load -i integration-image.tar && rm integration-image.tar
      - name: Atlas integration tests
        timeout-minutes: 40
        env:
          DOCKER_BUILDKIT: 1
          TEST_NAME: ${{ matrix.test-name }}
        run: docker build --build-arg test_name=${{ matrix.test-name }} -f ./.github/actions/bitcoin-int-tests/Dockerfile.bitcoin-tests .<|MERGE_RESOLUTION|>--- conflicted
+++ resolved
@@ -70,10 +70,7 @@
     needs:
       - build-integration-image
     strategy:
-<<<<<<< HEAD
-=======
       fail-fast: false
->>>>>>> 3a553069
       matrix:
         test-name:
           - tests::neon_integrations::atlas_integration_test
