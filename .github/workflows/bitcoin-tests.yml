--- conflicted
+++ resolved
@@ -142,14 +142,11 @@
           - tests::signer::v0::incoming_signers_ignore_block_proposals
           - tests::signer::v0::outgoing_signers_ignore_block_proposals
           - tests::signer::v0::injected_signatures_are_ignored_across_boundaries
-<<<<<<< HEAD
           - tests::signer::v0::fast_sortition
           - tests::signer::v0::single_miner_empty_sortition
           - tests::signer::v0::multiple_miners_empty_sortition
-=======
           - tests::signer::v0::block_proposal_timeout
           - tests::signer::v0::rejected_blocks_count_towards_miner_validity
->>>>>>> 403aefca
           - tests::nakamoto_integrations::burn_ops_integration_test
           - tests::nakamoto_integrations::check_block_heights
           - tests::nakamoto_integrations::clarity_burn_state
